--- conflicted
+++ resolved
@@ -170,12 +170,7 @@
 		}
 		logger.Debugf("created/updated deployment for %s for %v units", w.application, currentScale)
 		if !serviceUpdated && !spec.OmitServiceFrontend {
-<<<<<<< HEAD
-			// TODO(caas) - add a service watcher
 			service, err := w.broker.GetService(w.application)
-=======
-			service, err := w.broker.Service(w.application)
->>>>>>> 2110804c
 			if err != nil && !errors.IsNotFound(err) {
 				return errors.Annotate(err, "cannot get new service details")
 			}
