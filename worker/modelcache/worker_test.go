// Copyright 2018 Canonical Ltd.
// Licensed under the AGPLv3, see LICENCE file for details.

package modelcache_test

import (
	"math"
	"strings"
	"time"

	"github.com/juju/clock"
	"github.com/juju/clock/testclock"
	"github.com/juju/errors"
	"github.com/juju/loggo"
	"github.com/juju/pubsub/v2"
	jt "github.com/juju/testing"
	jc "github.com/juju/testing/checkers"
	"github.com/juju/worker/v3"
	"github.com/juju/worker/v3/workertest"
	"github.com/prometheus/client_golang/prometheus"
	gc "gopkg.in/check.v1"

	"github.com/juju/juju/core/cache"
	"github.com/juju/juju/core/cache/cachetest"
	"github.com/juju/juju/core/life"
	"github.com/juju/juju/core/multiwatcher"
	"github.com/juju/juju/core/permission"
	controllermsg "github.com/juju/juju/pubsub/controller"
	"github.com/juju/juju/state"
	statetesting "github.com/juju/juju/state/testing"
	"github.com/juju/juju/testing"
	"github.com/juju/juju/testing/factory"
	"github.com/juju/juju/worker/gate"
	"github.com/juju/juju/worker/modelcache"
	multiworker "github.com/juju/juju/worker/multiwatcher"
)

type WorkerConfigSuite struct {
	jt.IsolationSuite
	config modelcache.Config
}

var _ = gc.Suite(&WorkerConfigSuite{})

type WorkerSuite struct {
	statetesting.StateSuite
	gate      gate.Lock
	hub       *pubsub.StructuredHub
	logger    loggo.Logger
	mwFactory multiwatcher.Factory
	config    modelcache.Config
	notify    func(interface{})
}

var _ = gc.Suite(&WorkerSuite{})

func (s *WorkerConfigSuite) SetUpTest(c *gc.C) {
	s.IsolationSuite.SetUpTest(c)

	tracker := &fakeStateTracker{}
	s.config = modelcache.Config{
		StatePool: tracker.pool(),
		Hub: pubsub.NewStructuredHub(&pubsub.StructuredHubConfig{
			Logger: loggo.GetLogger("test"),
		}),
		InitializedGate: gate.NewLock(),
		Logger:          loggo.GetLogger("test"),
		WatcherFactory: func() multiwatcher.Watcher {
			return &fakeWatcher{}
		},
		PrometheusRegisterer:   noopRegisterer{},
		Cleanup:                func() {},
		WatcherRestartDelayMin: time.Microsecond,
		WatcherRestartDelayMax: time.Millisecond,
		Clock:                  clock.WallClock,
	}
}

func (s *WorkerSuite) SetUpTest(c *gc.C) {
	s.StateSuite.SetUpTest(c)
	s.notify = nil
	s.logger = loggo.GetLogger("test")
	s.logger.SetLogLevel(loggo.TRACE)
	s.gate = gate.NewLock()
	s.hub = pubsub.NewStructuredHub(&pubsub.StructuredHubConfig{
		Logger: loggo.GetLogger("test"),
	})
	allWatcherBacking, err := state.NewAllWatcherBacking(s.StatePool)
	c.Assert(err, jc.ErrorIsNil)
	w, err := multiworker.NewWorker(
		multiworker.Config{
			Clock:                clock.WallClock,
			Logger:               s.logger,
			Backing:              allWatcherBacking,
			PrometheusRegisterer: noopRegisterer{},
		})
	c.Assert(err, jc.ErrorIsNil)
	s.AddCleanup(func(c *gc.C) { workertest.CleanKill(c, w) })
	s.mwFactory = w

	s.config = modelcache.Config{
		StatePool:              s.StatePool,
		Hub:                    s.hub,
		InitializedGate:        s.gate,
		Logger:                 s.logger,
		WatcherFactory:         s.mwFactory.WatchController,
		PrometheusRegisterer:   noopRegisterer{},
		Cleanup:                func() {},
		WatcherRestartDelayMin: time.Microsecond,
		WatcherRestartDelayMax: time.Millisecond,
		Clock:                  clock.WallClock,
	}
}

func (s *WorkerConfigSuite) TestConfigMissingStatePool(c *gc.C) {
	s.config.StatePool = nil
	err := s.config.Validate()
	c.Check(err, jc.Satisfies, errors.IsNotValid)
	c.Check(err, gc.ErrorMatches, "missing state pool not valid")
}

func (s *WorkerConfigSuite) TestConfigMissingHub(c *gc.C) {
	s.config.Hub = nil
	err := s.config.Validate()
	c.Check(err, jc.Satisfies, errors.IsNotValid)
	c.Check(err, gc.ErrorMatches, "missing hub not valid")
}

func (s *WorkerConfigSuite) TestConfigMissingLogger(c *gc.C) {
	s.config.Logger = nil
	err := s.config.Validate()
	c.Check(err, jc.Satisfies, errors.IsNotValid)
	c.Check(err, gc.ErrorMatches, "missing logger not valid")
}

func (s *WorkerConfigSuite) TestConfigMissingWatcherFactory(c *gc.C) {
	s.config.WatcherFactory = nil
	err := s.config.Validate()
	c.Check(err, jc.Satisfies, errors.IsNotValid)
	c.Check(err, gc.ErrorMatches, "missing watcher factory not valid")
}

func (s *WorkerConfigSuite) TestConfigMissingRegisterer(c *gc.C) {
	s.config.PrometheusRegisterer = nil
	err := s.config.Validate()
	c.Check(err, jc.Satisfies, errors.IsNotValid)
	c.Check(err, gc.ErrorMatches, "missing prometheus registerer not valid")
}

func (s *WorkerConfigSuite) TestConfigMissingCleanup(c *gc.C) {
	s.config.Cleanup = nil
	err := s.config.Validate()
	c.Check(err, jc.Satisfies, errors.IsNotValid)
	c.Check(err, gc.ErrorMatches, "missing cleanup func not valid")
}

func (s *WorkerConfigSuite) TestConfigNonPositiveMinRestartDelay(c *gc.C) {
	s.config.WatcherRestartDelayMin = -10 * time.Second
	err := s.config.Validate()
	c.Check(err, jc.Satisfies, errors.IsNotValid)
	c.Check(err, gc.ErrorMatches, "non-positive watcher min restart delay not valid")
}

func (s *WorkerConfigSuite) TestConfigNonPositiveMaxRestartDelay(c *gc.C) {
	s.config.WatcherRestartDelayMax = 0
	err := s.config.Validate()
	c.Check(err, jc.Satisfies, errors.IsNotValid)
	c.Check(err, gc.ErrorMatches, "non-positive watcher max restart delay not valid")
}

func (s *WorkerConfigSuite) TestConfigMissingClock(c *gc.C) {
	s.config.Clock = nil
	err := s.config.Validate()
	c.Check(err, jc.Satisfies, errors.IsNotValid)
	c.Check(err, gc.ErrorMatches, "missing clock not valid")
}

func (s *WorkerSuite) getController(c *gc.C, w worker.Worker) *cache.Controller {
	var controller *cache.Controller
	err := modelcache.ExtractCacheController(w, &controller)
	c.Assert(err, jc.ErrorIsNil)
	return controller
}

func (s *WorkerSuite) TestExtractCacheController(c *gc.C) {
	var controller *cache.Controller
	var empty worker.Worker
	err := modelcache.ExtractCacheController(empty, &controller)
	c.Assert(err, gc.ErrorMatches, `in should be a \*modelcache.cacheWorker; got <nil>`)
}

func (s *WorkerSuite) start(c *gc.C) worker.Worker {
	config := s.config
	config.Notify = s.notify
	w, err := modelcache.NewWorker(config)
	c.Assert(err, jc.ErrorIsNil)
	s.AddCleanup(func(c *gc.C) {
		workertest.CleanKill(c, w)
	})
	return w
}

func (s *WorkerSuite) checkModel(c *gc.C, obtained interface{}, model *state.Model) {
	change, ok := obtained.(cache.ModelChange)
	c.Assert(ok, jc.IsTrue)

	c.Check(change.ModelUUID, gc.Equals, model.UUID())
	c.Check(change.Name, gc.Equals, model.Name())
	c.Check(change.Life, gc.Equals, life.Value(model.Life().String()))
	c.Check(change.Owner, gc.Equals, model.Owner().Name())
	c.Check(change.IsController, gc.Equals, model.IsControllerModel())
	c.Check(change.Cloud, gc.Equals, model.CloudName())
	c.Check(change.CloudRegion, gc.Equals, model.CloudRegion())
	cred, _ := model.CloudCredentialTag()
	c.Check(change.CloudCredential, gc.Equals, cred.Id())

	cfg, err := model.Config()
	c.Assert(err, jc.ErrorIsNil)
	c.Check(change.Config, jc.DeepEquals, cfg.AllAttrs())
	status, err := model.Status()
	c.Assert(err, jc.ErrorIsNil)
	c.Check(change.Status, jc.DeepEquals, status)

	users, err := model.Users()
	c.Assert(err, jc.ErrorIsNil)
	permissions := make(map[string]permission.Access)
	for _, user := range users {
		// Cache permission map is always lower case.
		permissions[strings.ToLower(user.UserName)] = user.Access
	}
	c.Check(change.UserPermissions, jc.DeepEquals, permissions)
}

func (s *WorkerSuite) TestInitialModel(c *gc.C) {
	changes := s.captureEvents(c, cachetest.ModelEvents)
	s.start(c)

	obtained := s.nextChange(c, changes)
	expected, err := s.State.Model()
	c.Assert(err, jc.ErrorIsNil)
	s.checkModel(c, obtained, expected)

	select {
	case <-s.gate.Unlocked():
	case <-time.After(testing.LongWait):
		c.Errorf("worker did not get marked as initialized")
	}
}

func (s *WorkerSuite) TestControllerConfigOnInit(c *gc.C) {
	systemState, err := s.StatePool.SystemState()
	c.Assert(err, jc.ErrorIsNil)
	err = systemState.UpdateControllerConfig(
		map[string]interface{}{
			"controller-name": "test-controller",
		}, nil)
	c.Assert(err, jc.ErrorIsNil)

	changes := s.captureEvents(c, cachetest.ControllerEvents)
	w := s.start(c)
	controller := s.getController(c, w)
	// discard initial event
	s.nextChange(c, changes)
	c.Assert(controller.Name(), gc.Equals, "test-controller")
}

func (s *WorkerSuite) TestControllerConfigPubsubChange(c *gc.C) {
	changes := s.captureEvents(c, cachetest.ControllerEvents)
	w := s.start(c)
	controller := s.getController(c, w)
	// discard initial event
	s.nextChange(c, changes)

	handled, err := s.hub.Publish(controllermsg.ConfigChanged, controllermsg.ConfigChangedMessage{
		Config: map[string]interface{}{
			"controller-name": "updated-name",
		},
	})
	c.Assert(err, jc.ErrorIsNil)

	select {
	case <-pubsub.Wait(handled):
	case <-time.After(testing.LongWait):
		c.Fatalf("config changed not handled")
	}

	// discard update event
	s.nextChange(c, changes)
	c.Assert(controller.Name(), gc.Equals, "updated-name")
}

func (s *WorkerSuite) TestModelConfigChange(c *gc.C) {
	changes := s.captureEvents(c, cachetest.ModelEvents)
	w := s.start(c)
	// discard initial event
	s.nextChange(c, changes)

	model, err := s.State.Model()
	c.Assert(err, jc.ErrorIsNil)

	c.Logf("\nupdating status\n\n")

	// Add a different logging config value.
	expected := "juju=INFO;missing=DEBUG"
	err = model.UpdateModelConfig(map[string]interface{}{
		"logging-config": expected,
	}, nil)
	c.Assert(err, jc.ErrorIsNil)

	// Wait for the change.
	s.nextChange(c, changes)

	controller := s.getController(c, w)
	cachedModel, err := controller.Model(s.State.ModelUUID())
	c.Assert(err, jc.ErrorIsNil)

	c.Assert(cachedModel.Config()["logging-config"], gc.Equals, expected)
}

func (s *WorkerSuite) TestNewModel(c *gc.C) {
	changes := s.captureEvents(c, cachetest.ModelEvents)
	w := s.start(c)
	// grab and discard the event for the initial model
	s.nextChange(c, changes)

	newState := s.Factory.MakeModel(c, nil)
	defer func() { _ = newState.Close() }()

	obtained := s.nextChange(c, changes)
	expected, err := newState.Model()
	c.Assert(err, jc.ErrorIsNil)
	s.checkModel(c, obtained, expected)

	controller := s.getController(c, w)
	c.Assert(controller.ModelUUIDs(), gc.HasLen, 2)
}

func (s *WorkerSuite) TestRemovedModel(c *gc.C) {
	changes := s.captureEvents(c, cachetest.ModelEvents)
	w := s.start(c)

	// grab and discard the event for the initial model
	s.nextChange(c, changes)

	st := s.Factory.MakeModel(c, nil)
	defer func() { _ = st.Close() }()

	// grab and discard the event for the new model
	s.nextChange(c, changes)

	model, err := st.Model()
	c.Assert(err, jc.ErrorIsNil)
	err = model.Destroy(state.DestroyModelParams{})
	c.Assert(err, jc.ErrorIsNil)

	// grab and discard the event for the new model
	obtained := s.nextChange(c, changes)
	modelChange, ok := obtained.(cache.ModelChange)
	c.Assert(ok, jc.IsTrue)
	c.Assert(modelChange.Life, gc.Equals, life.Value("dying"))

	err = st.ProcessDyingModel()
	c.Assert(err, jc.ErrorIsNil)

	err = st.RemoveDyingModel()
	c.Assert(err, jc.ErrorIsNil)

	obtained = s.nextChange(c, changes)
	mc := jc.NewMultiChecker()
	mc.AddExpr("_.Life", gc.Equals, life.Value("dead"))
	c.Assert(obtained, mc, modelChange)

	obtained = s.nextChange(c, changes)
	modelChange2, ok := obtained.(cache.ModelChange)
	c.Assert(ok, jc.IsTrue)
	// Check permissions dropped correctly.
	mc = jc.NewMultiChecker()
	mc.AddExpr("_.UserPermissions", gc.HasLen, 0)
	mc.AddExpr("_.Life", gc.Equals, life.Value("dead"))
	c.Assert(modelChange2, mc, modelChange)

	obtained = s.nextChange(c, changes)
	change, ok := obtained.(cache.RemoveModel)
	c.Assert(ok, jc.IsTrue)
	c.Check(change.ModelUUID, gc.Equals, model.UUID())

	// Controller just has the system state again.
	controller := s.getController(c, w)
	c.Assert(controller.ModelUUIDs(), jc.SameContents, []string{s.State.ModelUUID()})
}

func (s *WorkerSuite) TestAddApplication(c *gc.C) {
	changes := s.captureEvents(c, cachetest.ApplicationEvents)
	w := s.start(c)

	app := s.Factory.MakeApplication(c, &factory.ApplicationParams{})

	change := s.nextChange(c, changes)
	obtained, ok := change.(cache.ApplicationChange)
	c.Assert(ok, jc.IsTrue)
	c.Check(obtained.Name, gc.Equals, app.Name())

	controller := s.getController(c, w)
	modUUIDs := controller.ModelUUIDs()
	c.Check(modUUIDs, gc.HasLen, 1)

	mod, err := controller.Model(modUUIDs[0])
	c.Assert(err, jc.ErrorIsNil)

	cachedApp, err := mod.Application(app.Name())
	c.Assert(err, jc.ErrorIsNil)
	c.Check(cachedApp, gc.NotNil)
}

func (s *WorkerSuite) TestRemoveApplication(c *gc.C) {
	changes := s.captureEvents(c, cachetest.ApplicationEvents)
	w := s.start(c)

	app := s.Factory.MakeApplication(c, &factory.ApplicationParams{})
	_ = s.nextChange(c, changes)

	controller := s.getController(c, w)
	modUUID := controller.ModelUUIDs()[0]

	c.Assert(app.Destroy(), jc.ErrorIsNil)

	// We will either get our application event,
	// or time-out after processing all the changes.
	for {
		change := s.nextChange(c, changes)
		if _, ok := change.(cache.RemoveApplication); ok {
			mod, err := controller.Model(modUUID)
			c.Assert(err, jc.ErrorIsNil)

			_, err = mod.Application(app.Name())
			c.Check(errors.IsNotFound(err), jc.IsTrue)
			return
		}
	}
}

func (s *WorkerSuite) TestAddMachine(c *gc.C) {
	changes := s.captureEvents(c, cachetest.MachineEvents)
	w := s.start(c)

	machine := s.Factory.MakeMachine(c, &factory.MachineParams{})

	change := s.nextChange(c, changes)
	obtained, ok := change.(cache.MachineChange)
	c.Assert(ok, jc.IsTrue)
	c.Check(obtained.Id, gc.Equals, machine.Id())

	controller := s.getController(c, w)
	modUUIDs := controller.ModelUUIDs()
	c.Check(modUUIDs, gc.HasLen, 1)

	mod, err := controller.Model(modUUIDs[0])
	c.Assert(err, jc.ErrorIsNil)

	cachedMachine, err := mod.Machine(machine.Id())
	c.Assert(err, jc.ErrorIsNil)
	c.Check(cachedMachine, gc.NotNil)

	// We don't know how many events we will get because `MakeMachine`
<<<<<<< HEAD
	// above runs multiple operations but is not transactional.
	// Drain the events for a short time then assert that the machine
	// appears as though provisioned.
	done := time.After(testing.ShortWait)
=======
	// above runs multiple operations, but is not transactional.
	// Drain the events for a short time then assert that the machine
	// appears as though provisioned.
	done := time.After(2 * testing.ShortWait)
>>>>>>> 4506515f
loop:
	for {
		select {
		case change = <-changes:
		case <-done:
			break loop
		}
	}

	obtained, ok = change.(cache.MachineChange)
	c.Assert(ok, jc.IsTrue)
	c.Check(obtained.Id, gc.Equals, machine.Id())
	c.Check(obtained.InstanceId, gc.Not(gc.Equals), "")
}

func (s *WorkerSuite) TestRemoveMachine(c *gc.C) {
	changes := s.captureEvents(c, cachetest.MachineEvents)
	w := s.start(c)

	machine := s.Factory.MakeMachine(c, &factory.MachineParams{})
	_ = s.nextChange(c, changes)

	controller := s.getController(c, w)
	modUUID := controller.ModelUUIDs()[0]

	// Move machine to dying.
	c.Assert(machine.Destroy(), jc.ErrorIsNil)
	// Move machine to dead.
	c.Assert(machine.EnsureDead(), jc.ErrorIsNil)
	// Remove will delete the machine from the database.
	c.Assert(machine.Remove(), jc.ErrorIsNil)

	// We will either get our machine event,
	// or time-out after processing all the changes.
	for {
		change := s.nextChange(c, changes)
		if _, ok := change.(cache.RemoveMachine); ok {
			mod, err := controller.Model(modUUID)
			c.Assert(err, jc.ErrorIsNil)

			_, err = mod.Machine(machine.Id())
			c.Check(errors.IsNotFound(err), jc.IsTrue)
			return
		}
	}
}

func (s *WorkerSuite) TestAddCharm(c *gc.C) {
	changes := s.captureEvents(c, cachetest.CharmEvents)
	w := s.start(c)

	charm := s.Factory.MakeCharm(c, &factory.CharmParams{})

	change := s.nextChange(c, changes)
	obtained, ok := change.(cache.CharmChange)
	c.Assert(ok, jc.IsTrue)
	c.Check(obtained.CharmURL, gc.Equals, charm.String())

	controller := s.getController(c, w)
	modUUIDs := controller.ModelUUIDs()
	c.Check(modUUIDs, gc.HasLen, 1)

	mod, err := controller.Model(modUUIDs[0])
	c.Assert(err, jc.ErrorIsNil)

	cachedCharm, err := mod.Charm(charm.String())
	c.Assert(err, jc.ErrorIsNil)
	c.Check(cachedCharm, gc.NotNil)
}

func (s *WorkerSuite) TestRemoveCharm(c *gc.C) {
	changes := s.captureEvents(c, cachetest.CharmEvents)
	w := s.start(c)

	charm := s.Factory.MakeCharm(c, &factory.CharmParams{})
	_ = s.nextChange(c, changes)

	controller := s.getController(c, w)
	modUUID := controller.ModelUUIDs()[0]

	// Move charm to dying.
	c.Assert(charm.Destroy(), jc.ErrorIsNil)
	// Remove will delete the charm from the database.
	c.Assert(charm.Remove(), jc.ErrorIsNil)

	// We will either get our charm event,
	// or time-out after processing all the changes.
	for {
		change := s.nextChange(c, changes)
		if _, ok := change.(cache.RemoveCharm); ok {
			mod, err := controller.Model(modUUID)
			c.Assert(err, jc.ErrorIsNil)

			_, err = mod.Charm(charm.String())
			c.Check(errors.IsNotFound(err), jc.IsTrue)
			return
		}
	}
}

func (s *WorkerSuite) TestAddUnit(c *gc.C) {
	changes := s.captureEvents(c, cachetest.UnitEvents)
	w := s.start(c)

	unit := s.Factory.MakeUnit(c, &factory.UnitParams{})

	change := s.nextChange(c, changes)
	obtained, ok := change.(cache.UnitChange)
	c.Assert(ok, jc.IsTrue)
	c.Check(obtained.Name, gc.Equals, unit.Name())
	c.Check(obtained.Application, gc.Equals, unit.ApplicationName())

	// Check the unit is assigned a machine.
	change = s.nextChange(c, changes)
	obtained2, ok := change.(cache.UnitChange)
	c.Assert(ok, jc.IsTrue)
	mc := jc.NewMultiChecker()
	mc.AddExpr("_.MachineId", gc.Equals, "0")
	c.Assert(obtained2, mc, obtained)

	controller := s.getController(c, w)
	modUUIDs := controller.ModelUUIDs()
	c.Check(modUUIDs, gc.HasLen, 1)

	mod, err := controller.Model(modUUIDs[0])
	c.Assert(err, jc.ErrorIsNil)

	cachedApp, err := mod.Application(unit.ApplicationName())
	c.Assert(err, jc.ErrorIsNil)
	c.Check(cachedApp, gc.NotNil)

	// TODO(quiescence): this hack checks that any superfluous changes are the same
	// as what we last received.
	s.checkSuperfluousChanges(c, changes, obtained2)
}

func (s *WorkerSuite) TestRemoveUnit(c *gc.C) {
	changes := s.captureEvents(c, cachetest.UnitEvents)
	w := s.start(c)

	unit := s.Factory.MakeUnit(c, &factory.UnitParams{})
	_ = s.nextChange(c, changes)

	controller := s.getController(c, w)
	modUUID := controller.ModelUUIDs()[0]

	c.Assert(unit.Destroy(), jc.ErrorIsNil)

	// We will either get our unit event,
	// or time-out after processing all the changes.
	for {
		change := s.nextChange(c, changes)
		if _, ok := change.(cache.RemoveUnit); ok {
			mod, err := controller.Model(modUUID)
			c.Assert(err, jc.ErrorIsNil)

			_, err = mod.Unit(unit.Name())
			c.Check(errors.IsNotFound(err), jc.IsTrue)
			return
		}
	}
}

func (s *WorkerSuite) TestAddBranch(c *gc.C) {
	changes := s.captureEvents(c, cachetest.BranchEvents)
	w := s.start(c)

	branchName := "test-branch"
	c.Assert(s.State.AddBranch(branchName, "test-user"), jc.ErrorIsNil)

	change := s.nextChange(c, changes)
	obtained, ok := change.(cache.BranchChange)
	c.Assert(ok, jc.IsTrue)
	c.Check(obtained.Name, gc.Equals, "test-branch")

	controller := s.getController(c, w)
	modUUIDs := controller.ModelUUIDs()
	c.Check(modUUIDs, gc.HasLen, 1)

	mod, err := controller.Model(modUUIDs[0])
	c.Assert(err, jc.ErrorIsNil)

	_, err = mod.Branch(branchName)
	c.Assert(err, jc.ErrorIsNil)
}

func (s *WorkerSuite) TestRemoveBranch(c *gc.C) {
	changes := s.captureEvents(c, cachetest.BranchEvents)
	w := s.start(c)

	branchName := "test-branch"
	c.Assert(s.State.AddBranch(branchName, "test-user"), jc.ErrorIsNil)
	_ = s.nextChange(c, changes)

	controller := s.getController(c, w)
	modUUID := controller.ModelUUIDs()[0]

	branch, err := s.State.Branch(branchName)
	c.Assert(err, jc.ErrorIsNil)

	// Generation docs are not deleted from the DB in any current workflow.
	// Committing the branch so that it is no longer active should cause
	// a removal message to be emitted.
	_, err = branch.Commit("test-user")
	c.Assert(err, jc.ErrorIsNil)

	// We will either get our branch event,
	// or time-out after processing all the changes.
	for {
		change := s.nextChange(c, changes)
		if _, ok := change.(cache.RemoveBranch); ok {
			mod, err := controller.Model(modUUID)
			c.Assert(err, jc.ErrorIsNil)

			_, err = mod.Branch(branchName)
			c.Check(errors.IsNotFound(err), jc.IsTrue)
			return
		}
	}
}

func (s *WorkerSuite) TestWatcherErrorCacheMarkSweep(c *gc.C) {
	// Some state to close over.
	fakeModelSent := false
	errorSent := false

	s.config.WatcherFactory = func() multiwatcher.Watcher {
		return testingMultiwatcher{
			Watcher: s.mwFactory.WatchController(),
			manipulate: func(deltas []multiwatcher.Delta) ([]multiwatcher.Delta, error) {
				if !fakeModelSent || !errorSent {
					for _, delta := range deltas {
						// The first time we see a model, add an extra model delta.
						// This will be cached even though it does not exist in state.
						if delta.Entity.EntityID().Kind == "model" && !fakeModelSent {
							fakeModelSent = true
							return append(deltas, multiwatcher.Delta{
								Entity: &multiwatcher.ModelInfo{
									ModelUUID: "fake-ass-model-uuid",
									Name:      "evict-this-cat",
								},
							}), nil
						}

						// The first time we see an application, throw an error.
						// This will restart the watcher and cause a cache refresh.
						// We expect after this that the application will reside in
						// the cache and our fake model will be removed.
						if delta.Entity.EntityID().Kind == "application" && !errorSent {
							errorSent = true
							return nil, errors.New("boom")
						}
					}
				}
				return deltas, nil
			},
		}
	}

	changes := s.captureEvents(c, cachetest.ModelEvents, cachetest.ApplicationEvents)
	w := s.start(c)

	// Initial deltas will include the real model and our fake one.
	_ = s.nextChange(c, changes)
	_ = s.nextChange(c, changes)

	app := s.Factory.MakeApplication(c, &factory.ApplicationParams{})

	// Watcher will restart and cache will refresh before we see this.
	// These will be the real model and the application,
	// as well as the fake model deletion.
	_ = s.nextChange(c, changes)
	_ = s.nextChange(c, changes)
	_ = s.nextChange(c, changes)

	controller := s.getController(c, w)

	// Only the real model is there.
	models := controller.ModelUUIDs()
	c.Assert(models, gc.HasLen, 1)
	c.Check(models[0], gc.Not(gc.Equals), "fake-ass-model-uuid")

	mod, err := controller.Model(models[0])
	c.Assert(err, jc.ErrorIsNil)

	// The application wound up in the cache,
	// even though we threw an error when we first saw it.
	cachedApp, err := mod.Application(app.Name())
	c.Assert(err, jc.ErrorIsNil)
	c.Check(cachedApp, gc.NotNil)
}

func (s *WorkerSuite) TestWatcherErrorRestartBackoff(c *gc.C) {
	clk := testclock.NewClock(time.Now())

	s.config.WatcherRestartDelayMin = 2 * time.Second
	s.config.WatcherRestartDelayMax = time.Minute
	s.config.Clock = clk

	// 7 times through the loop will double the timeout (starting at 2s) until
	// we get two times through with the max delay (1m).
	maxErrors := 7

	var errCount int
	s.config.WatcherFactory = func() multiwatcher.Watcher {
		return testingMultiwatcher{
			Watcher: s.mwFactory.WatchController(),
			manipulate: func(deltas []multiwatcher.Delta) ([]multiwatcher.Delta, error) {
				if errCount < maxErrors {
					errCount++
					return nil, errors.New("boom")
				}
				return deltas, nil
			},
		}
	}

	changes := s.captureEvents(c, cachetest.ModelEvents, cachetest.ApplicationEvents)
	_ = s.start(c)

	// Until the watcher returns without error, advance the clock by the exact
	// duration we expect the restart delay to be based on our initial config.
	for i := 1; i <= maxErrors; i++ {
		delay := time.Duration(math.Pow(2, float64(i))) * time.Second
		if delay > s.config.WatcherRestartDelayMax {
			delay = s.config.WatcherRestartDelayMax
		}
		c.Assert(clk.WaitAdvance(delay, time.Second, 1), jc.ErrorIsNil)
	}

	// After the last error, the single change (our model) will appear.
	_ = s.nextChange(c, changes)

	// Now check that the duration gets reset.
	maxErrors = 1
	errCount = 0
	_ = s.Factory.MakeApplication(c, &factory.ApplicationParams{})
	c.Assert(clk.WaitAdvance(s.config.WatcherRestartDelayMin, time.Second, 1), jc.ErrorIsNil)

	// After one error, the model and application will appear.
	_ = s.nextChange(c, changes)
	_ = s.nextChange(c, changes)
}

func (s *WorkerSuite) TestWatcherErrorStoppedKillsWorker(c *gc.C) {
	mw := s.mwFactory.WatchController()
	s.config.WatcherFactory = func() multiwatcher.Watcher { return mw }

	config := s.config
	config.Notify = s.notify
	w, err := modelcache.NewWorker(config)
	c.Assert(err, jc.ErrorIsNil)

	// Stop the backing multiwatcher.
	c.Assert(mw.Stop(), jc.ErrorIsNil)

	// Check that the worker is killed.
	err = workertest.CheckKilled(c, w)
	c.Assert(err, jc.Satisfies, multiwatcher.IsErrStopped)
}

func (s *WorkerSuite) captureEvents(c *gc.C, matchers ...func(interface{}) bool) <-chan interface{} {
	events := make(chan interface{})
	s.notify = func(change interface{}) {
		send := false
		for _, m := range matchers {
			if m(change) {
				send = true
				break
			}
		}

		if send {
			c.Logf("sending %#v", change)
			select {
			case events <- change:
			case <-time.After(testing.LongWait):
				c.Fatalf("change not processed by test: %#v", change)
			}
		}
	}
	return events
}

func (s *WorkerSuite) nextChange(c *gc.C, changes <-chan interface{}) interface{} {
	var obtained interface{}
	select {
	case obtained = <-changes:
	case <-time.After(testing.LongWait):
		c.Fatalf("no change")
	}
	return obtained
}

// checkSuperfluousChanges pulls as many changes in testing.ShortWait duration and ensures they
// match matches arg. This is useful until we have some watcher quiescence again.
func (s *WorkerSuite) checkSuperfluousChanges(c *gc.C, changes <-chan interface{}, matches interface{}) {
	done := time.After(testing.ShortWait)
	for {
		select {
		case obtained := <-changes:
			c.Assert(obtained, jc.DeepEquals, matches)
		case <-done:
			return
		}
	}
}

type noopRegisterer struct {
	prometheus.Registerer
}

func (noopRegisterer) Register(prometheus.Collector) error {
	return nil
}

func (noopRegisterer) Unregister(prometheus.Collector) bool {
	return true
}

type fakeWatcher struct {
	multiwatcher.Watcher
}

// testingMultiwatcher is a wrapper for multiwatcher that satisfies the
// multiwatcher.Watcher interface.
// It allows us to test watcher failure scenarios and manipulate the deltas.
type testingMultiwatcher struct {
	multiwatcher.Watcher

	// manipulate gives us the opportunity of manipulating the result of a call
	// to the multi-watcher's "Next" method.
	manipulate func([]multiwatcher.Delta) ([]multiwatcher.Delta, error)
}

func (w testingMultiwatcher) Next() ([]multiwatcher.Delta, error) {
	delta, err := w.Watcher.Next()
	if err == nil && w.manipulate != nil {
		return w.manipulate(delta)
	}
	return delta, err
}<|MERGE_RESOLUTION|>--- conflicted
+++ resolved
@@ -462,17 +462,10 @@
 	c.Check(cachedMachine, gc.NotNil)
 
 	// We don't know how many events we will get because `MakeMachine`
-<<<<<<< HEAD
-	// above runs multiple operations but is not transactional.
-	// Drain the events for a short time then assert that the machine
-	// appears as though provisioned.
-	done := time.After(testing.ShortWait)
-=======
 	// above runs multiple operations, but is not transactional.
 	// Drain the events for a short time then assert that the machine
 	// appears as though provisioned.
 	done := time.After(2 * testing.ShortWait)
->>>>>>> 4506515f
 loop:
 	for {
 		select {
