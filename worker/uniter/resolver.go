--- conflicted
+++ resolved
@@ -31,11 +31,8 @@
 	Relations           resolver.Resolver
 	Storage             resolver.Resolver
 	Commands            resolver.Resolver
-<<<<<<< HEAD
+	Container           resolver.Resolver
 	Logger              Logger
-=======
-	Container           resolver.Resolver
->>>>>>> 0526ad8d
 }
 
 type uniterResolver struct {
@@ -177,16 +174,8 @@
 		}
 		return opFactory.NewResolvedUpgrade(localState.CharmURL)
 	}
-<<<<<<< HEAD
 	if remoteState.ForceCharmUpgrade && s.charmModified(localState, remoteState) {
-		if s.config.ModelType == model.IAAS {
-			return opFactory.NewRevertUpgrade(remoteState.CharmURL)
-		}
-		return opFactory.NewNoOpUpgrade(remoteState.CharmURL)
-=======
-	if remoteState.ForceCharmUpgrade && charmModified(localState, remoteState) {
 		return opFactory.NewRevertUpgrade(remoteState.CharmURL)
->>>>>>> 0526ad8d
 	}
 	return nil, resolver.ErrWaiting
 }
@@ -202,13 +191,8 @@
 		return nil, errors.Trace(err)
 	}
 
-<<<<<<< HEAD
 	if remoteState.ForceCharmUpgrade && s.charmModified(localState, remoteState) {
-		return s.upgradeOpForModel(opFactory, remoteState.CharmURL)
-=======
-	if remoteState.ForceCharmUpgrade && charmModified(localState, remoteState) {
 		return opFactory.NewUpgrade(remoteState.CharmURL)
->>>>>>> 0526ad8d
 	}
 
 	switch remoteState.ResolvedMode {
@@ -311,13 +295,8 @@
 		return opFactory.NewRunHook(hook.Info{Kind: hooks.Install})
 	}
 
-<<<<<<< HEAD
 	if s.charmModified(localState, remoteState) {
-		return s.upgradeOpForModel(opFactory, remoteState.CharmURL)
-=======
-	if charmModified(localState, remoteState) {
 		return opFactory.NewUpgrade(remoteState.CharmURL)
->>>>>>> 0526ad8d
 	}
 
 	configHashChanged := localState.ConfigHash != remoteState.ConfigHash
