// Copyright 2015 Canonical Ltd.
// Licensed under the AGPLv3, see LICENCE file for details.

package uniter_test

import (
	"github.com/juju/errors"
	"github.com/juju/loggo"
	"github.com/juju/testing"
	jc "github.com/juju/testing/checkers"
	gc "gopkg.in/check.v1"
	"gopkg.in/juju/charm.v6"
	"gopkg.in/juju/charm.v6/hooks"
	"gopkg.in/juju/names.v3"

	"github.com/juju/juju/apiserver/params"
	"github.com/juju/juju/core/model"
	"github.com/juju/juju/worker/uniter"
	uniteractions "github.com/juju/juju/worker/uniter/actions"
	"github.com/juju/juju/worker/uniter/container"
	"github.com/juju/juju/worker/uniter/hook"
	"github.com/juju/juju/worker/uniter/leadership"
	"github.com/juju/juju/worker/uniter/operation"
	"github.com/juju/juju/worker/uniter/remotestate"
	"github.com/juju/juju/worker/uniter/resolver"
	"github.com/juju/juju/worker/uniter/storage"
	"github.com/juju/juju/worker/uniter/upgradeseries"
)

type resolverSuite struct {
	stub                 testing.Stub
	charmModifiedVersion int
	charmURL             *charm.URL
	remoteState          remotestate.Snapshot
	opFactory            operation.Factory
	resolver             resolver.Resolver
	resolverConfig       uniter.ResolverConfig

	clearResolved   func() error
	reportHookError func(hook.Info) error
}

type caasResolverSuite struct {
	resolverSuite
}

type iaasResolverSuite struct {
	resolverSuite
}

var _ = gc.Suite(&caasResolverSuite{})
var _ = gc.Suite(&iaasResolverSuite{})

func (s *caasResolverSuite) SetUpTest(c *gc.C) {
	attachments, err := storage.NewAttachments(&dummyStorageAccessor{}, names.NewUnitTag("u/0"), &fakeRW{}, nil)
	c.Assert(err, jc.ErrorIsNil)
	s.resolverConfig = uniter.ResolverConfig{
		ClearResolved:       func() error { return s.clearResolved() },
		ReportHookError:     func(info hook.Info) error { return s.reportHookError(info) },
		StartRetryHookTimer: func() { s.stub.AddCall("StartRetryHookTimer") },
		StopRetryHookTimer:  func() { s.stub.AddCall("StopRetryHookTimer") },
		ShouldRetryHooks:    true,
		UpgradeSeries:       upgradeseries.NewResolver(),
		Leadership:          leadership.NewResolver(),
		Actions:             uniteractions.NewResolver(),
		CreatedRelations:    nopResolver{},
		Relations:           nopResolver{},
		Storage:             storage.NewResolver(attachments, model.CAAS),
		Commands:            nopResolver{},
		ModelType:           model.CAAS,
		Container:           container.NewResolver(),
	}
	s.resolverSuite.SetUpTest(c)
}

func (s *iaasResolverSuite) SetUpTest(c *gc.C) {
	attachments, err := storage.NewAttachments(&dummyStorageAccessor{}, names.NewUnitTag("u/0"), &fakeRW{}, nil)
	c.Assert(err, jc.ErrorIsNil)
	s.resolverConfig = uniter.ResolverConfig{
		ClearResolved:       func() error { return s.clearResolved() },
		ReportHookError:     func(info hook.Info) error { return s.reportHookError(info) },
		StartRetryHookTimer: func() { s.stub.AddCall("StartRetryHookTimer") },
		StopRetryHookTimer:  func() { s.stub.AddCall("StopRetryHookTimer") },
		ShouldRetryHooks:    true,
		UpgradeSeries:       upgradeseries.NewResolver(),
		Leadership:          leadership.NewResolver(),
		Actions:             uniteractions.NewResolver(),
		CreatedRelations:    nopResolver{},
		Relations:           nopResolver{},
		Storage:             storage.NewResolver(attachments, model.IAAS),
		Commands:            nopResolver{},
		ModelType:           model.IAAS,
	}
	s.resolverSuite.SetUpTest(c)
	s.resolver = uniter.NewUniterResolver(s.resolverConfig)
}

func (s *resolverSuite) SetUpTest(c *gc.C) {
	s.stub = testing.Stub{}
	s.charmURL = charm.MustParseURL("cs:precise/mysql-2")
	s.remoteState = remotestate.Snapshot{
		CharmModifiedVersion: s.charmModifiedVersion,
		CharmURL:             s.charmURL,
	}
<<<<<<< HEAD
	s.opFactory = operation.NewFactory(operation.FactoryParams{
		Logger: loggo.GetLogger("test"),
	})
	attachments, err := storage.NewAttachments(&dummyStorageAccessor{}, names.NewUnitTag("u/0"), &fakeRW{}, nil)
	c.Assert(err, jc.ErrorIsNil)
=======
	s.opFactory = operation.NewFactory(operation.FactoryParams{})
>>>>>>> 0526ad8d

	s.clearResolved = func() error {
		return errors.New("unexpected resolved")
	}

	s.reportHookError = func(hook.Info) error {
		return errors.New("unexpected report hook error")
	}

<<<<<<< HEAD
	s.resolverConfig = uniter.ResolverConfig{
		ClearResolved:       func() error { return s.clearResolved() },
		ReportHookError:     func(info hook.Info) error { return s.reportHookError(info) },
		StartRetryHookTimer: func() { s.stub.AddCall("StartRetryHookTimer") },
		StopRetryHookTimer:  func() { s.stub.AddCall("StopRetryHookTimer") },
		ShouldRetryHooks:    true,
		UpgradeSeries:       upgradeseries.NewResolver(),
		Leadership:          leadership.NewResolver(loggo.GetLogger("test.leadership")),
		Actions:             uniteractions.NewResolver(loggo.GetLogger("test.actions")),
		CreatedRelations:    nopResolver{},
		Relations:           nopResolver{},
		Storage:             storage.NewResolver(attachments, s.modelType),
		Commands:            nopResolver{},
		ModelType:           s.modelType,
		Logger:              loggo.GetLogger("test"),
	}

=======
>>>>>>> 0526ad8d
	s.resolver = uniter.NewUniterResolver(s.resolverConfig)
}

// TestStartedNotInstalled tests whether the Started flag overrides the
// Installed flag being unset, in the event of an unexpected inconsistency in
// local state.
func (s *resolverSuite) TestStartedNotInstalled(c *gc.C) {
	localState := resolver.LocalState{
		CharmModifiedVersion: s.charmModifiedVersion,
		CharmURL:             s.charmURL,
		State: operation.State{
			Kind:      operation.Continue,
			Installed: false,
			Started:   true,
		},
	}
	_, err := s.resolver.NextOp(localState, s.remoteState, s.opFactory)
	c.Assert(err, gc.Equals, resolver.ErrNoOperation)
}

// TestNotStartedNotInstalled tests whether the next operation for an
// uninstalled local state is an install hook operation.
func (s *resolverSuite) TestNotStartedNotInstalled(c *gc.C) {
	localState := resolver.LocalState{
		CharmModifiedVersion: s.charmModifiedVersion,
		CharmURL:             s.charmURL,
		State: operation.State{
			Kind:      operation.Continue,
			Installed: false,
			Started:   false,
		},
	}
	op, err := s.resolver.NextOp(localState, s.remoteState, s.opFactory)
	c.Assert(err, jc.ErrorIsNil)
	c.Assert(op.String(), gc.Equals, "run install hook")
}

func (s *iaasResolverSuite) TestUpgradeSeriesPrepareStatusChanged(c *gc.C) {
	localState := resolver.LocalState{
		CharmModifiedVersion: s.charmModifiedVersion,
		CharmURL:             s.charmURL,
		UpgradeSeriesStatus:  model.UpgradeSeriesNotStarted,
		State: operation.State{
			Kind:      operation.Continue,
			Installed: true,
			Started:   true,
		},
	}
	s.remoteState.UpgradeSeriesStatus = model.UpgradeSeriesPrepareStarted
	op, err := s.resolver.NextOp(localState, s.remoteState, s.opFactory)
	c.Assert(err, jc.ErrorIsNil)
	c.Assert(op.String(), gc.Equals, "run pre-series-upgrade hook")
}

func (s *iaasResolverSuite) TestPostSeriesUpgradeHookRunsWhenConditionsAreMet(c *gc.C) {
	localState := resolver.LocalState{
		CharmModifiedVersion:  s.charmModifiedVersion,
		CharmURL:              s.charmURL,
		UpgradeSeriesStatus:   model.UpgradeSeriesNotStarted,
		LeaderSettingsVersion: 1,
		State: operation.State{
			Kind:       operation.Continue,
			Installed:  true,
			Started:    true,
			ConfigHash: "version1",
		},
	}
	s.remoteState.UpgradeSeriesStatus = model.UpgradeSeriesCompleteStarted

	// Bumping the remote state versions verifies that the upgrade-series
	// completion hook takes precedence.
	s.remoteState.ConfigHash = "version2"
	s.remoteState.LeaderSettingsVersion = 2

	op, err := s.resolver.NextOp(localState, s.remoteState, s.opFactory)
	c.Assert(err, jc.ErrorIsNil)
	c.Assert(op.String(), gc.Equals, "run post-series-upgrade hook")
}

func (s *iaasResolverSuite) TestRunsOperationToResetLocalUpgradeSeriesStateWhenConditionsAreMet(c *gc.C) {
	localState := resolver.LocalState{
		CharmModifiedVersion: s.charmModifiedVersion,
		CharmURL:             s.charmURL,
		UpgradeSeriesStatus:  model.UpgradeSeriesCompleted,
		State: operation.State{
			Kind:      operation.Continue,
			Installed: true,
			Started:   true,
		},
	}
	s.remoteState.UpgradeSeriesStatus = model.UpgradeSeriesNotStarted
	op, err := s.resolver.NextOp(localState, s.remoteState, s.opFactory)
	c.Assert(err, jc.ErrorIsNil)
	c.Assert(op.String(), gc.Equals, "complete upgrade series")
}

func (s *iaasResolverSuite) TestUniterIdlesWhenRemoteStateIsUpgradeSeriesCompleted(c *gc.C) {
	localState := resolver.LocalState{
		UpgradeSeriesStatus: model.UpgradeSeriesNotStarted,
		CharmURL:            s.charmURL,
		State: operation.State{
			Kind:      operation.Continue,
			Installed: true,
		},
	}
	s.remoteState.UpgradeSeriesStatus = model.UpgradeSeriesPrepareCompleted
	_, err := s.resolver.NextOp(localState, s.remoteState, s.opFactory)
	c.Assert(err, gc.Equals, resolver.ErrNoOperation)
}

func (s *resolverSuite) TestHookErrorDoesNotStartRetryTimerIfShouldRetryFalse(c *gc.C) {
	s.resolverConfig.ShouldRetryHooks = false
	s.resolver = uniter.NewUniterResolver(s.resolverConfig)
	s.reportHookError = func(hook.Info) error { return nil }
	localState := resolver.LocalState{
		CharmURL: s.charmURL,
		State: operation.State{
			Kind:      operation.RunHook,
			Step:      operation.Pending,
			Installed: true,
			Started:   true,
			Hook: &hook.Info{
				Kind: hooks.ConfigChanged,
			},
		},
	}
	// Run the resolver; we should not attempt a hook retry
	_, err := s.resolver.NextOp(localState, s.remoteState, s.opFactory)
	c.Assert(err, gc.Equals, resolver.ErrNoOperation)
	s.stub.CheckNoCalls(c)
}

func (s *resolverSuite) TestHookErrorStartRetryTimer(c *gc.C) {
	s.reportHookError = func(hook.Info) error { return nil }
	localState := resolver.LocalState{
		CharmModifiedVersion: s.charmModifiedVersion,
		CharmURL:             s.charmURL,
		State: operation.State{
			Kind:      operation.RunHook,
			Step:      operation.Pending,
			Installed: true,
			Started:   true,
			Hook: &hook.Info{
				Kind: hooks.ConfigChanged,
			},
		},
	}
	// Run the resolver twice; we should start the hook retry
	// timer on the first time through, no change on the second.
	_, err := s.resolver.NextOp(localState, s.remoteState, s.opFactory)
	c.Assert(err, gc.Equals, resolver.ErrNoOperation)
	s.stub.CheckCallNames(c, "StartRetryHookTimer")

	_, err = s.resolver.NextOp(localState, s.remoteState, s.opFactory)
	c.Assert(err, gc.Equals, resolver.ErrNoOperation)
	s.stub.CheckCallNames(c, "StartRetryHookTimer") // no change
}

func (s *resolverSuite) TestHookErrorStartRetryTimerAgain(c *gc.C) {
	s.reportHookError = func(hook.Info) error { return nil }
	localState := resolver.LocalState{
		CharmModifiedVersion: s.charmModifiedVersion,
		CharmURL:             s.charmURL,
		State: operation.State{
			Kind:      operation.RunHook,
			Step:      operation.Pending,
			Installed: true,
			Started:   true,
			Hook: &hook.Info{
				Kind: hooks.ConfigChanged,
			},
		},
	}

	_, err := s.resolver.NextOp(localState, s.remoteState, s.opFactory)
	c.Assert(err, gc.Equals, resolver.ErrNoOperation)
	s.stub.CheckCallNames(c, "StartRetryHookTimer")

	s.remoteState.RetryHookVersion = 1
	op, err := s.resolver.NextOp(localState, s.remoteState, s.opFactory)
	c.Assert(err, jc.ErrorIsNil)
	c.Assert(op.String(), gc.Equals, "run config-changed hook")
	s.stub.CheckCallNames(c, "StartRetryHookTimer") // no change
	localState.RetryHookVersion = 1

	_, err = s.resolver.NextOp(localState, s.remoteState, s.opFactory)
	c.Assert(err, gc.Equals, resolver.ErrNoOperation)
	s.stub.CheckCallNames(c, "StartRetryHookTimer", "StartRetryHookTimer")
}

func (s *resolverSuite) TestResolvedRetryHooksStopRetryTimer(c *gc.C) {
	// Resolving a failed hook should stop the retry timer.
	s.testResolveHookErrorStopRetryTimer(c, params.ResolvedRetryHooks)
}

func (s *resolverSuite) TestResolvedNoHooksStopRetryTimer(c *gc.C) {
	// Resolving a failed hook should stop the retry timer.
	s.testResolveHookErrorStopRetryTimer(c, params.ResolvedNoHooks)
}

func (s *resolverSuite) testResolveHookErrorStopRetryTimer(c *gc.C, mode params.ResolvedMode) {
	s.stub.ResetCalls()
	s.clearResolved = func() error { return nil }
	s.reportHookError = func(hook.Info) error { return nil }
	localState := resolver.LocalState{
		CharmModifiedVersion: s.charmModifiedVersion,
		CharmURL:             s.charmURL,
		State: operation.State{
			Kind:      operation.RunHook,
			Step:      operation.Pending,
			Installed: true,
			Started:   true,
			Hook: &hook.Info{
				Kind: hooks.ConfigChanged,
			},
		},
	}

	_, err := s.resolver.NextOp(localState, s.remoteState, s.opFactory)
	c.Assert(err, gc.Equals, resolver.ErrNoOperation)
	s.stub.CheckCallNames(c, "StartRetryHookTimer")

	s.remoteState.ResolvedMode = mode
	_, err = s.resolver.NextOp(localState, s.remoteState, s.opFactory)
	c.Assert(err, jc.ErrorIsNil)
	s.stub.CheckCallNames(c, "StartRetryHookTimer", "StopRetryHookTimer")
}

func (s *resolverSuite) TestRunHookStopRetryTimer(c *gc.C) {
	s.reportHookError = func(hook.Info) error { return nil }
	localState := resolver.LocalState{
		CharmModifiedVersion: s.charmModifiedVersion,
		CharmURL:             s.charmURL,
		State: operation.State{
			Kind:      operation.RunHook,
			Step:      operation.Pending,
			Installed: true,
			Started:   true,
			Hook: &hook.Info{
				Kind: hooks.ConfigChanged,
			},
		},
	}

	_, err := s.resolver.NextOp(localState, s.remoteState, s.opFactory)
	c.Assert(err, gc.Equals, resolver.ErrNoOperation)
	s.stub.CheckCallNames(c, "StartRetryHookTimer")

	localState.Kind = operation.Continue
	_, err = s.resolver.NextOp(localState, s.remoteState, s.opFactory)
	c.Assert(err, gc.Equals, resolver.ErrNoOperation)
	s.stub.CheckCallNames(c, "StartRetryHookTimer", "StopRetryHookTimer")
}

func (s *resolverSuite) TestRunsConfigChangedIfConfigHashChanges(c *gc.C) {
	localState := resolver.LocalState{
		CharmModifiedVersion: s.charmModifiedVersion,
		CharmURL:             s.charmURL,
		State: operation.State{
			Kind:       operation.Continue,
			Installed:  true,
			Started:    true,
			ConfigHash: "somehash",
		},
	}
	s.remoteState.ConfigHash = "differenthash"

	op, err := s.resolver.NextOp(localState, s.remoteState, s.opFactory)
	c.Assert(err, jc.ErrorIsNil)
	c.Assert(op.String(), gc.Equals, "run config-changed hook")
}

func (s *resolverSuite) TestRunsConfigChangedIfTrustHashChanges(c *gc.C) {
	localState := resolver.LocalState{
		CharmModifiedVersion: s.charmModifiedVersion,
		CharmURL:             s.charmURL,
		State: operation.State{
			Kind:      operation.Continue,
			Installed: true,
			Started:   true,
			TrustHash: "somehash",
		},
	}
	s.remoteState.TrustHash = "differenthash"

	op, err := s.resolver.NextOp(localState, s.remoteState, s.opFactory)
	c.Assert(err, jc.ErrorIsNil)
	c.Assert(op.String(), gc.Equals, "run config-changed hook")
}

func (s *resolverSuite) TestRunsConfigChangedIfAddressesHashChanges(c *gc.C) {
	localState := resolver.LocalState{
		CharmModifiedVersion: s.charmModifiedVersion,
		CharmURL:             s.charmURL,
		State: operation.State{
			Kind:          operation.Continue,
			Installed:     true,
			Started:       true,
			AddressesHash: "somehash",
		},
	}
	s.remoteState.AddressesHash = "differenthash"

	op, err := s.resolver.NextOp(localState, s.remoteState, s.opFactory)
	c.Assert(err, jc.ErrorIsNil)
	c.Assert(op.String(), gc.Equals, "run config-changed hook")
}

func (s *resolverSuite) TestNoOperationIfHashesAllMatch(c *gc.C) {
	localState := resolver.LocalState{
		CharmModifiedVersion: s.charmModifiedVersion,
		CharmURL:             s.charmURL,
		State: operation.State{
			Kind:          operation.Continue,
			Installed:     true,
			Started:       true,
			ConfigHash:    "config",
			TrustHash:     "trust",
			AddressesHash: "addresses",
		},
	}
	s.remoteState.ConfigHash = "config"
	s.remoteState.TrustHash = "trust"
	s.remoteState.AddressesHash = "addresses"

	_, err := s.resolver.NextOp(localState, s.remoteState, s.opFactory)
	c.Assert(err, gc.Equals, resolver.ErrNoOperation)
}

// fakeRW implements the storage.UnitStateReadWriter interface
// so SetUpTests can call storage.NewAttachments.  It doesn't
// need to do anything.
type fakeRW struct {
}

func (m *fakeRW) State() (params.UnitStateResult, error) {
	return params.UnitStateResult{}, nil
}

func (m *fakeRW) SetState(_ params.SetUnitStateArg) error {
	return nil
}<|MERGE_RESOLUTION|>--- conflicted
+++ resolved
@@ -102,15 +102,9 @@
 		CharmModifiedVersion: s.charmModifiedVersion,
 		CharmURL:             s.charmURL,
 	}
-<<<<<<< HEAD
 	s.opFactory = operation.NewFactory(operation.FactoryParams{
 		Logger: loggo.GetLogger("test"),
 	})
-	attachments, err := storage.NewAttachments(&dummyStorageAccessor{}, names.NewUnitTag("u/0"), &fakeRW{}, nil)
-	c.Assert(err, jc.ErrorIsNil)
-=======
-	s.opFactory = operation.NewFactory(operation.FactoryParams{})
->>>>>>> 0526ad8d
 
 	s.clearResolved = func() error {
 		return errors.New("unexpected resolved")
@@ -120,7 +114,6 @@
 		return errors.New("unexpected report hook error")
 	}
 
-<<<<<<< HEAD
 	s.resolverConfig = uniter.ResolverConfig{
 		ClearResolved:       func() error { return s.clearResolved() },
 		ReportHookError:     func(info hook.Info) error { return s.reportHookError(info) },
@@ -138,8 +131,6 @@
 		Logger:              loggo.GetLogger("test"),
 	}
 
-=======
->>>>>>> 0526ad8d
 	s.resolver = uniter.NewUniterResolver(s.resolverConfig)
 }
 
