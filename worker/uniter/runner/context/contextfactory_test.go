--- conflicted
+++ resolved
@@ -247,10 +247,6 @@
 	c.Assert(context.RelationBroken(ctx, 1), jc.IsTrue)
 }
 
-<<<<<<< HEAD
-// TestWorkloadHookContext verifies that each of the types of workload hook
-// generate the correct event context.
-=======
 func (s *ContextFactorySuite) TestRelationIsPeerHookContext(c *gc.C) {
 	relCh := s.AddTestingCharm(c, "riak")
 	app := s.AddTestingApplication(c, "riak", relCh)
@@ -293,7 +289,8 @@
 	c.Assert(context.RelationBroken(ctx, rel.Id()), jc.IsFalse)
 }
 
->>>>>>> f3ab32c9
+// TestWorkloadHookContext verifies that each of the types of workload hook
+// generate the correct event context.
 func (s *ContextFactorySuite) TestWorkloadHookContext(c *gc.C) {
 	infos := []hook.Info{
 		{
