--- conflicted
+++ resolved
@@ -17,6 +17,7 @@
 	gc "gopkg.in/check.v1"
 
 	"github.com/juju/juju/api/agent/secretsmanager"
+	"github.com/juju/juju/api/agent/uniter"
 	apiuniter "github.com/juju/juju/api/agent/uniter"
 	basetesting "github.com/juju/juju/api/base/testing"
 	"github.com/juju/juju/core/application"
@@ -1105,11 +1106,7 @@
 			arg.Label = ptr(label)
 			arg.Value = coresecrets.NewSecretValue(value)
 			hc.SetPendingSecretCreates(
-<<<<<<< HEAD
-				[]apiuniter.SecretCreateArg{arg})
-=======
 				map[string]uniter.SecretCreateArg{uri.ID: arg})
->>>>>>> 30ba85cd
 		},
 	)
 }
@@ -1122,11 +1119,7 @@
 			arg.Label = ptr(label)
 			arg.Value = coresecrets.NewSecretValue(value)
 			hc.SetPendingSecretUpdates(
-<<<<<<< HEAD
-				[]apiuniter.SecretUpdateArg{arg})
-=======
 				map[string]uniter.SecretUpdateArg{uri.ID: arg})
->>>>>>> 30ba85cd
 		},
 	)
 }
@@ -1291,11 +1284,7 @@
 			arg.Label = ptr(label)
 			arg.Value = coresecrets.NewSecretValue(map[string]string{"foo": "bar"})
 			ctx.SetPendingSecretCreates(
-<<<<<<< HEAD
-				[]apiuniter.SecretCreateArg{arg})
-=======
 				map[string]uniter.SecretCreateArg{uri.ID: arg})
->>>>>>> 30ba85cd
 		},
 	)
 }
@@ -1308,11 +1297,7 @@
 			arg.Label = ptr(label)
 			arg.Value = coresecrets.NewSecretValue(map[string]string{"foo": "bar"})
 			ctx.SetPendingSecretUpdates(
-<<<<<<< HEAD
-				[]apiuniter.SecretUpdateArg{arg})
-=======
 				map[string]uniter.SecretUpdateArg{uri.ID: arg})
->>>>>>> 30ba85cd
 		},
 	)
 }
@@ -1371,19 +1356,6 @@
 	})
 	c.Assert(err, jc.ErrorIsNil)
 	c.Assert(uri.String(), gc.Equals, "secret:9m4e2mr0ui3e8a215n4g")
-<<<<<<< HEAD
-	c.Assert(hookContext.PendingSecretCreates(), jc.DeepEquals, []apiuniter.SecretCreateArg{{
-		SecretUpsertArg: apiuniter.SecretUpsertArg{
-			URI:          uri,
-			Value:        value,
-			RotatePolicy: ptr(coresecrets.RotateDaily),
-			ExpireTime:   ptr(expiry),
-			Description:  ptr("my secret"),
-			Label:        ptr("foo"),
-		},
-		OwnerTag: owner,
-	}})
-=======
 	c.Assert(hookContext.PendingSecretCreates(), jc.DeepEquals, map[string]uniter.SecretCreateArg{
 		uri.ID: {
 			SecretUpsertArg: uniter.SecretUpsertArg{
@@ -1396,7 +1368,6 @@
 			},
 			OwnerTag: owner,
 		}})
->>>>>>> 30ba85cd
 }
 
 func (s *mockHookContextSuite) TestSecretCreateDupLabel(c *gc.C) {
@@ -1464,19 +1435,6 @@
 		Label:        ptr("foo"),
 	})
 	c.Assert(err, jc.ErrorIsNil)
-<<<<<<< HEAD
-	c.Assert(hookContext.PendingSecretUpdates(), jc.DeepEquals, []apiuniter.SecretUpdateArg{{
-		CurrentRevision: 666,
-		SecretUpsertArg: apiuniter.SecretUpsertArg{
-			URI:          uri,
-			Value:        value,
-			RotatePolicy: ptr(coresecrets.RotateDaily),
-			ExpireTime:   ptr(expiry),
-			Description:  ptr("my secret"),
-			Label:        ptr("foo"),
-		},
-	}})
-=======
 	c.Assert(hookContext.PendingSecretUpdates(), jc.DeepEquals, map[string]uniter.SecretUpdateArg{
 		uri.ID: {
 			CurrentRevision: 666,
@@ -1489,7 +1447,6 @@
 				Label:        ptr("foo"),
 			},
 		}})
->>>>>>> 30ba85cd
 }
 
 func (s *mockHookContextSuite) TestSecretRemove(c *gc.C) {
@@ -1508,13 +1465,9 @@
 	c.Assert(err, jc.ErrorIsNil)
 	err = hookContext.RemoveSecret(uri2, ptr(666))
 	c.Assert(err, jc.ErrorIsNil)
-<<<<<<< HEAD
-	c.Assert(hookContext.PendingSecretRemoves(), jc.DeepEquals, []apiuniter.SecretDeleteArg{{URI: uri}, {URI: uri2, Revision: ptr(666)}})
-=======
 	c.Assert(hookContext.PendingSecretRemoves(), jc.DeepEquals, map[string]uniter.SecretDeleteArg{
 		uri.ID:  {URI: uri},
 		uri2.ID: {URI: uri2, Revision: ptr(666)}})
->>>>>>> 30ba85cd
 }
 
 func (s *mockHookContextSuite) TestSecretGrant(c *gc.C) {
@@ -1542,19 +1495,6 @@
 		RelationKey:     &relationKey,
 	})
 	c.Assert(err, jc.ErrorIsNil)
-<<<<<<< HEAD
-	c.Assert(hookContext.PendingSecretGrants(), jc.DeepEquals, []apiuniter.SecretGrantRevokeArgs{{
-		URI:             uri,
-		ApplicationName: &app,
-		RelationKey:     &relationKey,
-		Role:            coresecrets.RoleView,
-	}, {
-		URI:             uri2,
-		ApplicationName: &app,
-		RelationKey:     &relationKey,
-		Role:            coresecrets.RoleView,
-	}})
-=======
 	c.Assert(hookContext.PendingSecretGrants(), jc.DeepEquals, map[string]uniter.SecretGrantRevokeArgs{
 		uri.ID: {
 			URI:             uri,
@@ -1568,7 +1508,6 @@
 			RelationKey:     &relationKey,
 			Role:            coresecrets.RoleView,
 		}})
->>>>>>> 30ba85cd
 }
 
 func (s *mockHookContextSuite) TestSecretRevoke(c *gc.C) {
@@ -1594,17 +1533,6 @@
 		RelationKey:     &relationKey,
 	})
 	c.Assert(err, jc.ErrorIsNil)
-<<<<<<< HEAD
-	c.Assert(hookContext.PendingSecretRevokes(), jc.DeepEquals, []apiuniter.SecretGrantRevokeArgs{{
-		URI:             uri,
-		ApplicationName: &app,
-		RelationKey:     &relationKey,
-	}, {
-		URI:             uri2,
-		ApplicationName: &app,
-		RelationKey:     &relationKey,
-	}})
-=======
 	c.Assert(hookContext.PendingSecretRevokes(), jc.DeepEquals, map[string]uniter.SecretGrantRevokeArgs{
 		uri.ID: {
 			URI:             uri,
@@ -1616,7 +1544,6 @@
 			ApplicationName: &app,
 			RelationKey:     &relationKey,
 		}})
->>>>>>> 30ba85cd
 }
 
 func (s *mockHookContextSuite) TestHookStorage(c *gc.C) {
