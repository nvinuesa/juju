// Copyright 2015 Canonical Ltd.
// Licensed under the AGPLv3, see LICENCE file for details.

package context

import (
	"fmt"
	"math/rand"
	"time"

	"github.com/juju/charm/v10/hooks"
	"github.com/juju/errors"
	"github.com/juju/loggo"
	"github.com/juju/names/v4"

	"github.com/juju/juju/api/agent/uniter"
	"github.com/juju/juju/core/leadership"
	"github.com/juju/juju/core/model"
	"github.com/juju/juju/core/network"
	"github.com/juju/juju/core/secrets"
	"github.com/juju/juju/rpc/params"
	jujusecrets "github.com/juju/juju/secrets"
	"github.com/juju/juju/worker/uniter/hook"
	"github.com/juju/juju/worker/uniter/runner/context/payloads"
	"github.com/juju/juju/worker/uniter/runner/context/resources"
	"github.com/juju/juju/worker/uniter/runner/jujuc"
)

// CommandInfo specifies the information necessary to run a command.
type CommandInfo struct {
	// RelationId is the relation context to execute the commands in.
	RelationId int
	// RemoteUnitName is the remote unit for the relation context.
	RemoteUnitName string
	// TODO(jam): 2019-10-23 Add RemoteApplicationName
	// ForceRemoteUnit skips unit inference and existence validation.
	ForceRemoteUnit bool
}

// ContextFactory represents a long-lived object that can create execution contexts
// relevant to a specific unit.
type ContextFactory interface {
	// CommandContext creates a new context for running a juju command.
	CommandContext(commandInfo CommandInfo) (*HookContext, error)

	// HookContext creates a new context for running a juju hook.
	HookContext(hookInfo hook.Info) (*HookContext, error)

	// ActionContext creates a new context for running a juju action.
	ActionContext(actionData *ActionData) (*HookContext, error)
}

// StorageContextAccessor is an interface providing access to StorageContexts
// for a hooks.Context.
type StorageContextAccessor interface {

	// StorageTags returns the tags of storage instances attached to
	// the unit.
	StorageTags() ([]names.StorageTag, error)

	// Storage returns the hooks.ContextStorageAttachment with the
	// supplied tag if it was found, and whether it was found.
	Storage(names.StorageTag) (jujuc.ContextStorageAttachment, error)
}

// SecretsAccessor is used by the hook context to access the secrets backend.
type SecretsAccessor interface {
	// CreateSecretURIs is used by secret-add to get URIs
	// for added secrets.
	CreateSecretURIs(int) ([]*secrets.URI, error)

	// SecretMetadata is used by secrets-get to fetch
	// metadata for secrets.
	SecretMetadata() ([]secrets.SecretOwnerMetadata, error)

	// SecretRotated records the outcome of rotating a secret.
	SecretRotated(uri string, oldRevision int) error
}

// SecretsBackendGetter creates a secrets backend client.
type SecretsBackendGetter func() (jujusecrets.BackendsClient, error)

// RelationsFunc is used to get snapshots of relation membership at context
// creation time.
type RelationsFunc func() map[int]*RelationInfo

type contextFactory struct {
	// API connection fields; unit should be deprecated, but isn't yet.
	unit                 *uniter.Unit
	state                *uniter.State
	resources            *uniter.ResourcesFacadeClient
	payloads             *uniter.PayloadFacadeClient
	secretsClient        SecretsAccessor
	secretsBackendGetter SecretsBackendGetter
	tracker              leadership.Tracker

	logger loggo.Logger

	// Fields that shouldn't change in a factory's lifetime.
	paths      Paths
	modelUUID  string
	modelName  string
	modelType  model.ModelType
	machineTag names.MachineTag
	clock      Clock
	zone       string
	principal  string

	// Callback to get relation state snapshot.
	getRelationInfos RelationsFunc
	relationCaches   map[int]*RelationCache

	// For generating "unique" context ids.
	rand *rand.Rand
}

// FactoryConfig contains configuration values
// for the context factory.
type FactoryConfig struct {
<<<<<<< HEAD
	State                *uniter.State
	SecretsClient        SecretsAccessor
	SecretsBackendGetter SecretsBackendGetter
	Unit                 *uniter.Unit
	Resources            *uniter.ResourcesFacadeClient
	Payloads             *uniter.PayloadFacadeClient
	Tracker              leadership.Tracker
	GetRelationInfos     RelationsFunc
	Storage              StorageContextAccessor
	Paths                Paths
	Clock                Clock
	Logger               loggo.Logger
=======
	State            *uniter.State
	Unit             *uniter.Unit
	Resources        *uniter.ResourcesFacadeClient
	Payloads         *uniter.PayloadFacadeClient
	Tracker          leadership.Tracker
	GetRelationInfos RelationsFunc
	Paths            Paths
	Clock            Clock
	Logger           loggo.Logger
>>>>>>> 243fd66d
}

// NewContextFactory returns a ContextFactory capable of creating execution contexts backed
// by the supplied unit's supplied API connection.
func NewContextFactory(config FactoryConfig) (ContextFactory, error) {
	m, err := config.State.Model()
	if err != nil {
		return nil, errors.Trace(err)
	}
	var (
		machineTag names.MachineTag
		zone       string
	)
	if m.ModelType == model.IAAS {
		machineTag, err = config.Unit.AssignedMachine()
		if err != nil {
			return nil, errors.Trace(err)
		}

		zone, err = config.Unit.AvailabilityZone()
		if err != nil {
			return nil, errors.Trace(err)
		}
	}
	principal, ok, err := config.Unit.PrincipalName()
	if err != nil {
		return nil, errors.Trace(err)
	} else if !ok {
		principal = ""
	}

	f := &contextFactory{
<<<<<<< HEAD
		unit:                 config.Unit,
		state:                config.State,
		resources:            config.Resources,
		payloads:             config.Payloads,
		secretsClient:        config.SecretsClient,
		secretsBackendGetter: config.SecretsBackendGetter,
		tracker:              config.Tracker,
		logger:               config.Logger,
		paths:                config.Paths,
		modelUUID:            m.UUID,
		modelName:            m.Name,
		machineTag:           machineTag,
		getRelationInfos:     config.GetRelationInfos,
		relationCaches:       map[int]*RelationCache{},
		storage:              config.Storage,
		rand:                 rand.New(rand.NewSource(time.Now().Unix())),
		clock:                config.Clock,
		zone:                 zone,
		principal:            principal,
		modelType:            m.ModelType,
=======
		unit:             config.Unit,
		state:            config.State,
		resources:        config.Resources,
		payloads:         config.Payloads,
		tracker:          config.Tracker,
		logger:           config.Logger,
		paths:            config.Paths,
		modelUUID:        m.UUID,
		modelName:        m.Name,
		machineTag:       machineTag,
		getRelationInfos: config.GetRelationInfos,
		relationCaches:   map[int]*RelationCache{},
		rand:             rand.New(rand.NewSource(time.Now().Unix())),
		clock:            config.Clock,
		zone:             zone,
		principal:        principal,
		modelType:        m.ModelType,
>>>>>>> 243fd66d
	}
	return f, nil
}

// newId returns a probably-unique identifier for a new context, containing the
// supplied string.
func (f *contextFactory) newId(name string) string {
	return fmt.Sprintf("%s-%s-%d", f.unit.Name(), name, f.rand.Int63())
}

// coreContext creates a new context with all unspecialised fields filled in.
func (f *contextFactory) coreContext() (*HookContext, error) {
	leadershipContext := newLeadershipContext(
		f.state.LeadershipSettings,
		f.tracker,
		f.unit.Name(),
	)
	ctx := &HookContext{
<<<<<<< HEAD
		unit:                 f.unit,
		state:                f.state,
		secretsClient:        f.secretsClient,
		secretsBackendGetter: f.secretsBackendGetter,
		LeadershipContext:    leadershipContext,
		uuid:                 f.modelUUID,
		modelName:            f.modelName,
		modelType:            f.modelType,
		unitName:             f.unit.Name(),
		assignedMachineTag:   f.machineTag,
		relations:            f.getContextRelations(),
		relationId:           -1,
		storage:              f.storage,
		clock:                f.clock,
		logger:               f.logger,
		availabilityZone:     f.zone,
		principal:            f.principal,
=======
		unit:               f.unit,
		state:              f.state,
		LeadershipContext:  leadershipContext,
		uuid:               f.modelUUID,
		modelName:          f.modelName,
		modelType:          f.modelType,
		unitName:           f.unit.Name(),
		assignedMachineTag: f.machineTag,
		relations:          f.getContextRelations(),
		relationId:         -1,
		clock:              f.clock,
		logger:             f.logger,
		availabilityZone:   f.zone,
		principal:          f.principal,
>>>>>>> 243fd66d
		ResourcesHookContext: &resources.ResourcesHookContext{
			Client:       f.resources,
			ResourcesDir: f.paths.GetResourcesDir(),
			Logger:       f.logger,
		},
		storageAttachmentCache: make(map[names.StorageTag]jujuc.ContextStorageAttachment),
	}
	payloadCtx, err := payloads.NewContext(f.payloads)
	if err != nil {
		return nil, err
	}
	ctx.PayloadsHookContext = payloadCtx
	if err := f.updateContext(ctx); err != nil {
		return nil, err
	}
	return ctx, nil
}

// ActionContext is part of the ContextFactory interface.
func (f *contextFactory) ActionContext(actionData *ActionData) (*HookContext, error) {
	if actionData == nil {
		return nil, errors.New("nil actionData specified")
	}
	ctx, err := f.coreContext()
	if err != nil {
		return nil, errors.Trace(err)
	}
	ctx.actionData = actionData
	ctx.id = f.newId(actionData.Name)
	return ctx, nil
}

// HookContext is part of the ContextFactory interface.
func (f *contextFactory) HookContext(hookInfo hook.Info) (*HookContext, error) {
	ctx, err := f.coreContext()
	if err != nil {
		return nil, errors.Trace(err)
	}
	hookName := string(hookInfo.Kind)
	if hookInfo.Kind.IsRelation() {
		ctx.relationId = hookInfo.RelationId
		ctx.remoteUnitName = hookInfo.RemoteUnit
		ctx.remoteApplicationName = hookInfo.RemoteApplication
		ctx.departingUnitName = hookInfo.DepartingUnit
		relation, found := ctx.relations[hookInfo.RelationId]
		if !found {
			return nil, errors.Errorf("unknown relation id: %v", hookInfo.RelationId)
		}
		if hookInfo.Kind == hooks.RelationDeparted {
			relation.cache.RemoveMember(hookInfo.RemoteUnit)
		} else if hookInfo.RemoteUnit != "" {
			// Clear remote settings cache for changing remote unit.
			relation.cache.InvalidateMember(hookInfo.RemoteUnit)
		} else if hookInfo.RemoteApplication != "" {
			// relation.cache.InvalidateApplication(hookInfo.RemoteApplication)
		}
		hookName = fmt.Sprintf("%s-%s", relation.Name(), hookInfo.Kind)
	}
	if hookInfo.Kind.IsStorage() {
		ctx.storageTag = names.NewStorageTag(hookInfo.StorageId)
		storageName, err := names.StorageName(hookInfo.StorageId)
		if err != nil {
			return nil, errors.Trace(err)
		}
		hookName = fmt.Sprintf("%s-%s", storageName, hookName)
		// Cache the storage this hook context is for.
		_, err = ctx.Storage(ctx.storageTag)
		if err != nil && !errors.Is(err, errors.NotProvisioned) {
			return nil, errors.Annotatef(err, "could not retrieve storage for id: %v", hookInfo.StorageId)
		}
	}
	if hookInfo.Kind.IsWorkload() {
		ctx.workloadName = hookInfo.WorkloadName
		hookName = fmt.Sprintf("%s-%s", hookInfo.WorkloadName, hookName)
	}
	if hookInfo.Kind == hooks.PreSeriesUpgrade {
		ctx.baseUpgradeTarget = hookInfo.MachineUpgradeTarget
	}
	if hookInfo.Kind.IsSecret() {
		ctx.secretURI = hookInfo.SecretURI
		ctx.secretLabel = hookInfo.SecretLabel
		if hookInfo.Kind == hooks.SecretRemove {
			ctx.secretRevision = hookInfo.SecretRevision
		}
		if ctx.secretLabel == "" {
			info, err := ctx.SecretMetadata()
			if err != nil {
				return nil, errors.Trace(err)
			}
			uri, err := secrets.ParseURI(ctx.secretURI)
			if err != nil {
				return nil, errors.Trace(err)
			}
			md := info[uri.ID]
			ctx.secretLabel = md.Label
		}
	}
	ctx.id = f.newId(hookName)
	ctx.hookName = hookName
	return ctx, nil
}

// CommandContext is part of the ContextFactory interface.
func (f *contextFactory) CommandContext(commandInfo CommandInfo) (*HookContext, error) {
	ctx, err := f.coreContext()
	if err != nil {
		return nil, errors.Trace(err)
	}
	// TODO(jam): 2019-10-24 Include remoteAppName
	relationId, remoteUnitName, err := inferRemoteUnit(ctx.relations, commandInfo)
	if err != nil {
		return nil, errors.Trace(err)
	}
	ctx.relationId = relationId
	ctx.remoteUnitName = remoteUnitName
	ctx.id = f.newId("run-commands")
	return ctx, nil
}

// ModelType is part of the ContextFactory interface.
func (f *contextFactory) ModelType() model.ModelType {
	return f.modelType
}

// getContextRelations updates the factory's relation caches, and uses them
// to construct ContextRelations for a fresh context.
func (f *contextFactory) getContextRelations() map[int]*ContextRelation {
	contextRelations := map[int]*ContextRelation{}
	relationInfos := f.getRelationInfos()
	relationCaches := map[int]*RelationCache{}
	for id, info := range relationInfos {
		relationUnit := info.RelationUnit
		memberNames := info.MemberNames
		cache, found := f.relationCaches[id]
		if found {
			cache.Prune(memberNames)
		} else {
			cache = NewRelationCache(relationUnit.ReadSettings, memberNames)
		}
		relationCaches[id] = cache
		contextRelations[id] = NewContextRelation(relationUnit, cache)
	}
	f.relationCaches = relationCaches
	return contextRelations
}

// updateContext fills in all unspecialized fields that require an API call to
// discover.
//
// Approximately *every* line of code in this function represents a bug: ie, some
// piece of information we expose to the charm but which we fail to report changes
// to via hooks. Furthermore, the fact that we make multiple API calls at this
// time, rather than grabbing everything we need in one go, is unforgivably yucky.
func (f *contextFactory) updateContext(ctx *HookContext) (err error) {
	defer func() { err = errors.Trace(err) }()

	ctx.apiAddrs, err = f.state.APIAddresses()
	if err != nil {
		return err
	}

	sla, err := f.state.SLALevel()
	if err != nil {
		return errors.Annotate(err, "could not retrieve the SLA level")
	}
	ctx.slaLevel = sla

	apiVersion, err := f.state.CloudAPIVersion()
	if err != nil {
		f.logger.Warningf("could not retrieve the cloud API version: %v", err)
	}
	ctx.cloudAPIVersion = apiVersion

	// TODO(fwereade) 23-10-2014 bug 1384572
	// Nothing here should ever be getting the environ config directly.
	modelConfig, err := f.state.ModelConfig()
	if err != nil {
		return err
	}
	ctx.legacyProxySettings = modelConfig.LegacyProxySettings()
	ctx.jujuProxySettings = modelConfig.JujuProxySettings()

	statusCode, statusInfo, err := f.unit.MeterStatus()
	if err != nil {
		return errors.Annotate(err, "could not retrieve meter status for unit")
	}
	ctx.meterStatus = &meterStatus{
		code: statusCode,
		info: statusInfo,
	}

	var machPortRanges map[names.UnitTag]network.GroupedPortRanges
	var appPortRanges map[names.UnitTag]network.GroupedPortRanges
	switch f.modelType {
	case model.IAAS:
		if machPortRanges, err = f.state.OpenedMachinePortRangesByEndpoint(f.machineTag); err != nil {
			return errors.Trace(err)
		}

		ctx.privateAddress, err = f.unit.PrivateAddress()
		if err != nil && !params.IsCodeNoAddressSet(err) {
			f.logger.Warningf("cannot get legacy private address for %v: %v", f.unit.Name(), err)
		}
	case model.CAAS:
		if appPortRanges, err = f.state.OpenedPortRangesByEndpoint(); err != nil && !errors.Is(err, errors.NotSupported) {
			return errors.Trace(err)
		}
	}

	ctx.portRangeChanges = newPortRangeChangeRecorder(ctx.logger, f.unit.Tag(), f.modelType, machPortRanges, appPortRanges)
	ctx.secretChanges = newSecretsChangeRecorder(ctx.logger)
	info, err := ctx.secretsClient.SecretMetadata()
	if err != nil {
		return err
	}
	ctx.secretMetadata = make(map[string]jujuc.SecretMetadata)
	for _, v := range info {
		md := v.Metadata
		ownerTag, err := names.ParseTag(md.OwnerTag)
		if err != nil {
			return err
		}
		ctx.secretMetadata[md.URI.ID] = jujuc.SecretMetadata{
			Description:      md.Description,
			Label:            md.Label,
			Owner:            ownerTag,
			RotatePolicy:     md.RotatePolicy,
			LatestRevision:   md.LatestRevision,
			LatestExpireTime: md.LatestExpireTime,
			NextRotateTime:   md.NextRotateTime,
			Revisions:        v.Revisions,
		}
	}

	return nil
}

func inferRemoteUnit(rctxs map[int]*ContextRelation, info CommandInfo) (int, string, error) {
	relationId := info.RelationId
	hasRelation := relationId != -1
	remoteUnit := info.RemoteUnitName
	hasRemoteUnit := remoteUnit != ""

	// Check baseline sanity of remote unit, if supplied.
	if hasRemoteUnit {
		if !names.IsValidUnit(remoteUnit) {
			return -1, "", errors.Errorf(`invalid remote unit: %s`, remoteUnit)
		} else if !hasRelation {
			return -1, "", errors.Errorf("remote unit provided without a relation: %s", remoteUnit)
		}
	}

	// Check sanity of relation, if supplied, otherwise easy early return.
	if !hasRelation {
		return relationId, remoteUnit, nil
	}
	rctx, found := rctxs[relationId]
	if !found {
		return -1, "", errors.Errorf("unknown relation id: %d", relationId)
	}

	// Past basic sanity checks; if forced, accept what we're given.
	if info.ForceRemoteUnit {
		return relationId, remoteUnit, nil
	}

	// Infer an appropriate remote unit if we can.
	possibles := rctx.UnitNames()
	if remoteUnit == "" {
		switch len(possibles) {
		case 0:
			return -1, "", errors.Errorf("cannot infer remote unit in empty relation %d", relationId)
		case 1:
			return relationId, possibles[0], nil
		}
		return -1, "", errors.Errorf("ambiguous remote unit; possibilities are %+v", possibles)
	}
	for _, possible := range possibles {
		if remoteUnit == possible {
			return relationId, remoteUnit, nil
		}
	}
	return -1, "", errors.Errorf("unknown remote unit %s; possibilities are %+v", remoteUnit, possibles)
}<|MERGE_RESOLUTION|>--- conflicted
+++ resolved
@@ -117,7 +117,6 @@
 // FactoryConfig contains configuration values
 // for the context factory.
 type FactoryConfig struct {
-<<<<<<< HEAD
 	State                *uniter.State
 	SecretsClient        SecretsAccessor
 	SecretsBackendGetter SecretsBackendGetter
@@ -126,21 +125,9 @@
 	Payloads             *uniter.PayloadFacadeClient
 	Tracker              leadership.Tracker
 	GetRelationInfos     RelationsFunc
-	Storage              StorageContextAccessor
 	Paths                Paths
 	Clock                Clock
 	Logger               loggo.Logger
-=======
-	State            *uniter.State
-	Unit             *uniter.Unit
-	Resources        *uniter.ResourcesFacadeClient
-	Payloads         *uniter.PayloadFacadeClient
-	Tracker          leadership.Tracker
-	GetRelationInfos RelationsFunc
-	Paths            Paths
-	Clock            Clock
-	Logger           loggo.Logger
->>>>>>> 243fd66d
 }
 
 // NewContextFactory returns a ContextFactory capable of creating execution contexts backed
@@ -173,7 +160,6 @@
 	}
 
 	f := &contextFactory{
-<<<<<<< HEAD
 		unit:                 config.Unit,
 		state:                config.State,
 		resources:            config.Resources,
@@ -188,31 +174,11 @@
 		machineTag:           machineTag,
 		getRelationInfos:     config.GetRelationInfos,
 		relationCaches:       map[int]*RelationCache{},
-		storage:              config.Storage,
 		rand:                 rand.New(rand.NewSource(time.Now().Unix())),
 		clock:                config.Clock,
 		zone:                 zone,
 		principal:            principal,
 		modelType:            m.ModelType,
-=======
-		unit:             config.Unit,
-		state:            config.State,
-		resources:        config.Resources,
-		payloads:         config.Payloads,
-		tracker:          config.Tracker,
-		logger:           config.Logger,
-		paths:            config.Paths,
-		modelUUID:        m.UUID,
-		modelName:        m.Name,
-		machineTag:       machineTag,
-		getRelationInfos: config.GetRelationInfos,
-		relationCaches:   map[int]*RelationCache{},
-		rand:             rand.New(rand.NewSource(time.Now().Unix())),
-		clock:            config.Clock,
-		zone:             zone,
-		principal:        principal,
-		modelType:        m.ModelType,
->>>>>>> 243fd66d
 	}
 	return f, nil
 }
@@ -231,7 +197,6 @@
 		f.unit.Name(),
 	)
 	ctx := &HookContext{
-<<<<<<< HEAD
 		unit:                 f.unit,
 		state:                f.state,
 		secretsClient:        f.secretsClient,
@@ -244,27 +209,10 @@
 		assignedMachineTag:   f.machineTag,
 		relations:            f.getContextRelations(),
 		relationId:           -1,
-		storage:              f.storage,
 		clock:                f.clock,
 		logger:               f.logger,
 		availabilityZone:     f.zone,
 		principal:            f.principal,
-=======
-		unit:               f.unit,
-		state:              f.state,
-		LeadershipContext:  leadershipContext,
-		uuid:               f.modelUUID,
-		modelName:          f.modelName,
-		modelType:          f.modelType,
-		unitName:           f.unit.Name(),
-		assignedMachineTag: f.machineTag,
-		relations:          f.getContextRelations(),
-		relationId:         -1,
-		clock:              f.clock,
-		logger:             f.logger,
-		availabilityZone:   f.zone,
-		principal:          f.principal,
->>>>>>> 243fd66d
 		ResourcesHookContext: &resources.ResourcesHookContext{
 			Client:       f.resources,
 			ResourcesDir: f.paths.GetResourcesDir(),
