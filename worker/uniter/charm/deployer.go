package charm

import (
	"fmt"
	"launchpad.net/juju-core/charm"
	"launchpad.net/juju-core/log"
	"os"
	"path"
	"path/filepath"
	"time"
)

// Deployer maintains a git repository tracking a series of charm versions,
// and can install and upgrade charm deployments to the current version.
type Deployer struct {
	path    string
	current *GitDir
}

// NewDeployer creates a new Deployer which stores its state in the supplied
// directory.
func NewDeployer(path string) *Deployer {
	return &Deployer{
		path:    path,
		current: NewGitDir(filepath.Join(path, "current")),
	}
}

// Stage causes subsequent calls to Deploy to deploy the supplied charm.
func (d *Deployer) Stage(bun *charm.Bundle, url *charm.URL) error {
	// Read present state of current.
	if err := os.MkdirAll(d.path, 0755); err != nil {
		return err
	}
	defer d.collectOrphans()
	srcExists, err := d.current.Exists()
	if err != nil {
		return err
	}
	if srcExists {
		prevURL, err := ReadCharmURL(d.current)
		if err != nil {
			return err
		}
		if *url == *prevURL {
			return nil
		}
	}

	// Prepare a fresh repository for the update, using current's history
	// if it exists.
	updatePath, err := d.newDir("update")
	if err != nil {
		return err
	}
	var repo *GitDir
	if srcExists {
		repo, err = d.current.Clone(updatePath)
	} else {
		repo = NewGitDir(updatePath)
		err = repo.Init()
	}
	if err != nil {
		return err
	}

	// Write the desired new state and commit.
	if err = bun.ExpandTo(updatePath); err != nil {
		return err
	}
	if err = WriteCharmURL(repo, url); err != nil {
		return err
	}
	if err = repo.Snapshotf("Imported charm %q from %q.", url, bun.Path); err != nil {
		return err
	}

	// Atomically rename fresh repository to current.
	tmplink := filepath.Join(updatePath, "tmplink")
	if err = os.Symlink(updatePath, tmplink); err != nil {
		return err
	}
	return os.Rename(tmplink, d.current.Path())
}

// Deploy deploys the current charm to the target directory.
func (d *Deployer) Deploy(target *GitDir) (err error) {
	defer func() {
		if err == ErrConflict {
			log.Warningf("worker/uniter/charm: charm deployment completed with conflicts")
		} else if err != nil {
			err = fmt.Errorf("charm deployment failed: %s", err)
			log.Errf("worker/uniter/charm: %v", err)
		} else {
			log.Infof("worker/uniter/charm: charm deployment succeeded")
		}
	}()
	if exists, err := d.current.Exists(); err != nil {
		return err
	} else if !exists {
		return fmt.Errorf("no charm set")
	}
	if exists, err := target.Exists(); err != nil {
		return err
	} else if !exists {
		return d.install(target)
	}
	return d.upgrade(target)
}

// install creates a new deployment of current, and atomically moves it to
// target.
func (d *Deployer) install(target *GitDir) error {
	defer d.collectOrphans()
	log.Infof("worker/uniter/charm: preparing new charm deployment")
	url, err := ReadCharmURL(d.current)
	if err != nil {
		return err
	}
	installPath, err := d.newDir("install")
	if err != nil {
		return err
	}
	repo := NewGitDir(installPath)
	if err = repo.Init(); err != nil {
		return err
	}
	if err = repo.Pull(d.current); err != nil {
		return err
	}
	if err = repo.Snapshotf("Deployed charm %q.", url); err != nil {
		return err
	}
<<<<<<< HEAD
	log.Infof("worker/uniter/charm: deploying charm")
	return os.Rename(path, target.Path())
=======
	log.Printf("worker/uniter/charm: deploying charm")
	return os.Rename(installPath, target.Path())
>>>>>>> 5d1f683f
}

// upgrade pulls from current into target. If target has local changes, but
// no conflicts, it will be snapshotted before any changes are made.
func (d *Deployer) upgrade(target *GitDir) error {
	log.Infof("worker/uniter/charm: preparing charm upgrade")
	url, err := ReadCharmURL(d.current)
	if err != nil {
		return err
	}
	if err := target.Init(); err != nil {
		return err
	}
	if dirty, err := target.Dirty(); err != nil {
		return err
	} else if dirty {
		if conflicted, err := target.Conflicted(); err != nil {
			return err
		} else if !conflicted {
			log.Infof("worker/uniter/charm: snapshotting dirty charm before upgrade")
			if err = target.Snapshotf("Pre-upgrade snapshot."); err != nil {
				return err
			}
		}
	}
	log.Infof("worker/uniter/charm: deploying charm")
	if err := target.Pull(d.current); err != nil {
		return err
	}
	return target.Snapshotf("Upgraded charm to %q.", url)
}

// collectOrphans deletes all repos in path except the one pointed to by current.
// Errors are generally ignored; some are logged.
func (d *Deployer) collectOrphans() {
	current, err := os.Readlink(d.current.Path())
	if err != nil {
		return
	}
<<<<<<< HEAD
	filepath.Walk(d.path, func(path string, fi os.FileInfo, err error) error {
		if err != nil && path != d.path && path != current {
			if err = os.RemoveAll(path); err != nil {
				log.Warningf("worker/uniter/charm: failed to remove orphan repo at %s: %s", path, err)
=======
	filepath.Walk(d.path, func(repoPath string, fi os.FileInfo, err error) error {
		if err != nil && repoPath != d.path && repoPath != current {
			if err = os.RemoveAll(repoPath); err != nil {
				log.Printf("worker/uniter/charm: failed to remove orphan repo at %s: %s", repoPath, err)
>>>>>>> 5d1f683f
			}
		}
		return err
	})
}

// newDir creates a new timestamped directory with the given prefix. It
// assumes that the deployer will not need to create more than 10
// directories in any given second.
func (d *Deployer) newDir(prefix string) (string, error) {
	prefix = prefix + time.Now().Format("-%Y%m%d-%H%M%S")
	var err error
	var prefixPath string
	for i := 0; i < 10; i++ {
		prefixPath = path.Join(d.path, fmt.Sprintf("%s-%d", prefix, i))
		if err = os.Mkdir(prefixPath, 0755); err == nil {
			return prefixPath, nil
		} else if !os.IsExist(err) {
			break
		}
	}
	return "", fmt.Errorf("failed to create %q: %v", prefixPath, err)
}<|MERGE_RESOLUTION|>--- conflicted
+++ resolved
@@ -131,13 +131,8 @@
 	if err = repo.Snapshotf("Deployed charm %q.", url); err != nil {
 		return err
 	}
-<<<<<<< HEAD
 	log.Infof("worker/uniter/charm: deploying charm")
-	return os.Rename(path, target.Path())
-=======
-	log.Printf("worker/uniter/charm: deploying charm")
 	return os.Rename(installPath, target.Path())
->>>>>>> 5d1f683f
 }
 
 // upgrade pulls from current into target. If target has local changes, but
@@ -177,17 +172,10 @@
 	if err != nil {
 		return
 	}
-<<<<<<< HEAD
-	filepath.Walk(d.path, func(path string, fi os.FileInfo, err error) error {
-		if err != nil && path != d.path && path != current {
-			if err = os.RemoveAll(path); err != nil {
-				log.Warningf("worker/uniter/charm: failed to remove orphan repo at %s: %s", path, err)
-=======
 	filepath.Walk(d.path, func(repoPath string, fi os.FileInfo, err error) error {
 		if err != nil && repoPath != d.path && repoPath != current {
 			if err = os.RemoveAll(repoPath); err != nil {
-				log.Printf("worker/uniter/charm: failed to remove orphan repo at %s: %s", repoPath, err)
->>>>>>> 5d1f683f
+				log.Warningf("worker/uniter/charm: failed to remove orphan repo at %s: %s", repoPath, err)
 			}
 		}
 		return err
