--- conflicted
+++ resolved
@@ -24,15 +24,7 @@
 
 var _ = gc.Suite(&NewExecutorSuite{})
 
-<<<<<<< HEAD
-func failAcquireLock() (mutex.Releaser, error) {
-=======
-func failGetInstallCharm() (*corecharm.URL, error) {
-	return nil, errors.New("lol!")
-}
-
 func failAcquireLock(_ string) (func(), error) {
->>>>>>> a07d0b16
 	return nil, errors.New("wat")
 }
 
