--- conflicted
+++ resolved
@@ -50,11 +50,8 @@
 	relationCreated map[int]bool
 	isPeerRelation  map[int]bool
 	stateMgr        StateManager
-<<<<<<< HEAD
 	logger          Logger
-=======
-	newRelationer   func(ru RelationUnit, stateMgr StateManager) Relationer
->>>>>>> e8c74b5f
+	newRelationer   func(RelationUnit, StateManager, Logger) Relationer
 }
 
 // NewRelationStateTracker returns a new RelationStateTracker instance.
@@ -81,15 +78,12 @@
 		relationCreated: make(map[int]bool),
 		isPeerRelation:  make(map[int]bool),
 		abort:           cfg.Abort,
-<<<<<<< HEAD
 		logger:          cfg.Logger,
-=======
 		newRelationer:   NewRelationer,
 	}
 	r.stateMgr, err = NewStateManager(r.unit)
 	if err != nil {
 		return nil, errors.Trace(err)
->>>>>>> e8c74b5f
 	}
 	if err := r.loadInitialState(); err != nil {
 		return nil, errors.Trace(err)
@@ -159,23 +153,13 @@
 // store persistent state. It will block until the
 // operation succeeds or fails; or until the abort chan is closed, in which
 // case it will return resolver.ErrLoopAborted.
-<<<<<<< HEAD
-func (r *relationStateTracker) joinRelation(rel *uniter.Relation) (err error) {
+func (r *relationStateTracker) joinRelation(rel Relation) (err error) {
 	r.logger.Infof("joining relation %q", rel)
-	ru, err := rel.Unit(r.unit)
+	ru, err := rel.Unit(r.unit.Tag())
 	if err != nil {
 		return errors.Trace(err)
 	}
-	relationer := NewRelationer(ru, r.stateMgr, r.logger)
-=======
-func (r *relationStateTracker) joinRelation(rel Relation) (err error) {
-	logger.Infof("joining relation %q", rel)
-	ru, err := rel.Unit(r.unit.Tag())
-	if err != nil {
-		return errors.Trace(err)
-	}
-	relationer := r.newRelationer(ru, r.stateMgr)
->>>>>>> e8c74b5f
+	relationer := r.newRelationer(ru, r.stateMgr, r.logger)
 	unitWatcher, err := r.unit.Watch()
 	if err != nil {
 		return errors.Trace(err)
@@ -258,7 +242,6 @@
 		// Make sure we ignore relations not implemented by the unit's charm.
 		if charmSpec == nil {
 			if charmSpec, err = charm.ReadCharmDir(r.charmDir); err != nil {
-				logger.Criticalf("charmdir %q", r.charmDir)
 				return errors.Trace(err)
 			}
 		}
