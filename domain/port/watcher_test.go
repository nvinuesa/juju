// Copyright 2024 Canonical Ltd.
// Licensed under the AGPLv3, see LICENCE file for details.

package port_test

import (
	"context"
	"database/sql"

	"github.com/juju/clock"
	"github.com/juju/tc"

	coreapplication "github.com/juju/juju/core/application"
	"github.com/juju/juju/core/changestream"
	"github.com/juju/juju/core/database"
	"github.com/juju/juju/core/machine"
	modeltesting "github.com/juju/juju/core/model/testing"
	"github.com/juju/juju/core/network"
	coreunit "github.com/juju/juju/core/unit"
	"github.com/juju/juju/core/watcher/watchertest"
	"github.com/juju/juju/domain"
	"github.com/juju/juju/domain/application"
	"github.com/juju/juju/domain/application/architecture"
	"github.com/juju/juju/domain/application/charm"
	applicationstate "github.com/juju/juju/domain/application/state"
	"github.com/juju/juju/domain/deployment"
	machinestate "github.com/juju/juju/domain/machine/state"
	"github.com/juju/juju/domain/port/service"
	"github.com/juju/juju/domain/port/state"
	changestreamtesting "github.com/juju/juju/internal/changestream/testing"
	"github.com/juju/juju/internal/logger"
	loggertesting "github.com/juju/juju/internal/logger/testing"
	coretesting "github.com/juju/juju/internal/testing"
)

type watcherSuite struct {
	changestreamtesting.ModelSuite

	srv *service.WatchableService

	unitCount int

	unitUUIDs [3]coreunit.UUID

	appUUIDs [2]coreapplication.ID
}

var _ = tc.Suite(&watcherSuite{})

var (
	ssh   = network.PortRange{Protocol: "tcp", FromPort: 22, ToPort: 22}
	http  = network.PortRange{Protocol: "tcp", FromPort: 80, ToPort: 80}
	https = network.PortRange{Protocol: "tcp", FromPort: 443, ToPort: 443}
)

var (
	machineUUIDs = []machine.UUID{"machine-0-uuid", "machine-1-uuid"}
	netNodeUUIDs = []string{"net-node-0-uuid", "net-node-1-uuid"}
	appNames     = []string{"app-zero", "app-one"}
)

func (s *watcherSuite) SetUpTest(c *tc.C) {
	s.ModelSuite.SetUpTest(c)

	factory := changestream.NewWatchableDBFactoryForNamespace(s.GetWatchableDB, "port_range")
	s.srv = service.NewWatchableService(
		state.NewState(
			func() (database.TxnRunner, error) { return factory() },
		),
		domain.NewWatcherFactory(factory, loggertesting.WrapCheckLog(c)),
		logger.GetLogger("juju.test.port"),
	)

	modelUUID := modeltesting.GenModelUUID(c)
	err := s.TxnRunner().StdTxn(context.Background(), func(ctx context.Context, tx *sql.Tx) error {
		_, err := tx.ExecContext(ctx, `
			INSERT INTO model (uuid, controller_uuid, name, type, cloud, cloud_type)
			VALUES (?, ?, "test", "iaas", "test-model", "ec2")
		`, modelUUID.String(), coretesting.ControllerTag.Id())
		return err
	})
	c.Assert(err, tc.ErrorIsNil)

	machineSt := machinestate.NewState(s.TxnRunnerFactory(), clock.WallClock, logger.GetLogger("juju.test.machine"))

	err = machineSt.CreateMachine(context.Background(), "0", netNodeUUIDs[0], machineUUIDs[0])
	c.Assert(err, tc.ErrorIsNil)
	err = machineSt.CreateMachine(context.Background(), "1", netNodeUUIDs[1], machineUUIDs[1])
	c.Assert(err, tc.ErrorIsNil)
}

func (s *watcherSuite) createApplicationWithRelations(c *tc.C, appName string, relations ...string) coreapplication.ID {
	relationsMap := map[string]charm.Relation{}
	for _, relation := range relations {
		relationsMap[relation] = charm.Relation{
			Name:  relation,
			Role:  charm.RoleRequirer,
			Scope: charm.ScopeGlobal,
		}
	}

	applicationSt := applicationstate.NewState(s.TxnRunnerFactory(), clock.WallClock, loggertesting.WrapCheckLog(c))
	appUUID, err := applicationSt.CreateApplication(context.Background(), appName, application.AddApplicationArg{
		Charm: charm.Charm{
			Metadata: charm.Metadata{
				Name:     appName,
				Requires: relationsMap,
			},
			Manifest: charm.Manifest{
				Bases: []charm.Base{{
					Name:          "ubuntu",
					Channel:       charm.Channel{Risk: charm.RiskStable},
					Architectures: []string{"amd64"},
				}},
			},
			ReferenceName: appName,
			Architecture:  architecture.AMD64,
			Revision:      1,
			Source:        charm.LocalSource,
		},
	}, nil)
	c.Assert(err, tc.ErrorIsNil)
	return appUUID
}

// createUnit creates a new unit in state and returns its UUID. The unit is assigned
// to the net node with uuid `netNodeUUID`.
func (s *watcherSuite) createUnit(c *tc.C, netNodeUUID, appName string) coreunit.UUID {
	applicationSt := applicationstate.NewState(s.TxnRunnerFactory(), clock.WallClock, loggertesting.WrapCheckLog(c))
	ctx := context.Background()

	appID, err := applicationSt.GetApplicationIDByName(ctx, appName)
	c.Assert(err, tc.ErrorIsNil)

<<<<<<< HEAD
	charmUUID, err := applicationSt.GetCharmIDByApplicationName(ctx, appName)
	c.Assert(err, tc.ErrorIsNil)

=======
>>>>>>> 557a3047
	// Ensure that we place the unit on the same machine as the net node.
	var machineName machine.Name
	err = s.TxnRunner().StdTxn(context.Background(), func(ctx context.Context, tx *sql.Tx) error {
		err := tx.QueryRowContext(ctx, "SELECT name FROM machine WHERE net_node_uuid = ?", netNodeUUID).Scan(&machineName)
		return err
	})
	c.Assert(err, tc.ErrorIsNil)

	unitNames, err := applicationSt.AddIAASUnits(ctx, appID, application.AddUnitArg{
		Placement: deployment.Placement{
			Type:      deployment.PlacementTypeMachine,
			Directive: machineName.String(),
		},
	})
	c.Assert(err, tc.ErrorIsNil)
	c.Assert(unitNames, tc.HasLen, 1)
	unitName := unitNames[0]
	s.unitCount++

	var unitUUID coreunit.UUID
	err = s.TxnRunner().StdTxn(context.Background(), func(ctx context.Context, tx *sql.Tx) error {
		err := tx.QueryRowContext(ctx, "SELECT uuid FROM unit WHERE name = ?", unitName).Scan(&unitUUID)
		return err
	})
	c.Assert(err, tc.ErrorIsNil)
	return unitUUID
}

// The following tests will run with the following context:
// - 3 units are deployed (with uuids stored in s.unitUUIDs)
// - 2 machines are deployed (with uuids stored in machineUUIDs)
//   - machine 0 hosts units 0 & 1
//   - machine 1 hosts unit 2
//
// - on 2 applications (with names stored in appNames; uuids s.appUUIDs)
//   - unit 0 is deployed to app 0
//   - units 1 & 2 are deployed to app 1
func (s *watcherSuite) TestWatchMachinePortRanges(c *tc.C) {
	s.appUUIDs[0] = s.createApplicationWithRelations(c, appNames[0], "ep0", "ep1", "ep2", "ep3")
	s.appUUIDs[1] = s.createApplicationWithRelations(c, appNames[1], "ep0", "ep1", "ep2", "ep3")

	s.unitUUIDs[0] = s.createUnit(c, netNodeUUIDs[0], appNames[0])
	s.unitUUIDs[1] = s.createUnit(c, netNodeUUIDs[0], appNames[1])
	s.unitUUIDs[2] = s.createUnit(c, netNodeUUIDs[1], appNames[1])

	watcher, err := s.srv.WatchMachineOpenedPorts(context.Background())
	c.Assert(err, tc.ErrorIsNil)

	harness := watchertest.NewHarness(s, watchertest.NewWatcherC(c, watcher))

	// open a port on an empty endpoint on a unit on machine 0
	harness.AddTest(func(c *tc.C) {
		err := s.srv.UpdateUnitPorts(context.Background(), s.unitUUIDs[0], network.GroupedPortRanges{
			"ep0": {ssh},
		}, network.GroupedPortRanges{})
		c.Assert(err, tc.ErrorIsNil)
	}, func(w watchertest.WatcherC[[]string]) {
		w.Check(watchertest.StringSliceAssert("0"))
	})

	// open a port on an endpoint with opened ports on a unit on machine 0
	harness.AddTest(func(c *tc.C) {
		err := s.srv.UpdateUnitPorts(context.Background(), s.unitUUIDs[0], network.GroupedPortRanges{
			"ep0": {http},
		}, network.GroupedPortRanges{})
		c.Assert(err, tc.ErrorIsNil)
	}, func(w watchertest.WatcherC[[]string]) {
		w.Check(watchertest.StringSliceAssert("0"))
	})

	// open a port on a new endpoint on another unit on machine 0
	harness.AddTest(func(c *tc.C) {
		err := s.srv.UpdateUnitPorts(context.Background(), s.unitUUIDs[1], network.GroupedPortRanges{
			"ep1": {http},
		}, network.GroupedPortRanges{})
		c.Assert(err, tc.ErrorIsNil)
	}, func(w watchertest.WatcherC[[]string]) {
		w.Check(watchertest.StringSliceAssert("0"))
	})

	// open a port on a endpoint on a unit on machine 1
	harness.AddTest(func(c *tc.C) {
		err := s.srv.UpdateUnitPorts(context.Background(), s.unitUUIDs[2], network.GroupedPortRanges{
			"ep2": {https},
		}, network.GroupedPortRanges{})
		c.Assert(err, tc.ErrorIsNil)
	}, func(w watchertest.WatcherC[[]string]) {
		w.Check(watchertest.StringSliceAssert("1"))
	})

	// open a port that's already open
	harness.AddTest(func(c *tc.C) {
		err := s.srv.UpdateUnitPorts(context.Background(), s.unitUUIDs[0], network.GroupedPortRanges{
			"ep0": {ssh},
		}, network.GroupedPortRanges{})
		c.Assert(err, tc.ErrorIsNil)
	}, func(w watchertest.WatcherC[[]string]) {
		w.AssertNoChange()
	})

	// close a port on an endpoint on a unit on machine 0
	harness.AddTest(func(c *tc.C) {
		err := s.srv.UpdateUnitPorts(context.Background(), s.unitUUIDs[0], network.GroupedPortRanges{}, network.GroupedPortRanges{
			"ep0": {ssh},
		})
		c.Assert(err, tc.ErrorIsNil)
	}, func(w watchertest.WatcherC[[]string]) {
		w.Check(watchertest.StringSliceAssert("0"))
	})

	// close the final open port of an endpoint for a unit on machine 0
	harness.AddTest(func(c *tc.C) {
		err := s.srv.UpdateUnitPorts(context.Background(), s.unitUUIDs[0], network.GroupedPortRanges{}, network.GroupedPortRanges{
			"ep0": {http},
		})
		c.Assert(err, tc.ErrorIsNil)
	}, func(w watchertest.WatcherC[[]string]) {
		w.Check(watchertest.StringSliceAssert("0"))
	})

	// close a port range which isn't open
	harness.AddTest(func(c *tc.C) {
		err := s.srv.UpdateUnitPorts(context.Background(), s.unitUUIDs[1], network.GroupedPortRanges{}, network.GroupedPortRanges{
			"ep1": {https},
		})
		c.Assert(err, tc.ErrorIsNil)
	}, func(w watchertest.WatcherC[[]string]) {
		w.AssertNoChange()
	})

	// open ports on different machines at the same time
	harness.AddTest(func(c *tc.C) {
		err := s.srv.UpdateUnitPorts(context.Background(), s.unitUUIDs[1], network.GroupedPortRanges{
			"ep3": {https},
		}, network.GroupedPortRanges{})
		c.Assert(err, tc.ErrorIsNil)
		err = s.srv.UpdateUnitPorts(context.Background(), s.unitUUIDs[2], network.GroupedPortRanges{
			"ep3": {https},
		}, network.GroupedPortRanges{})
		c.Assert(err, tc.ErrorIsNil)
	}, func(w watchertest.WatcherC[[]string]) {
		w.Check(watchertest.StringSliceAssert("0", "1"))
	})

	harness.Run(c, []string{"0", "1"})
}

func (s *watcherSuite) TestWatchOpenedPortsForApplication(c *tc.C) {
	s.appUUIDs[0] = s.createApplicationWithRelations(c, appNames[0], "ep0", "ep1", "ep2")
	s.appUUIDs[1] = s.createApplicationWithRelations(c, appNames[1], "ep0", "ep1", "ep2")

	s.unitUUIDs[0] = s.createUnit(c, netNodeUUIDs[0], appNames[0])
	s.unitUUIDs[1] = s.createUnit(c, netNodeUUIDs[0], appNames[1])
	s.unitUUIDs[2] = s.createUnit(c, netNodeUUIDs[1], appNames[1])

	watcher, err := s.srv.WatchOpenedPortsForApplication(context.Background(), s.appUUIDs[1])
	c.Assert(err, tc.ErrorIsNil)

	harness := watchertest.NewHarness(s, watchertest.NewWatcherC(c, watcher))

	// open a port on an empty endpoint on a unit the application
	harness.AddTest(func(c *tc.C) {
		err := s.srv.UpdateUnitPorts(context.Background(), s.unitUUIDs[1], network.GroupedPortRanges{
			"ep1": {http},
		}, network.GroupedPortRanges{})
		c.Assert(err, tc.ErrorIsNil)
	}, func(w watchertest.WatcherC[struct{}]) {
		w.Check(watchertest.SliceAssert(struct{}{}))
	})

	// open a port on another unit of the application
	harness.AddTest(func(c *tc.C) {
		err := s.srv.UpdateUnitPorts(context.Background(), s.unitUUIDs[2], network.GroupedPortRanges{
			"ep2": {https},
		}, network.GroupedPortRanges{})
		c.Assert(err, tc.ErrorIsNil)
	}, func(w watchertest.WatcherC[struct{}]) {
		w.Check(watchertest.SliceAssert(struct{}{}))
	})

	// open a port on another application
	harness.AddTest(func(c *tc.C) {
		err := s.srv.UpdateUnitPorts(context.Background(), s.unitUUIDs[0], network.GroupedPortRanges{
			"ep0": {ssh},
		}, network.GroupedPortRanges{})
		c.Assert(err, tc.ErrorIsNil)
	}, func(w watchertest.WatcherC[struct{}]) {
		w.AssertNoChange()
	})

	// open a port that's already open
	harness.AddTest(func(c *tc.C) {
		err := s.srv.UpdateUnitPorts(context.Background(), s.unitUUIDs[1], network.GroupedPortRanges{
			"ep1": {http},
		}, network.GroupedPortRanges{})
		c.Assert(err, tc.ErrorIsNil)
	}, func(w watchertest.WatcherC[struct{}]) {
		w.AssertNoChange()
	})

	// close a port on a unit of the application
	harness.AddTest(func(c *tc.C) {
		err := s.srv.UpdateUnitPorts(context.Background(), s.unitUUIDs[1], network.GroupedPortRanges{}, network.GroupedPortRanges{
			"ep1": {http},
		})
		c.Assert(err, tc.ErrorIsNil)
	}, func(w watchertest.WatcherC[struct{}]) {
		w.Check(watchertest.SliceAssert(struct{}{}))
	})

	// close the final open port of an endpoint for the application
	harness.AddTest(func(c *tc.C) {
		err := s.srv.UpdateUnitPorts(context.Background(), s.unitUUIDs[2], network.GroupedPortRanges{}, network.GroupedPortRanges{
			"ep2": {https},
		})
		c.Assert(err, tc.ErrorIsNil)
	}, func(w watchertest.WatcherC[struct{}]) {
		w.Check(watchertest.SliceAssert(struct{}{}))
	})

	// close a port on another application
	harness.AddTest(func(c *tc.C) {
		err := s.srv.UpdateUnitPorts(context.Background(), s.unitUUIDs[0], network.GroupedPortRanges{}, network.GroupedPortRanges{
			"ep0": {ssh},
		})
		c.Assert(err, tc.ErrorIsNil)
	}, func(w watchertest.WatcherC[struct{}]) {
		w.AssertNoChange()
	})

	harness.Run(c, struct{}{})
}<|MERGE_RESOLUTION|>--- conflicted
+++ resolved
@@ -132,12 +132,6 @@
 	appID, err := applicationSt.GetApplicationIDByName(ctx, appName)
 	c.Assert(err, tc.ErrorIsNil)
 
-<<<<<<< HEAD
-	charmUUID, err := applicationSt.GetCharmIDByApplicationName(ctx, appName)
-	c.Assert(err, tc.ErrorIsNil)
-
-=======
->>>>>>> 557a3047
 	// Ensure that we place the unit on the same machine as the net node.
 	var machineName machine.Name
 	err = s.TxnRunner().StdTxn(context.Background(), func(ctx context.Context, tx *sql.Tx) error {
