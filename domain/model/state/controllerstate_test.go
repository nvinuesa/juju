--- conflicted
+++ resolved
@@ -201,43 +201,22 @@
 
 // TestModelCloudInfo tests the happy path for getting a models
 // cloud name and credential.
-<<<<<<< HEAD
-func (m *stateSuite) TestModelCloudNameAndCredential(c *tc.C) {
-=======
-func (m *stateSuite) TestModelCloudInfo(c *gc.C) {
->>>>>>> 557a3047
+func (m *stateSuite) TestModelCloudInfo(c *tc.C) {
 	st := NewState(m.TxnRunnerFactory())
 	// We are relying on the model setup as part of this suite.
 	cloudName, regionName, err := st.GetModelCloudInfo(
 		context.Background(),
 		m.uuid,
 	)
-<<<<<<< HEAD
 	c.Assert(err, tc.ErrorIsNil)
 	c.Check(cloudName, tc.Equals, "my-cloud")
-	c.Check(credentialID, tc.Equals, corecredential.Key{
-		Cloud: "my-cloud",
-		Owner: m.userName,
-		Name:  "foobar",
-	})
-}
-
-// TestModelCloudNameAndCredentialController is testing the cloud name and
-// credential id is returned for the controller model and owner. This is the
-// common pattern that this state func will be used for so we have made a
-// special case to continuously test this.
-func (m *stateSuite) TestModelCloudNameAndCredentialController(c *tc.C) {
-=======
-	c.Assert(err, jc.ErrorIsNil)
-	c.Check(cloudName, gc.Equals, "my-cloud")
-	c.Check(regionName, gc.Equals, "my-region")
+	c.Check(regionName, tc.Equals, "my-region")
 }
 
 // TestModelCloudInfoController is testing the cloud name and cloud region returned for
 // the controller model and owner. This is the common pattern that this state func
 // will be used for so we have made a special case to continuously test this.
-func (m *stateSuite) TestModelCloudInfoController(c *gc.C) {
->>>>>>> 557a3047
+func (m *stateSuite) TestModelCloudInfoController(c *tc.C) {
 	st := NewState(m.TxnRunnerFactory())
 	modelUUID := modeltesting.GenModelUUID(c)
 
@@ -273,40 +252,20 @@
 		modelUUID,
 	)
 
-<<<<<<< HEAD
 	c.Assert(err, tc.ErrorIsNil)
 	c.Check(cloudName, tc.Equals, "my-cloud")
-	c.Check(credentialID, tc.Equals, corecredential.Key{
-		Cloud: "my-cloud",
-		Owner: m.userName,
-		Name:  "foobar",
-	})
-=======
-	c.Assert(err, jc.ErrorIsNil)
-	c.Check(cloudName, gc.Equals, "my-cloud")
-	c.Check(regionName, gc.Equals, "my-region")
->>>>>>> 557a3047
+	c.Check(regionName, tc.Equals, "my-region")
 }
 
 // TestModelCloudInfoNotFound is testing that if we pass a model
 // that doesn't exist we get back a [modelerrors.NotFound] error.
-<<<<<<< HEAD
-func (m *stateSuite) TestModelCloudNameAndCredentialNotFound(c *tc.C) {
-	noExistModelUUID := modeltesting.GenModelUUID(c)
-	st := NewState(m.TxnRunnerFactory())
-	cloudName, credentialID, err := st.GetModelCloudNameAndCredential(context.Background(), noExistModelUUID)
-	c.Assert(err, tc.ErrorIs, modelerrors.NotFound)
-	c.Check(cloudName, tc.Equals, "")
-	c.Check(credentialID.IsZero(), tc.IsTrue)
-=======
-func (m *stateSuite) TestModelCloudInfoNotFound(c *gc.C) {
+func (m *stateSuite) TestModelCloudInfoNotFound(c *tc.C) {
 	noExistModelUUID := modeltesting.GenModelUUID(c)
 	st := NewState(m.TxnRunnerFactory())
 	cloudName, regionName, err := st.GetModelCloudInfo(context.Background(), noExistModelUUID)
-	c.Assert(err, jc.ErrorIs, modelerrors.NotFound)
-	c.Check(cloudName, gc.Equals, "")
-	c.Check(regionName, gc.Equals, "")
->>>>>>> 557a3047
+	c.Assert(err, tc.ErrorIs, modelerrors.NotFound)
+	c.Check(cloudName, tc.Equals, "")
+	c.Check(regionName, tc.Equals, "")
 }
 
 func (m *stateSuite) TestGetModelCloudAndCredential(c *tc.C) {
@@ -671,22 +630,13 @@
 			SecretBackend: juju.BackendName,
 		},
 	)
-<<<<<<< HEAD
-	c.Assert(err, tc.ErrorIs, usererrors.UserNotFound)
-=======
-	c.Assert(err, jc.ErrorIs, accesserrors.UserNotFound)
->>>>>>> 557a3047
+	c.Assert(err, tc.ErrorIs, accesserrors.UserNotFound)
 }
 
 // TestCreateModelWithRemovedOwner is here to test that if we try and create a
 // new model with an owner that has been removed from the Juju user base that
-<<<<<<< HEAD
-// the operation fails with a [usererrors.NotFound] error.
+// the operation fails with a [accesserrors.NotFound] error.
 func (m *stateSuite) TestCreateModelWithRemovedOwner(c *tc.C) {
-=======
-// the operation fails with a [accesserrors.NotFound] error.
-func (m *stateSuite) TestCreateModelWithRemovedOwner(c *gc.C) {
->>>>>>> 557a3047
 	accessState := accessstate.NewState(m.TxnRunnerFactory(), loggertesting.WrapCheckLog(c))
 	err := accessState.RemoveUser(context.Background(), m.userName)
 	c.Assert(err, tc.ErrorIsNil)
@@ -705,11 +655,7 @@
 			SecretBackend: juju.BackendName,
 		},
 	)
-<<<<<<< HEAD
-	c.Assert(err, tc.ErrorIs, usererrors.UserNotFound)
-=======
-	c.Assert(err, jc.ErrorIs, accesserrors.UserNotFound)
->>>>>>> 557a3047
+	c.Assert(err, tc.ErrorIs, accesserrors.UserNotFound)
 }
 
 // TestCreateModelVerifyPermissionSet is here to test that a permission is
@@ -912,15 +858,9 @@
 	err = row.Scan(&val)
 	c.Assert(err, tc.ErrorIs, sql.ErrNoRows)
 
-<<<<<<< HEAD
-	modelUUIDS, err := modelSt.ListModelIDs(context.Background())
+	modelUUIDS, err := modelSt.ListModelUUIDs(context.Background())
 	c.Check(err, tc.ErrorIsNil)
 	c.Check(modelUUIDS, tc.HasLen, 0)
-=======
-	modelUUIDS, err := modelSt.ListModelUUIDs(context.Background())
-	c.Check(err, jc.ErrorIsNil)
-	c.Check(modelUUIDS, gc.HasLen, 0)
->>>>>>> 557a3047
 
 	row = db.QueryRow(`
 SELECT model_uuid
@@ -941,11 +881,7 @@
 
 // TestListModelUUIDs is testing that once we have created several models calling
 // list returns all the models created.
-<<<<<<< HEAD
-func (m *stateSuite) TestListModelIDs(c *tc.C) {
-=======
-func (m *stateSuite) TestListModelUUIDs(c *gc.C) {
->>>>>>> 557a3047
+func (m *stateSuite) TestListModelUUIDs(c *tc.C) {
 	uuid1 := modeltesting.GenModelUUID(c)
 	modelSt := NewState(m.TxnRunnerFactory())
 	err := modelSt.Create(
@@ -991,15 +927,9 @@
 	err = modelSt.Activate(context.Background(), uuid2)
 	c.Assert(err, tc.ErrorIsNil)
 
-<<<<<<< HEAD
-	uuids, err := modelSt.ListModelIDs(context.Background())
+	uuids, err := modelSt.ListModelUUIDs(context.Background())
 	c.Assert(err, tc.ErrorIsNil)
 	c.Check(uuids, tc.HasLen, 3)
-=======
-	uuids, err := modelSt.ListModelUUIDs(context.Background())
-	c.Assert(err, jc.ErrorIsNil)
-	c.Check(uuids, gc.HasLen, 3)
->>>>>>> 557a3047
 
 	uuidsSet := set.NewStrings()
 	for _, uuid := range uuids {
@@ -1063,17 +993,17 @@
 // TestListUserModelUUIDsUserNotFound tests that if a caller asks for the model
 // uuids a user has access to and that user doesn't exist the caller will get
 // back an error that satisfies [accesserrors.UserNotFound].
-func (m *stateSuite) TestListUserModelUUIDsUserNotFound(c *gc.C) {
+func (m *stateSuite) TestListUserModelUUIDsUserNotFound(c *tc.C) {
 	fakeUserUUID := usertesting.GenUserUUID(c)
 
 	modelSt := NewState(m.TxnRunnerFactory())
 	_, err := modelSt.ListModelUUIDsForUser(context.Background(), fakeUserUUID)
-	c.Check(err, jc.ErrorIs, accesserrors.UserNotFound)
+	c.Check(err, tc.ErrorIs, accesserrors.UserNotFound)
 }
 
 // TestListUserModelUUIDs is testing the happy path of getting all of the model
 // uuids that a given user has access to.
-func (m *stateSuite) TestListUserModelUUIDs(c *gc.C) {
+func (m *stateSuite) TestListUserModelUUIDs(c *tc.C) {
 	// Make the first model that is not owned by the user we will be testing
 	// with.
 	modelUUID1 := modeltesting.GenModelUUID(c)
@@ -1095,8 +1025,8 @@
 			SecretBackend: juju.BackendName,
 		},
 	)
-	c.Assert(err, jc.ErrorIsNil)
-	c.Assert(modelSt.Activate(context.Background(), modelUUID1), jc.ErrorIsNil)
+	c.Assert(err, tc.ErrorIsNil)
+	c.Assert(modelSt.Activate(context.Background(), modelUUID1), tc.ErrorIsNil)
 
 	// Make test user to use for the final check.
 	user2UUID := usertesting.GenUserUUID(c)
@@ -1110,7 +1040,7 @@
 		false,
 		m.userUUID,
 	)
-	c.Check(err, jc.ErrorIsNil)
+	c.Check(err, tc.ErrorIsNil)
 
 	// Make second model owned by the test user.
 	modelUUID2 := modeltesting.GenModelUUID(c)
@@ -1131,12 +1061,12 @@
 			SecretBackend: juju.BackendName,
 		},
 	)
-	c.Assert(err, jc.ErrorIsNil)
-	c.Assert(modelSt.Activate(context.Background(), modelUUID2), jc.ErrorIsNil)
+	c.Assert(err, tc.ErrorIsNil)
+	c.Assert(modelSt.Activate(context.Background(), modelUUID2), tc.ErrorIsNil)
 
 	// Add test user as an admin of test model 1.
 	permissionID, err := uuid.NewUUID()
-	c.Check(err, jc.ErrorIsNil)
+	c.Check(err, tc.ErrorIsNil)
 	_, err = accessState.CreatePermission(
 		context.Background(),
 		permissionID, permission.UserAccessSpec{
@@ -1150,12 +1080,12 @@
 			User: user2Name,
 		},
 	)
-	c.Check(err, jc.ErrorIsNil)
+	c.Check(err, tc.ErrorIsNil)
 
 	// Check that the test user has access to both models.
 	uuids, err := modelSt.ListModelUUIDsForUser(context.Background(), user2UUID)
-	c.Check(err, jc.ErrorIsNil)
-	c.Check(uuids, jc.SameContents, []coremodel.UUID{modelUUID1, modelUUID2})
+	c.Check(err, tc.ErrorIsNil)
+	c.Check(uuids, tc.SameContents, []coremodel.UUID{modelUUID1, modelUUID2})
 }
 
 // TestModelsOwnedByUser is asserting that all models owned by a given user are
@@ -1548,93 +1478,18 @@
 	c.Check(err, tc.ErrorIs, modelerrors.NotFound)
 }
 
-<<<<<<< HEAD
-func (m *stateSuite) TestListModelSummariesForUser(c *tc.C) {
-=======
-func (m *stateSuite) TestGetUserModelSummary(c *gc.C) {
->>>>>>> 557a3047
+func (m *stateSuite) TestGetUserModelSummary(c *tc.C) {
 	modelSt := NewState(m.TxnRunnerFactory())
 	// Add a second model (one was added in SetUpTest).
 	modelUUID := m.createTestModel(c, modelSt, "my-test-model-2", m.userUUID)
 	expectedLoginTime := time.Now().Truncate(time.Minute).UTC()
-<<<<<<< HEAD
-	err := accessState.UpdateLastModelLogin(context.Background(), m.userName, m.uuid, expectedLoginTime)
-	c.Assert(err, tc.ErrorIsNil)
-
-	models, err := modelSt.ListModelSummariesForUser(context.Background(), usertesting.GenNewName(c, "test-user"))
-	c.Assert(err, tc.ErrorIsNil)
-
-	c.Check(len(models), tc.Equals, 2)
-
-	expected := []coremodel.UserModelSummary{
-		{
-			UserLastConnection: &expectedLoginTime,
-			UserAccess:         permission.AdminAccess,
-			ModelSummary: coremodel.ModelSummary{
-				Name:        "my-test-model",
-				UUID:        m.uuid,
-				CloudName:   "my-cloud",
-				CloudRegion: "my-region",
-				CloudType:   "ec2",
-				CloudCredentialKey: corecredential.Key{
-					Cloud: "my-cloud",
-					Owner: usertesting.GenNewName(c, "test-user"),
-					Name:  "foobar",
-				},
-				ControllerUUID: controllerUUID,
-				IsController:   false,
-				// TODO (manadart 2024-01-29): We need to generate model summaries
-				// with an agent version, but we can't do that from the controller
-				// database.
-				ModelType: coremodel.IAAS,
-				OwnerName: usertesting.GenNewName(c, "test-user"),
-				Life:      life.Alive,
-			},
-		},
-		{
-			UserLastConnection: nil,
-			UserAccess:         permission.AdminAccess,
-			ModelSummary: coremodel.ModelSummary{
-				Name:        "my-test-model-2",
-				UUID:        modelUUID,
-				CloudName:   "my-cloud",
-				CloudRegion: "my-region",
-				CloudType:   "ec2",
-				CloudCredentialKey: corecredential.Key{
-					Cloud: "my-cloud",
-					Owner: usertesting.GenNewName(c, "test-user"),
-					Name:  "foobar",
-				},
-				ControllerUUID: controllerUUID,
-				IsController:   true,
-				// TODO (manadart 2024-01-29): We need to generate model summaries
-				// with an agent version, but we can't do that from the controller
-				// database.
-				ModelType: coremodel.IAAS,
-				OwnerName: usertesting.GenNewName(c, "test-user"),
-				Life:      life.Alive,
-			},
-		},
-	}
-
-	sortFunc := func(a, b coremodel.UserModelSummary) int {
-		return strings.Compare(a.Name, b.Name)
-	}
-	slices.SortFunc(models, sortFunc)
-	slices.SortFunc(expected, sortFunc)
-
-	c.Check(models, tc.DeepEquals, expected)
-}
-
-func (m *stateSuite) TestListModelSummariesForUserModelNotFound(c *tc.C) {
-=======
 	accessState := accessstate.NewState(m.TxnRunnerFactory(), loggertesting.WrapCheckLog(c))
 	err := accessState.UpdateLastModelLogin(context.Background(), m.userName, modelUUID, expectedLoginTime)
-	c.Assert(err, jc.ErrorIsNil)
+	c.Assert(err, tc.ErrorIsNil)
 
 	summary, err := modelSt.GetUserModelSummary(context.Background(), m.userUUID, modelUUID)
-	c.Check(err, jc.ErrorIsNil)
-	c.Check(summary, gc.DeepEquals, model.UserModelSummary{
+	c.Check(err, tc.ErrorIsNil)
+	c.Check(summary, tc.DeepEquals, model.UserModelSummary{
 		ModelSummary: model.ModelSummary{
 			Life:      corelife.Alive,
 			OwnerName: m.userName,
@@ -1652,41 +1507,32 @@
 
 // TestGetUserModelSummaryUserNotFound tests that asking for a model summary for
 // a user that doesn't exist results in a [accesserrors.UserNotFound] error.
-func (m *stateSuite) TestGetUserModelSummaryUserNotFound(c *gc.C) {
->>>>>>> 557a3047
+func (m *stateSuite) TestGetUserModelSummaryUserNotFound(c *tc.C) {
 	modelSt := NewState(m.TxnRunnerFactory())
 	_, err := modelSt.GetUserModelSummary(
 		context.Background(),
 		usertesting.GenUserUUID(c),
 		m.uuid,
 	)
-	c.Check(err, jc.ErrorIs, accesserrors.UserNotFound)
-}
-
-<<<<<<< HEAD
-	_, err := modelSt.ListModelSummariesForUser(context.Background(), usertesting.GenNewName(c, "wrong-user"))
-	c.Assert(err, tc.ErrorIsNil)
-}
-
-func (m *stateSuite) TestListAllModelSummaries(c *tc.C) {
-=======
+	c.Check(err, tc.ErrorIs, accesserrors.UserNotFound)
+}
+
 // TestGetUserModelSummaryModelNotFound tests that asking for a model summary
 // for a model that doesn't exist results in a [modelerrors.NotFound] error.
-func (m *stateSuite) TestGetUserModelSummaryModelNotFound(c *gc.C) {
+func (m *stateSuite) TestGetUserModelSummaryModelNotFound(c *tc.C) {
 	modelSt := NewState(m.TxnRunnerFactory())
 	_, err := modelSt.GetUserModelSummary(
 		context.Background(),
 		m.userUUID,
 		modeltesting.GenModelUUID(c),
 	)
-	c.Check(err, jc.ErrorIs, modelerrors.NotFound)
+	c.Check(err, tc.ErrorIs, modelerrors.NotFound)
 }
 
 // TestGetUserModelSummaryNoAccess tests that asking for a model summary for a
 // model that the user doesn't have access to results in a
 // [accesserrors.AccessNotFound] error.
-func (m *stateSuite) TestGetUserModelSummaryNoAccess(c *gc.C) {
->>>>>>> 557a3047
+func (m *stateSuite) TestGetUserModelSummaryNoAccess(c *tc.C) {
 	modelSt := NewState(m.TxnRunnerFactory())
 	userUUID := usertesting.GenUserUUID(c)
 	userName := usertesting.GenNewName(c, "tlm")
@@ -1701,25 +1547,16 @@
 	)
 	c.Assert(err, tc.ErrorIsNil)
 
-<<<<<<< HEAD
-	modelUUID := m.createTestModel(c, modelSt, "ctrl-model", newUserUUID)
-	controllerUUID := m.ControllerSuite.SeedControllerTable(c, modelUUID)
-	models, err := modelSt.ListAllModelSummaries(context.Background())
-	c.Assert(err, tc.ErrorIsNil)
-
-	c.Check(len(models), tc.Equals, 2)
-=======
 	_, err = modelSt.GetUserModelSummary(context.Background(), userUUID, m.uuid)
-	c.Check(err, jc.ErrorIs, accesserrors.AccessNotFound)
-}
->>>>>>> 557a3047
+	c.Check(err, tc.ErrorIs, accesserrors.AccessNotFound)
+}
 
 // TestGetModelSummary is asserting the happy path of [State.GetModelSummary].
-func (m *stateSuite) TestGetModelSummary(c *gc.C) {
+func (m *stateSuite) TestGetModelSummary(c *tc.C) {
 	modelSt := NewState(m.TxnRunnerFactory())
 	summary, err := modelSt.GetModelSummary(context.Background(), m.uuid)
-	c.Check(err, jc.ErrorIsNil)
-	c.Check(summary, gc.DeepEquals, model.ModelSummary{
+	c.Check(err, tc.ErrorIsNil)
+	c.Check(summary, tc.DeepEquals, model.ModelSummary{
 		Life:      corelife.Alive,
 		OwnerName: m.userName,
 		State: model.ModelState{
@@ -1731,21 +1568,12 @@
 	})
 }
 
-<<<<<<< HEAD
-	sortFunc := func(a, b coremodel.ModelSummary) int {
-		return strings.Compare(a.Name, b.Name)
-	}
-	slices.SortFunc(models, sortFunc)
-	slices.SortFunc(expected, sortFunc)
-	c.Check(models, tc.DeepEquals, expected)
-=======
 // TestGetModelSummaryModelNotFound is asserting that if we ask for a model
 // summary on a model that doesn't exist we get a [modelerrors.NotFound] error.
-func (m *stateSuite) TestGetModelSummaryModelNotFound(c *gc.C) {
+func (m *stateSuite) TestGetModelSummaryModelNotFound(c *tc.C) {
 	modelSt := NewState(m.TxnRunnerFactory())
 	_, err := modelSt.GetModelSummary(context.Background(), modeltesting.GenModelUUID(c))
-	c.Check(err, jc.ErrorIs, modelerrors.NotFound)
->>>>>>> 557a3047
+	c.Check(err, tc.ErrorIs, modelerrors.NotFound)
 }
 
 func (s *stateSuite) TestGetModelUsers(c *tc.C) {
