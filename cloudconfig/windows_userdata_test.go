--- conflicted
+++ resolved
@@ -760,12 +760,8 @@
 values:
   AGENT_SERVICE_NAME: jujud-machine-10
   PROVIDER_TYPE: dummy
-<<<<<<< HEAD
-=======
 agent-logfile-max-size: 0
 agent-logfile-max-backups: 0
-mongoversion: "0.0"
->>>>>>> 7f49eb66
 
 "@
 cmd.exe /C mklink /D C:\Juju\lib\juju\tools\machine-10 1.2.3-windows-amd64
