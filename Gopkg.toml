--- conflicted
+++ resolved
@@ -522,20 +522,8 @@
 
 [[constraint]]
   name = "gopkg.in/yaml.v2"
-<<<<<<< HEAD
   revision = "5420a8b6744d3b0345ab293f6fcba19c978f1183"
-=======
-  revision = "5420a8b6744d3b0345ab293f6fcba19c978f1183"
-
-[[constraint]]
-  name = "github.com/docker/distribution"
-  revision = "f0cc927784781fa395c06317c58dea2841ece3a9"
-
-[[constraint]]
-  name = "github.com/juju/clock"
-  revision = "d293bb356ca441f16b59562295cca74478966757"
 
 [[constraint]]
   name = "k8s.io/apiextensions-apiserver"
-  revision = "4d05e43ad98c1edcf2f52291685bd9bbc12fd2cd"
->>>>>>> 2e8df17a
+  revision = "4d05e43ad98c1edcf2f52291685bd9bbc12fd2cd"