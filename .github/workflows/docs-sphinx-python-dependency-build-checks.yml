# The purpose of this workflow file is to confirm that the Sphinx
# virtual environment can be built from source, consequently documenting
# the packages required in the build environment to do that.
#
# This is needed because some projects embeds the documentation into built
# artifacts which involves rendering the documentation on the target
# architecture.
#
# Depending on the architecture, pip may or may not have already built wheels
# available, and as such we need to make sure building wheels from source can
# succeed.
name: Check and document build requirements for Sphinx venv
on:
  - push
  - pull_request
  - workflow_dispatch

concurrency:
  group: ${{ github.workflow }}-${{ github.ref }}
  cancel-in-progress: true

jobs:
  build:
    name: build
    runs-on: ubuntu-latest
    steps:
      - name: Checkout code
        uses: actions/checkout@v4

      - name: Install dependencies
        run: |
          set -ex
<<<<<<< HEAD
          sudo apt update
=======
          sudo apt -y update
>>>>>>> 8a560af8
          sudo apt -y install \
            cargo \
            libpython3-dev \
            libxml2-dev \
            libxslt1-dev \
            make \
            python3-venv \
            rustc

      - name: Install local Juju to generate CLI docs
        shell: bash
        run: |
          make go-install

      - name: Build Sphinx venv
        run: |
          set -ex
          cd docs
          make -f Makefile.sp \
            sp-install \
            PIPOPTS="--no-binary :all:" \
            || ( cat .sphinx/venv/pip_install.log && exit 1 )<|MERGE_RESOLUTION|>--- conflicted
+++ resolved
@@ -30,11 +30,7 @@
       - name: Install dependencies
         run: |
           set -ex
-<<<<<<< HEAD
-          sudo apt update
-=======
           sudo apt -y update
->>>>>>> 8a560af8
           sudo apt -y install \
             cargo \
             libpython3-dev \
