name: "Static Analysis"
on:
  push:
  pull_request:
    types: [opened, synchronize, reopened, ready_for_review]
#   paths:
#     DON'T SET - these are "required" so they need to run on every PR
  workflow_dispatch:
permissions:
  contents: read

jobs:
  lint:
    name: Lint
    runs-on: [self-hosted, linux, arm64, aws, xxlarge]
    if: github.event.pull_request.draft == false
    steps:
    - name: Checkout
      uses: actions/checkout@v3

    - name: Determine which tests to run
      uses: dorny/paths-filter@v2
      id: filter
      with:
        filters: |
          go:
            - '**.go'
            - 'go.mod'
          sh:
            - '**.sh'
          python:
            - '**.py'
          static-analysis:
            - '.github/workflows/static-analysis.yml'
            - 'Makefile'
            - 'tests/main.sh'
            - 'tests/includes/**'
            - 'tests/suites/static_analysis/**'

    - name: Set up Go
      uses: actions/setup-go@v3
      with:
        go-version-file: 'go.mod'
        cache: true

    - name: Install Dependencies
      run: |
        echo "GOPATH=$(go env GOPATH)" >> $GITHUB_ENV
        echo "$(go env GOPATH)/bin" >> $GITHUB_PATH

<<<<<<< HEAD
        curl -sSfL https://raw.githubusercontent.com/golangci/golangci-lint/master/install.sh | sh -s -- -b $(go env GOPATH)/bin v1.53.3
        sudo snap install shfmt
        sudo apt install expect

=======
        curl -sSfL https://raw.githubusercontent.com/golangci/golangci-lint/master/install.sh | sh -s -- -b $(go env GOPATH)/bin v1.53.0
        sudo curl -sSfL https://github.com/mvdan/sh/releases/download/v3.7.0/shfmt_v3.7.0_linux_$(go env GOARCH) -o /usr/bin/shfmt
        sudo chmod +x /usr/bin/shfmt
        sudo DEBIAN_FRONTEND=noninteractive apt install -y expect
    
>>>>>>> 9ed9f440
    - name: Download Dependencies
      run: go mod download

    - name: "Static Analysis: Copyright"
      if: steps.filter.outputs.static-analysis == 'true' || steps.filter.outputs.go == 'true'
      run: |
        STATIC_ANALYSIS_JOB=test_copyright make static-analysis
      shell: bash

    - name: "Static Analysis: Shell Check"
      if: steps.filter.outputs.static-analysis == 'true' || steps.filter.outputs.sh == 'true'
      run: |
        STATIC_ANALYSIS_JOB=test_static_analysis_shell make static-analysis
      shell: bash

    - name: "Static Analysis: Go Check"
      if: steps.filter.outputs.static-analysis == 'true' || steps.filter.outputs.go == 'true'
      run: |
        # Explicitly set GOROOT to avoid golangci-lint/issues/3107
        export "GOROOT=$(go env GOROOT)"
        STATIC_ANALYSIS_JOB=test_static_analysis_go make static-analysis
      shell: bash

    - name: "Static Analysis: Python Check"
      if: steps.filter.outputs.static-analysis == 'true' || steps.filter.outputs.python == 'true'
      run: |
        STATIC_ANALYSIS_JOB=test_static_analysis_python make static-analysis
      shell: bash

  schema:
    name: Schema
    runs-on: [self-hosted, linux, arm64, aws, large]
    if: github.event.pull_request.draft == false
    steps:
    - name: Checkout
      uses: actions/checkout@v3

    - name: Check if there is anything to test
      uses: dorny/paths-filter@v2
      id: filter
      with:
        filters: |
          schema:
            - 'apiserver/facades/schema.json'
            - 'generate/schemagen/**'
            - '**.go'
            - 'go.mod'
            - '.github/workflows/static-analysis.yml'
            - 'Makefile'
            - 'tests/main.sh'
            - 'tests/includes/**'
            - 'tests/suites/static_analysis/schema.sh'

    - name: Set up Go
      if: steps.filter.outputs.schema == 'true'
      uses: actions/setup-go@v3
      with:
        go-version-file: 'go.mod'
        cache: true

    - name: Install Dependencies
      if: steps.filter.outputs.schema == 'true'
      run: |
        sudo DEBIAN_FRONTEND=noninteractive apt install -y expect

    - name: Schema Check
      if: steps.filter.outputs.schema == 'true'
      run: |
        STATIC_ANALYSIS_JOB=test_schema make static-analysis
      shell: bash<|MERGE_RESOLUTION|>--- conflicted
+++ resolved
@@ -48,18 +48,11 @@
         echo "GOPATH=$(go env GOPATH)" >> $GITHUB_ENV
         echo "$(go env GOPATH)/bin" >> $GITHUB_PATH
 
-<<<<<<< HEAD
         curl -sSfL https://raw.githubusercontent.com/golangci/golangci-lint/master/install.sh | sh -s -- -b $(go env GOPATH)/bin v1.53.3
-        sudo snap install shfmt
-        sudo apt install expect
-
-=======
-        curl -sSfL https://raw.githubusercontent.com/golangci/golangci-lint/master/install.sh | sh -s -- -b $(go env GOPATH)/bin v1.53.0
         sudo curl -sSfL https://github.com/mvdan/sh/releases/download/v3.7.0/shfmt_v3.7.0_linux_$(go env GOARCH) -o /usr/bin/shfmt
         sudo chmod +x /usr/bin/shfmt
         sudo DEBIAN_FRONTEND=noninteractive apt install -y expect
     
->>>>>>> 9ed9f440
     - name: Download Dependencies
       run: go mod download
 
