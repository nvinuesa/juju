--- conflicted
+++ resolved
@@ -70,38 +70,7 @@
       with:
         args: install mongodb.install --version=5.0.5 --allow-downgrade
 
-<<<<<<< HEAD
-    # GitHub runners already have preinstalled version of mongodb, but
-    # we specifically need 5.0.5, otherwise our tests will not pass
-    - name: "Install Mongo Dependencies: macOS-latest"
-      if: (matrix.os == 'macOS-latest')
-      run: |
-        curl -o mongodb.tgz https://fastdl.mongodb.org/osx/mongodb-macos-x86_64-5.0.5.tgz
-        tar xzvf mongodb.tgz
-        sudo rm -rf /usr/local/mongodb
-        sudo mkdir -p /usr/local/mongodb
-        sudo mv mongodb-macos-x86_64-5.0.5/bin/* /usr/local/mongodb
-        sudo mkdir -p /usr/local/bin
-        sudo rm /usr/local/bin/mongod
-        sudo ln -s /usr/local/mongodb/mongod /usr/local/bin/mongod
-      shell: bash
-
-    - name: "Test client: macOS-latest"
-      if: (matrix.os == 'macOS-latest')
-      run: |
-        # We increase the number of file descriptors that processes can have 
-        # open so mongo doesn't fail. Client tests still rely on mongo and as
-        # such we have a high request count for FD's
-        ulimit -n 8192
-        go test -v ./cmd/juju/... -check.v
-        go test -v ./cmd/plugins/... -check.v
-      shell: bash
-
-    - name: "Test client: ubuntu-latest"
-      if: (matrix.os == 'ubuntu-latest')
-=======
     - name: "Test client"
->>>>>>> 4b46164a
       run: |
         # Jenkins can perform the full jujud testing.
         go test -v ./cmd/juju/... -check.v -coverprofile=coverage.txt -covermode=atomic
