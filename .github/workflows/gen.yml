name: "Generate"
on:
<<<<<<< HEAD
=======
  push:
    branches: ["[0-9].[0-9]+", "[0-9].[0-9]+.[0-9]+", main]
  pull_request:
    types: [opened, synchronize, reopened, ready_for_review]
    paths:
      - '**.go'
      - 'go.mod'
      - '.github/workflows/gen.yml'
      - 'Makefile'
      - 'make_functions.sh'
>>>>>>> 5f7952af
  workflow_dispatch:
  workflow_call:

jobs:
  generate:
    name: Check Generated Mocks
    runs-on: [self-hosted, linux, arm64, aws, xxlarge]

    steps:
      - name: "Checkout"
        uses: actions/checkout@v4

      - name: "Set up Go"
        uses: actions/setup-go@v5
        with:
          go-version-file: "go.mod"
          cache: false

      - name: "Regenerate code"
        shell: bash
        run: |
          # Running go generate by itself is slow over a large codebase, where
          # all generate directives are dispersed over many files. Instead, the
          # following uses tools for locating and extracting the directives,
          # before piping them to go generate in parallel.
          #
          #  1. grep for go generate directive in the go files recursively.
          #  2. Grab the file name of each select file.
          #  3. Unique every file, so we only go generate the file once.
          #  4. Using xargs perform go generate in parallel.
          #
          git ls-files | xargs grep "//go:generate" --include '*.go' | awk -F : '{ print $1 }' | uniq | xargs -n 1 -P 8 -I% sh -c "go generate -x $(realpath %) || (echo FAIL: % && exit 1)"

      - name: "Check diff"
        shell: bash
        run: |
<<<<<<< HEAD
=======
          # The generation sometimes adds things to go.sum. Tidy to remove these.
          go mod tidy

>>>>>>> 5f7952af
          git add -A
          if [[ -n $(git diff HEAD) ]]; then
            # Print the full diff for debugging purposes
            git diff HEAD
            echo "*****"
            echo "The following generated files have been modified:"
            git diff --name-status HEAD
            echo "Please regenerate these files and check in the changes."
            echo "*****"
            exit 1
          fi<|MERGE_RESOLUTION|>--- conflicted
+++ resolved
@@ -1,18 +1,5 @@
 name: "Generate"
 on:
-<<<<<<< HEAD
-=======
-  push:
-    branches: ["[0-9].[0-9]+", "[0-9].[0-9]+.[0-9]+", main]
-  pull_request:
-    types: [opened, synchronize, reopened, ready_for_review]
-    paths:
-      - '**.go'
-      - 'go.mod'
-      - '.github/workflows/gen.yml'
-      - 'Makefile'
-      - 'make_functions.sh'
->>>>>>> 5f7952af
   workflow_dispatch:
   workflow_call:
 
@@ -49,12 +36,6 @@
       - name: "Check diff"
         shell: bash
         run: |
-<<<<<<< HEAD
-=======
-          # The generation sometimes adds things to go.sum. Tidy to remove these.
-          go mod tidy
-
->>>>>>> 5f7952af
           git add -A
           if [[ -n $(git diff HEAD) ]]; then
             # Print the full diff for debugging purposes
