--- conflicted
+++ resolved
@@ -23,12 +23,6 @@
       fail-fast: false
       matrix:
         platform:
-<<<<<<< HEAD
-           - { os: linux, arch: amd64 }
-           - { os: linux, arch: arm64 }
-           - { os: windows, arch: amd64 }
-           - { os: darwin, arch: amd64 }
-=======
            - { os: linux, arch: amd64, host_arch: x64 }
            - { os: linux, arch: arm64, host_arch: arm64 }
 # Until we get rid of musl, lets just disable these to save build time.
@@ -36,7 +30,6 @@
 #           - { os: linux, arch: ppc64le }
            - { os: windows, arch: amd64, host_arch: arm64 }
            - { os: darwin, arch: arm64, host_arch: arm64 }
->>>>>>> 2a48bc81
 
     steps:
     - name: "Checkout"
