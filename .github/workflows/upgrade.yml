--- conflicted
+++ resolved
@@ -10,12 +10,9 @@
       - 'go.mod'
       - 'snap/**'
       - '.github/workflows/upgrade.yml'
-<<<<<<< HEAD
+      - '.github/setup-lxd/**'
     branches-ignore:
       - 'develop'
-=======
-      - '.github/setup-lxd/**'
->>>>>>> ae342ed4
   workflow_dispatch:
 
 permissions:
