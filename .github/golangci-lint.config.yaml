--- conflicted
+++ resolved
@@ -32,12 +32,8 @@
     - ineffassign
     - misspell
     - unconvert
-<<<<<<< HEAD
-
-=======
     - exportloopref
     - unused
->>>>>>> 1a9b9afb
 run:
   timeout: 30m
   modules-download-mode: readonly
