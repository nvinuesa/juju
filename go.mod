module github.com/juju/juju

go 1.19

require (
	github.com/Azure/azure-sdk-for-go v65.0.0+incompatible
	github.com/Azure/azure-sdk-for-go/sdk/azcore v1.1.0
	github.com/Azure/azure-sdk-for-go/sdk/azidentity v1.1.0
	github.com/Azure/azure-sdk-for-go/sdk/keyvault/azkeys v0.5.1
	github.com/Azure/azure-sdk-for-go/sdk/resourcemanager/compute/armcompute/v2 v2.0.0
	github.com/Azure/azure-sdk-for-go/sdk/resourcemanager/keyvault/armkeyvault v1.0.0
	github.com/Azure/azure-sdk-for-go/sdk/resourcemanager/network/armnetwork v1.0.0
	github.com/Azure/azure-sdk-for-go/sdk/resourcemanager/resources/armresources v1.0.0
	github.com/Azure/azure-sdk-for-go/sdk/resourcemanager/resources/armsubscriptions v1.0.0
	github.com/Azure/go-autorest/autorest v0.11.18
	github.com/Azure/go-autorest/autorest/adal v0.9.13
	github.com/Azure/go-autorest/autorest/date v0.3.0
	github.com/Azure/go-autorest/autorest/mocks v0.4.1
	github.com/EvilSuperstars/go-cidrman v0.0.0-20170211231153-4e5a4a63d9b7
	github.com/armon/go-metrics v0.3.10
	github.com/aws/aws-sdk-go-v2 v1.9.1
	github.com/aws/aws-sdk-go-v2/config v1.3.0
	github.com/aws/aws-sdk-go-v2/credentials v1.2.1
	github.com/aws/aws-sdk-go-v2/service/ec2 v1.9.0
	github.com/aws/aws-sdk-go-v2/service/ecr v1.6.0
	github.com/aws/aws-sdk-go-v2/service/iam v1.9.0
	github.com/aws/smithy-go v1.8.0
	github.com/bmizerany/pat v0.0.0-20160217103242-c068ca2f0aac
	github.com/canonical/pebble v0.0.0-20221004042842-d7797bb9b104
	github.com/chzyer/readline v0.0.0-20180603132655-2972be24d48e
	github.com/coreos/go-systemd/v22 v22.3.2
	github.com/docker/distribution v2.7.1+incompatible
	github.com/dustin/go-humanize v1.0.0
	github.com/go-goose/goose/v5 v5.0.0-20220707165353-781664254fe4
	github.com/go-logr/logr v1.2.2
	github.com/go-macaroon-bakery/macaroon-bakery/v3 v3.0.1
	github.com/gofrs/uuid v4.2.0+incompatible
	github.com/golang/mock v1.6.0
	github.com/google/go-querystring v1.1.0
	github.com/googleapis/gnostic v0.5.5
	github.com/gorilla/schema v0.0.0-20160426231512-08023a0215e7
	github.com/gorilla/websocket v1.5.0
	github.com/gosuri/uitable v0.0.1
	github.com/hashicorp/go-hclog v1.2.0
	github.com/hashicorp/go-msgpack v0.5.5
	github.com/hashicorp/raft v1.3.2-0.20210825230038-1a621031eb2b
	github.com/hashicorp/raft-boltdb v0.0.0-20171010151810-6e5ba93211ea
	github.com/hashicorp/vault/api v1.7.2
	github.com/im7mortal/kmutex v1.0.1
	github.com/juju/ansiterm v1.0.0
	github.com/juju/blobstore/v3 v3.0.2
	github.com/juju/charm/v9 v9.0.4
	github.com/juju/charmrepo/v7 v7.0.1
	github.com/juju/clock v1.0.2
	github.com/juju/cmd/v3 v3.0.2
	github.com/juju/collections v1.0.0
	github.com/juju/description/v3 v3.0.2
	github.com/juju/errors v1.0.0
	github.com/juju/featureflag v1.0.0
	github.com/juju/gnuflag v1.0.0
	github.com/juju/gojsonschema v1.0.0
	github.com/juju/gomaasapi/v2 v2.0.0
	github.com/juju/http/v2 v2.0.0
	github.com/juju/idmclient/v2 v2.0.0
	github.com/juju/jsonschema v1.0.0
	github.com/juju/jsonschema-gen v1.0.0
	github.com/juju/loggo v1.0.0
	github.com/juju/lumberjack/v2 v2.0.2
	github.com/juju/mgo/v3 v3.0.3
	github.com/juju/mutex/v2 v2.0.0
	github.com/juju/names/v4 v4.0.0
	github.com/juju/naturalsort v1.0.0
	github.com/juju/os/v2 v2.2.3
	github.com/juju/packaging/v2 v2.0.0
	github.com/juju/persistent-cookiejar v1.0.0
	github.com/juju/proxy v1.0.0
	github.com/juju/pubsub/v2 v2.0.0
	github.com/juju/ratelimit v1.0.2
	github.com/juju/replicaset/v3 v3.0.1
	github.com/juju/retry v1.0.0
	github.com/juju/rfc/v2 v2.0.0
	github.com/juju/romulus v1.0.0
	github.com/juju/rpcreflect v1.0.0
	github.com/juju/schema v1.0.1
	github.com/juju/terms-client/v2 v2.0.0
	github.com/juju/testing v1.0.2
	github.com/juju/txn/v3 v3.0.1
	github.com/juju/utils/v3 v3.0.0
	github.com/juju/version/v2 v2.0.1
	github.com/juju/viddy v0.0.0-beta5
	github.com/juju/webbrowser v1.0.0
	github.com/juju/worker/v3 v3.0.1
	github.com/kballard/go-shellquote v0.0.0-20180428030007-95032a82bc51
	github.com/kr/pretty v0.3.1-0.20220829230305-3cd153a126da
	github.com/lxc/lxd v0.0.0-20220816180258-7e0418163fa9
	github.com/mattn/go-isatty v0.0.14
	github.com/mitchellh/go-linereader v0.0.0-20190213213312-1b945b3263eb
	github.com/mitchellh/mapstructure v1.5.0
	github.com/mittwald/vaultgo v0.1.1
	github.com/oracle/oci-go-sdk/v47 v47.1.0
	github.com/packethost/packngo v0.19.0
	github.com/pkg/sftp v1.13.5
	github.com/prometheus/client_golang v1.7.1
	github.com/prometheus/client_model v0.2.0
	github.com/rs/xid v1.4.0
	github.com/vishvananda/netlink v1.2.1-beta.2
	github.com/vmware/govmomi v0.21.1-0.20191008161538-40aebf13ba45
	golang.org/x/crypto v0.0.0-20220722155217-630584e8d5aa
	golang.org/x/net v0.0.0-20220812174116-3211cb980234
	golang.org/x/oauth2 v0.0.0-20220608161450-d0670ef3b1eb
	golang.org/x/sync v0.0.0-20220601150217-0de741cfad7f
	golang.org/x/sys v0.0.0-20220728004956-3c1f35247d10
	golang.org/x/tools v0.1.11
	google.golang.org/api v0.81.0
	gopkg.in/check.v1 v1.0.0-20201130134442-10cb98267c6c
	gopkg.in/httprequest.v1 v1.2.1
	gopkg.in/ini.v1 v1.66.6
	gopkg.in/juju/environschema.v1 v1.0.1-0.20201027142642-c89a4490670a
	gopkg.in/macaroon-bakery.v2 v2.3.0
	gopkg.in/macaroon.v2 v2.1.0
	gopkg.in/retry.v1 v1.0.3
	gopkg.in/tomb.v2 v2.0.0-20161208151619-d5d1b5820637
	gopkg.in/yaml.v2 v2.4.0
	gopkg.in/yaml.v3 v3.0.1
	k8s.io/api v0.23.4
	k8s.io/apiextensions-apiserver v0.21.10
	k8s.io/apimachinery v0.23.4
	k8s.io/client-go v0.23.4
	k8s.io/klog/v2 v2.40.1
	k8s.io/utils v0.0.0-20220210201930-3a6ce19ff2f9
)

require (
	cloud.google.com/go/compute v1.6.1 // indirect
	github.com/Azure/azure-sdk-for-go/sdk/internal v1.0.0 // indirect
	github.com/Azure/azure-sdk-for-go/sdk/keyvault/internal v0.5.0 // indirect
	github.com/Azure/go-ansiterm v0.0.0-20210617225240-d185dfc1b5a1 // indirect
	github.com/Azure/go-autorest v14.2.0+incompatible // indirect
	github.com/Azure/go-autorest/autorest/to v0.4.0 // indirect
	github.com/Azure/go-autorest/autorest/validation v0.3.1 // indirect
	github.com/Azure/go-autorest/logger v0.2.1 // indirect
	github.com/Azure/go-autorest/tracing v0.6.0 // indirect
	github.com/AzureAD/microsoft-authentication-library-for-go v0.5.1 // indirect
	github.com/adrg/xdg v0.3.3 // indirect
	github.com/armon/go-radix v1.0.0 // indirect
	github.com/aws/aws-sdk-go-v2/feature/ec2/imds v1.1.1 // indirect
	github.com/aws/aws-sdk-go-v2/internal/ini v1.0.0 // indirect
	github.com/aws/aws-sdk-go-v2/service/internal/presigned-url v1.1.1 // indirect
	github.com/aws/aws-sdk-go-v2/service/sso v1.2.1 // indirect
	github.com/aws/aws-sdk-go-v2/service/sts v1.4.1 // indirect
	github.com/beorn7/perks v1.0.1 // indirect
	github.com/cenkalti/backoff/v3 v3.0.0 // indirect
	github.com/cespare/xxhash/v2 v2.1.1 // indirect
	github.com/creack/pty v1.1.15 // indirect
	github.com/davecgh/go-spew v1.1.1 // indirect
	github.com/dnaeon/go-vcr v1.2.0 // indirect
	github.com/evanphx/json-patch v4.12.0+incompatible // indirect
	github.com/fatih/color v1.13.0 // indirect
	github.com/flosch/pongo2 v0.0.0-20200913210552-0d938eb266f3 // indirect
	github.com/form3tech-oss/jwt-go v3.2.3+incompatible // indirect
	github.com/fsnotify/fsnotify v1.5.4 // indirect
	github.com/gdamore/encoding v1.0.0 // indirect
	github.com/gdamore/tcell/v2 v2.5.1 // indirect
	github.com/go-macaroon-bakery/macaroonpb v1.0.0 // indirect
	github.com/gobwas/glob v0.2.3 // indirect
	github.com/godbus/dbus/v5 v5.0.4 // indirect
	github.com/gogo/protobuf v1.3.2 // indirect
	github.com/golang-jwt/jwt v3.2.1+incompatible // indirect
	github.com/golang/groupcache v0.0.0-20210331224755-41bb18bfe9da // indirect
	github.com/golang/protobuf v1.5.2 // indirect
	github.com/golang/snappy v0.0.4 // indirect
	github.com/google/go-cmp v0.5.8 // indirect
	github.com/google/gofuzz v1.1.0 // indirect
	github.com/google/uuid v1.3.0 // indirect
	github.com/googleapis/gax-go/v2 v2.4.0 // indirect
	github.com/gorilla/mux v1.8.0 // indirect
	github.com/hashicorp/errwrap v1.1.0 // indirect
	github.com/hashicorp/go-cleanhttp v0.5.2 // indirect
	github.com/hashicorp/go-immutable-radix v1.3.1 // indirect
	github.com/hashicorp/go-multierror v1.1.1 // indirect
	github.com/hashicorp/go-plugin v1.4.3 // indirect
	github.com/hashicorp/go-retryablehttp v0.6.6 // indirect
	github.com/hashicorp/go-rootcerts v1.0.2 // indirect
	github.com/hashicorp/go-secure-stdlib/mlock v0.1.1 // indirect
	github.com/hashicorp/go-secure-stdlib/parseutil v0.1.6 // indirect
	github.com/hashicorp/go-secure-stdlib/strutil v0.1.2 // indirect
	github.com/hashicorp/go-sockaddr v1.0.2 // indirect
	github.com/hashicorp/go-uuid v1.0.2 // indirect
	github.com/hashicorp/go-version v1.3.0 // indirect
	github.com/hashicorp/golang-lru v0.5.4 // indirect
	github.com/hashicorp/hcl v1.0.0 // indirect
	github.com/hashicorp/vault/sdk v0.5.1 // indirect
	github.com/hashicorp/yamux v0.0.0-20180604194846-3520598351bb // indirect
	github.com/imdario/mergo v0.3.12 // indirect
	github.com/jessevdk/go-flags v1.5.0 // indirect
	github.com/jmespath/go-jmespath v0.4.0 // indirect
	github.com/json-iterator/go v1.1.12 // indirect
	github.com/juju/go4 v0.0.0-20160222163258-40d72ab9641a // indirect
	github.com/juju/gojsonpointer v0.0.0-20150204194629-afe8b77aa08f // indirect
	github.com/juju/gojsonreference v0.0.0-20150204194633-f0d24ac5ee33 // indirect
	github.com/juju/lru v1.0.0 // indirect
	github.com/juju/mgo/v2 v2.0.2 // indirect
	github.com/juju/usso v1.0.1 // indirect
	github.com/juju/version v0.0.0-20210303051006-2015802527a8 // indirect
	github.com/julienschmidt/httprouter v1.3.0 // indirect
	github.com/kr/fs v0.1.0 // indirect
	github.com/kr/text v0.2.0 // indirect
	github.com/kylelemons/godebug v1.1.0 // indirect
	github.com/lestrrat/go-jspointer v0.0.0-20160229021354-f4881e611bdb // indirect
	github.com/lestrrat/go-jsref v0.0.0-20160601013240-e452c7b5801d // indirect
	github.com/lestrrat/go-jsschema v0.0.0-20160903131957-b09d7650b822 // indirect
	github.com/lestrrat/go-jsval v0.0.0-20161012045717-b1258a10419f // indirect
	github.com/lestrrat/go-pdebug v0.0.0-20160817063333-2e6eaaa5717f // indirect
	github.com/lestrrat/go-structinfo v0.0.0-20160308131105-f74c056fe41f // indirect
	github.com/lucasb-eyer/go-colorful v1.2.0 // indirect
	github.com/lunixbochs/vtclean v1.0.0 // indirect
	github.com/magiconair/properties v1.8.6 // indirect
	github.com/mattn/go-colorable v0.1.12 // indirect
	github.com/mattn/go-runewidth v0.0.13 // indirect
	github.com/matttproud/golang_protobuf_extensions v1.0.2-0.20181231171920-c182affec369 // indirect
	github.com/mitchellh/copystructure v1.0.0 // indirect
	github.com/mitchellh/go-homedir v1.1.0 // indirect
	github.com/mitchellh/go-testing-interface v1.0.0 // indirect
	github.com/mitchellh/reflectwalk v1.0.0 // indirect
	github.com/moby/spdystream v0.2.0 // indirect
	github.com/moby/term v0.0.0-20210619224110-3f7ff695adc6 // indirect
	github.com/modern-go/concurrent v0.0.0-20180306012644-bacd9c7ef1dd // indirect
	github.com/modern-go/reflect2 v1.0.2 // indirect
	github.com/mohae/deepcopy v0.0.0-20170929034955-c48cc78d4826 // indirect
	github.com/oklog/run v1.0.0 // indirect
	github.com/opencontainers/go-digest v1.0.0 // indirect
	github.com/pborman/uuid v1.2.1 // indirect
	github.com/pelletier/go-toml v1.9.5 // indirect
	github.com/pelletier/go-toml/v2 v2.0.2 // indirect
	github.com/pierrec/lz4 v2.5.2+incompatible // indirect
	github.com/pkg/browser v0.0.0-20210115035449-ce105d075bb4 // indirect
	github.com/pkg/errors v0.9.1 // indirect
	github.com/pkg/term v1.1.0 // indirect
	github.com/prometheus/common v0.10.0 // indirect
	github.com/prometheus/procfs v0.6.0 // indirect
	github.com/rivo/tview v0.0.0-20220610163003-691f46d6f500 // indirect
	github.com/rivo/uniseg v0.2.0 // indirect
	github.com/robfig/cron/v3 v3.0.1 // indirect
	github.com/rogpeppe/fastuuid v1.2.0 // indirect
<<<<<<< HEAD
	github.com/rogpeppe/go-internal v1.8.1 // indirect
	github.com/ryanuber/go-glob v1.0.0 // indirect
	github.com/sergi/go-diff v1.2.0 // indirect
=======
	github.com/rogpeppe/go-internal v1.9.0 // indirect
>>>>>>> 22891297
	github.com/sirupsen/logrus v1.9.0 // indirect
	github.com/spf13/afero v1.9.2 // indirect
	github.com/spf13/cast v1.5.0 // indirect
	github.com/spf13/jwalterweatherman v1.1.0 // indirect
	github.com/spf13/pflag v1.0.5 // indirect
	github.com/spf13/viper v1.12.0 // indirect
	github.com/subosito/gotenv v1.4.0 // indirect
	github.com/vishvananda/netns v0.0.0-20211101163701-50045581ed74 // indirect
	github.com/xdg-go/stringprep v1.0.3 // indirect
	github.com/xeipuuv/gojsonpointer v0.0.0-20190905194746-02993c407bfb // indirect
	go.etcd.io/bbolt v1.3.5 // indirect
	go.opencensus.io v0.23.0 // indirect
	go.uber.org/atomic v1.9.0 // indirect
	golang.org/x/mod v0.6.0-dev.0.20220419223038-86c51ed26bb4 // indirect
	golang.org/x/term v0.0.0-20220526004731-065cf7ba2467 // indirect
	golang.org/x/text v0.3.7 // indirect
	golang.org/x/time v0.0.0-20210723032227-1f47c861a9ac // indirect
	google.golang.org/appengine v1.6.7 // indirect
	google.golang.org/genproto v0.0.0-20220720214146-176da50484ac // indirect
	google.golang.org/grpc v1.48.0 // indirect
	google.golang.org/protobuf v1.28.0 // indirect
	gopkg.in/errgo.v1 v1.0.1 // indirect
	gopkg.in/gobwas/glob.v0 v0.2.3 // indirect
	gopkg.in/inf.v0 v0.9.1 // indirect
	gopkg.in/macaroon-bakery.v3 v3.0.0 // indirect
	gopkg.in/square/go-jose.v2 v2.5.1 // indirect
	gopkg.in/tomb.v1 v1.0.0-20141024135613-dd632973f1e7 // indirect
	k8s.io/kube-openapi v0.0.0-20211115234752-e816edb12b65 // indirect
	sigs.k8s.io/json v0.0.0-20211020170558-c049b76a60c6 // indirect
	sigs.k8s.io/structured-merge-diff/v4 v4.2.1 // indirect
	sigs.k8s.io/yaml v1.2.0 // indirect
)

// This is copied from the go.mod file in github.com/lxc/lxd
// It is needed to avoid this error when running go list -m
// go: google.golang.org/grpc/naming@v0.0.0-00010101000000-000000000000: invalid version: unknown revision 000000000000
replace google.golang.org/grpc/naming => google.golang.org/grpc v1.29.1

replace gopkg.in/yaml.v2 => github.com/juju/yaml/v2 v2.0.0

replace github.com/dustin/go-humanize v1.0.0 => github.com/dustin/go-humanize v0.0.0-20141228071148-145fabdb1ab7

replace github.com/hashicorp/raft-boltdb => github.com/juju/raft-boltdb v0.0.0-20200518034108-40b112c917c5<|MERGE_RESOLUTION|>--- conflicted
+++ resolved
@@ -242,13 +242,9 @@
 	github.com/rivo/uniseg v0.2.0 // indirect
 	github.com/robfig/cron/v3 v3.0.1 // indirect
 	github.com/rogpeppe/fastuuid v1.2.0 // indirect
-<<<<<<< HEAD
-	github.com/rogpeppe/go-internal v1.8.1 // indirect
+	github.com/rogpeppe/go-internal v1.9.0 // indirect
 	github.com/ryanuber/go-glob v1.0.0 // indirect
 	github.com/sergi/go-diff v1.2.0 // indirect
-=======
-	github.com/rogpeppe/go-internal v1.9.0 // indirect
->>>>>>> 22891297
 	github.com/sirupsen/logrus v1.9.0 // indirect
 	github.com/spf13/afero v1.9.2 // indirect
 	github.com/spf13/cast v1.5.0 // indirect
