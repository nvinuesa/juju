--- conflicted
+++ resolved
@@ -107,19 +107,11 @@
 	github.com/vishvananda/netlink v1.2.1-beta.2
 	github.com/vmware/govmomi v0.34.1
 	go.uber.org/mock v0.4.0
-<<<<<<< HEAD
-	golang.org/x/crypto v0.32.0
-	golang.org/x/net v0.33.0
-	golang.org/x/oauth2 v0.23.0
-	golang.org/x/sync v0.10.0
-	golang.org/x/sys v0.29.0
-=======
 	golang.org/x/crypto v0.35.0
 	golang.org/x/net v0.33.0
 	golang.org/x/oauth2 v0.23.0
 	golang.org/x/sync v0.11.0
 	golang.org/x/sys v0.30.0
->>>>>>> ab2797a3
 	golang.org/x/time v0.7.0
 	golang.org/x/tools v0.26.0
 	google.golang.org/api v0.154.0
@@ -303,18 +295,10 @@
 	go.uber.org/multierr v1.11.0 // indirect
 	golang.org/x/exp v0.0.0-20231127185646-65229373498e // indirect
 	golang.org/x/mod v0.21.0 // indirect
-<<<<<<< HEAD
-	golang.org/x/term v0.28.0 // indirect
-	golang.org/x/text v0.21.0 // indirect
+	golang.org/x/term v0.29.0 // indirect
+	golang.org/x/text v0.22.0 // indirect
 	google.golang.org/genproto/googleapis/rpc v0.0.0-20241015192408-796eee8c2d53 // indirect
 	google.golang.org/protobuf v1.35.1 // indirect
-=======
-	golang.org/x/term v0.29.0 // indirect
-	golang.org/x/text v0.22.0 // indirect
-	google.golang.org/genproto/googleapis/rpc v0.0.0-20231127180814-3a041ad873d4 // indirect
-	google.golang.org/grpc v1.59.0 // indirect
-	google.golang.org/protobuf v1.33.0 // indirect
->>>>>>> ab2797a3
 	gopkg.in/errgo.v1 v1.0.1 // indirect
 	gopkg.in/gobwas/glob.v0 v0.2.3 // indirect
 	gopkg.in/inf.v0 v0.9.1 // indirect
