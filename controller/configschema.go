--- conflicted
+++ resolved
@@ -56,7 +56,6 @@
 	ApplicationResourceDownloadLimit: schema.ForceInt(),
 	ControllerResourceDownloadLimit:  schema.ForceInt(),
 	QueryTracingEnabled:              schema.Bool(),
-<<<<<<< HEAD
 	QueryTracingThreshold:            schema.TimeDurationString(),
 	OpenTelemetryEnabled:             schema.Bool(),
 	OpenTelemetryEndpoint:            schema.String(),
@@ -69,10 +68,7 @@
 	ObjectStoreS3StaticSecret:        schema.String(),
 	ObjectStoreS3StaticSession:       schema.String(),
 	SystemSSHKeys:                    schema.String(),
-=======
-	QueryTracingThreshold:            schema.TimeDuration(),
 	JujudControllerSnapSource:        schema.String(),
->>>>>>> 736110e4
 }, schema.Defaults{
 	AgentRateLimitMax:                schema.Omit,
 	AgentRateLimitRate:               schema.Omit,
@@ -119,7 +115,6 @@
 	ControllerResourceDownloadLimit:  schema.Omit,
 	QueryTracingEnabled:              DefaultQueryTracingEnabled,
 	QueryTracingThreshold:            DefaultQueryTracingThreshold,
-<<<<<<< HEAD
 	OpenTelemetryEnabled:             DefaultOpenTelemetryEnabled,
 	OpenTelemetryEndpoint:            schema.Omit,
 	OpenTelemetryInsecure:            DefaultOpenTelemetryInsecure,
@@ -131,9 +126,7 @@
 	ObjectStoreS3StaticSecret:        schema.Omit,
 	ObjectStoreS3StaticSession:       schema.Omit,
 	SystemSSHKeys:                    schema.Omit,
-=======
 	JujudControllerSnapSource:        DefaultJujudControllerSnapSource,
->>>>>>> 736110e4
 })
 
 // ConfigSchema holds information on all the fields defined by
@@ -327,7 +320,6 @@
 threshold, the more queries will be output. A value of 0 means all queries 
 will be output if tracing is enabled.`,
 	},
-<<<<<<< HEAD
 	OpenTelemetryEnabled: {
 		Type:        environschema.Tbool,
 		Description: `Enable open telemetry tracing`,
@@ -371,10 +363,9 @@
 	SystemSSHKeys: {
 		Type:        environschema.Tstring,
 		Description: `Defines the system ssh keys`,
-=======
+	},
 	JujudControllerSnapSource: {
 		Type:        environschema.Tstring,
 		Description: `The source for the jujud-controller snap.`,
->>>>>>> 736110e4
 	},
 }