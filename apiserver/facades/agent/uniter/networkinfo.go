--- conflicted
+++ resolved
@@ -13,10 +13,6 @@
 	"github.com/juju/names/v4"
 	"github.com/juju/retry"
 
-<<<<<<< HEAD
-	apiservererrors "github.com/juju/juju/apiserver/errors"
-=======
->>>>>>> d56aa4d0
 	"github.com/juju/juju/apiserver/params"
 	corenetwork "github.com/juju/juju/core/network"
 	"github.com/juju/juju/network"
@@ -108,45 +104,12 @@
 	return cfg.EgressSubnets(), nil
 }
 
-<<<<<<< HEAD
-// ProcessAPIRequest handles a request to the uniter API NetworkInfo method.
-// TODO (manadart 2019-10-09): This method verges on impossible to reason about
-// and should be rewritten.
-func (n *NetworkInfo) ProcessAPIRequest(args params.NetworkInfoParams) (params.NetworkInfoResults, error) {
-	spaces := set.NewStrings()
-	bindings := make(map[string]string)
-	endpointEgressSubnets := make(map[string][]string)
-
-	result := params.NetworkInfoResults{
-		Results: make(map[string]params.NetworkInfoResult),
-	}
-	// For each of the endpoints in the request, get the bound space and
-	// initialise the endpoint egress map with the model's configured
-	// egress subnets. Keep track of the spaces that we observe.
-	for _, endpoint := range args.Endpoints {
-		binding, ok := n.bindings[endpoint]
-		if ok {
-			spaces.Add(binding)
-			bindings[endpoint] = binding
-		} else {
-			// If default binding is not explicitly defined, use the default space.
-			// This should no longer be the case....
-			if endpoint == "" {
-				bindings[endpoint] = corenetwork.AlphaSpaceId
-			} else {
-				err := errors.NewNotValid(nil, fmt.Sprintf("binding name %q not defined by the unit's charm", endpoint))
-				result.Results[endpoint] = params.NetworkInfoResult{Error: apiservererrors.ServerError(err)}
-			}
-		}
-		endpointEgressSubnets[endpoint] = n.defaultEgress
-=======
 // getRelationAndEndpointName returns the relation for the input ID
 // and the name of the endpoint used by the relation.
 func (n *NetworkInfoBase) getRelationAndEndpointName(relationID int) (*state.Relation, string, error) {
 	rel, err := n.st.Relation(relationID)
 	if err != nil {
 		return nil, "", errors.Trace(err)
->>>>>>> d56aa4d0
 	}
 
 	endpoint, err := rel.Endpoint(n.unit.ApplicationName())
@@ -297,77 +260,4 @@
 		Delay:       3 * time.Second,
 		MaxDuration: 30 * time.Second,
 	}
-<<<<<<< HEAD
-}
-
-// TODO (manadart 2020-08-20): The logic below was moved over from the state
-// package when machine.GetNetworkInfoForSpaces was removed from state and
-// implemented here. It is an unnecessary convolution and should be factored
-// out in favour of a simpler return from machineNetworkInfos.
-
-// MachineNetworkInfoResult contains an error or a list of NetworkInfo
-// structures for a specific space.
-type machineNetworkInfoResult struct {
-	NetworkInfos []network.NetworkInfo
-	Error        error
-}
-
-// Add address to a device in list or create a new device with this address.
-func addAddressToResult(networkInfos []network.NetworkInfo, address *state.Address) ([]network.NetworkInfo, error) {
-	deviceAddr := network.InterfaceAddress{
-		Address: address.Value(),
-		CIDR:    address.SubnetCIDR(),
-	}
-	for i := range networkInfos {
-		networkInfo := &networkInfos[i]
-		if networkInfo.InterfaceName == address.DeviceName() {
-			networkInfo.Addresses = append(networkInfo.Addresses, deviceAddr)
-			return networkInfos, nil
-		}
-	}
-
-	var MAC string
-	device, err := address.Device()
-	if err == nil {
-		MAC = device.MACAddress()
-	} else if !errors.IsNotFound(err) {
-		return nil, errors.Trace(err)
-	}
-
-	networkInfo := network.NetworkInfo{
-		InterfaceName: address.DeviceName(),
-		MACAddress:    MAC,
-		Addresses:     []network.InterfaceAddress{deviceAddr},
-	}
-	return append(networkInfos, networkInfo), nil
-}
-
-func machineNetworkInfoResultToNetworkInfoResult(inResult machineNetworkInfoResult) params.NetworkInfoResult {
-	if inResult.Error != nil {
-		return params.NetworkInfoResult{Error: apiservererrors.ServerError(inResult.Error)}
-	}
-	infos := make([]params.NetworkInfo, len(inResult.NetworkInfos))
-	for i, info := range inResult.NetworkInfos {
-		infos[i] = networkToParamsNetworkInfo(info)
-	}
-	return params.NetworkInfoResult{
-		Info: infos,
-	}
-}
-
-func networkToParamsNetworkInfo(info network.NetworkInfo) params.NetworkInfo {
-	addresses := make([]params.InterfaceAddress, len(info.Addresses))
-	for i, addr := range info.Addresses {
-		addresses[i] = params.InterfaceAddress{
-			Address: addr.Address,
-			CIDR:    addr.CIDR,
-		}
-	}
-	return params.NetworkInfo{
-		MACAddress:    info.MACAddress,
-		InterfaceName: info.InterfaceName,
-		Addresses:     addresses,
-	}
-=======
->>>>>>> d56aa4d0
 }