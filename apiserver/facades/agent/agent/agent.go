--- conflicted
+++ resolved
@@ -35,45 +35,10 @@
 	resources facade.Resources
 }
 
-<<<<<<< HEAD
 // NewAgentAPIV3 returns an object implementing version 2 of the Agent API
 // with the given authorizer representing the currently logged in client.
-func NewAgentAPIV3(st *state.State, resources facade.Resources, auth facade.Authorizer) (*AgentAPI, error) {
-=======
-type AgentAPIV2 struct {
-	*AgentAPIV3
-}
-
-// NewAgentAPIV2 returns an object implementing version 2 of the Agent API
-// with the given authorizer representing the currently logged in client.
-func NewAgentAPIV2(ctx facade.Context) (*AgentAPIV2, error) {
-	v3, err := NewAgentAPIV3(ctx)
-	if err != nil {
-		return nil, err
-	}
-	st := ctx.State()
-	model, err := st.Model()
-	if err != nil {
-		return nil, errors.Trace(err)
-	}
-	v3.CloudSpecer = cloudspec.NewCloudSpecV1(
-		ctx.Resources(),
-		cloudspec.MakeCloudSpecGetterForModel(st),
-		cloudspec.MakeCloudSpecWatcherForModel(st),
-		cloudspec.MakeCloudSpecCredentialWatcherForModel(st),
-		cloudspec.MakeCloudSpecCredentialContentWatcherForModel(st),
-		common.AuthFuncForTag(model.ModelTag()),
-	)
-	return &AgentAPIV2{
-		v3,
-	}, nil
-}
-
-// NewAgentAPIV3 returns an object implementing version 2 of the Agent API
-// with the given authorizer representing the currently logged in client.
-func NewAgentAPIV3(ctx facade.Context) (*AgentAPIV3, error) {
+func NewAgentAPIV3(ctx facade.Context) (*AgentAPI, error) {
 	auth := ctx.Auth()
->>>>>>> aa4b1672
 	// Agents are defined to be any user that's not a client user.
 	if !auth.AuthMachineAgent() && !auth.AuthUnitAgent() {
 		return nil, apiservererrors.ErrPerm
@@ -87,13 +52,8 @@
 	if err != nil {
 		return nil, errors.Trace(err)
 	}
-<<<<<<< HEAD
+	resources := ctx.Resources()
 	return &AgentAPI{
-=======
-
-	resources := ctx.Resources()
-	return &AgentAPIV3{
->>>>>>> aa4b1672
 		PasswordChanger:     common.NewPasswordChanger(st, getCanChange),
 		RebootFlagClearer:   common.NewRebootFlagClearer(st, getCanChange),
 		ModelWatcher:        common.NewModelWatcher(model, resources, auth),
