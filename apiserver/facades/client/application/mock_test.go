// Copyright 2017 Canonical Ltd.
// Licensed under the AGPLv3, see LICENCE file for details.

package application_test

import (
	"io"
	"sync"

	"github.com/juju/errors"
	jtesting "github.com/juju/testing"

<<<<<<< HEAD
	"github.com/juju/juju/state"
=======
	"github.com/juju/juju/apiserver/facades/client/application"
>>>>>>> 22559093
	statestorage "github.com/juju/juju/state/storage"
	"github.com/juju/juju/storage"
	"github.com/juju/juju/storage/poolmanager"
)

type blobs struct {
	sync.Mutex
	m map[string]bool // maps path to added (true), or deleted (false)
}

// Add adds a path to the list of known paths.
func (b *blobs) Add(path string) {
	b.Lock()
	defer b.Unlock()
	b.check()
	b.m[path] = true
}

// Remove marks a path as deleted, even if it was not previously Added.
func (b *blobs) Remove(path string) {
	b.Lock()
	defer b.Unlock()
	b.check()
	b.m[path] = false
}

func (b *blobs) check() {
	if b.m == nil {
		b.m = make(map[string]bool)
	}
}

type recordingStorage struct {
	statestorage.Storage
	putBarrier *sync.WaitGroup
	blobs      *blobs
}

func (s *recordingStorage) Put(path string, r io.Reader, size int64) error {
	if s.putBarrier != nil {
		// This goroutine has gotten to Put() so mark it Done() and
		// wait for the other goroutines to get to this point.
		s.putBarrier.Done()
		s.putBarrier.Wait()
	}
	if err := s.Storage.Put(path, r, size); err != nil {
		return errors.Trace(err)
	}
	s.blobs.Add(path)
	return nil
}

func (s *recordingStorage) Remove(path string) error {
	if err := s.Storage.Remove(path); err != nil {
		return errors.Trace(err)
	}
	s.blobs.Remove(path)
	return nil
}

type mockStoragePoolManager struct {
	jtesting.Stub
	poolmanager.PoolManager
	storageType storage.ProviderType
}

func (m *mockStoragePoolManager) Get(name string) (*storage.Config, error) {
	m.MethodCall(m, "Get", name)
	if err := m.NextErr(); err != nil {
		return nil, err
	}
	return storage.NewConfig(name, m.storageType, map[string]interface{}{"foo": "bar"})
}

type mockStorageRegistry struct {
	jtesting.Stub
	storage.ProviderRegistry
}<|MERGE_RESOLUTION|>--- conflicted
+++ resolved
@@ -4,76 +4,11 @@
 package application_test
 
 import (
-	"io"
-	"sync"
-
-	"github.com/juju/errors"
 	jtesting "github.com/juju/testing"
 
-<<<<<<< HEAD
-	"github.com/juju/juju/state"
-=======
-	"github.com/juju/juju/apiserver/facades/client/application"
->>>>>>> 22559093
-	statestorage "github.com/juju/juju/state/storage"
 	"github.com/juju/juju/storage"
 	"github.com/juju/juju/storage/poolmanager"
 )
-
-type blobs struct {
-	sync.Mutex
-	m map[string]bool // maps path to added (true), or deleted (false)
-}
-
-// Add adds a path to the list of known paths.
-func (b *blobs) Add(path string) {
-	b.Lock()
-	defer b.Unlock()
-	b.check()
-	b.m[path] = true
-}
-
-// Remove marks a path as deleted, even if it was not previously Added.
-func (b *blobs) Remove(path string) {
-	b.Lock()
-	defer b.Unlock()
-	b.check()
-	b.m[path] = false
-}
-
-func (b *blobs) check() {
-	if b.m == nil {
-		b.m = make(map[string]bool)
-	}
-}
-
-type recordingStorage struct {
-	statestorage.Storage
-	putBarrier *sync.WaitGroup
-	blobs      *blobs
-}
-
-func (s *recordingStorage) Put(path string, r io.Reader, size int64) error {
-	if s.putBarrier != nil {
-		// This goroutine has gotten to Put() so mark it Done() and
-		// wait for the other goroutines to get to this point.
-		s.putBarrier.Done()
-		s.putBarrier.Wait()
-	}
-	if err := s.Storage.Put(path, r, size); err != nil {
-		return errors.Trace(err)
-	}
-	s.blobs.Add(path)
-	return nil
-}
-
-func (s *recordingStorage) Remove(path string) error {
-	if err := s.Storage.Remove(path); err != nil {
-		return errors.Trace(err)
-	}
-	s.blobs.Remove(path)
-	return nil
-}
 
 type mockStoragePoolManager struct {
 	jtesting.Stub
