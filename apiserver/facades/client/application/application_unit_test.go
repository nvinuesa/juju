// Copyright 2016 Canonical Ltd.
// Licensed under the AGPLv3, see LICENCE file for details.

package application_test

import (
	"fmt"
	"regexp"
	"strings"
	"time"

	"github.com/golang/mock/gomock"
	"github.com/juju/charm/v10"
	"github.com/juju/charm/v10/assumes"
	"github.com/juju/errors"
	"github.com/juju/names/v4"
	"github.com/juju/schema"
	"github.com/juju/testing"
	jc "github.com/juju/testing/checkers"
	"github.com/juju/utils/v3"
	"github.com/juju/version/v2"
	"github.com/kr/pretty"
	gc "gopkg.in/check.v1"
	"gopkg.in/juju/environschema.v1"

	apitesting "github.com/juju/juju/api/testing"
	"github.com/juju/juju/apiserver/common"
	"github.com/juju/juju/apiserver/common/storagecommon"
	"github.com/juju/juju/apiserver/facades/client/application"
	"github.com/juju/juju/apiserver/facades/client/application/mocks"
	apiservertesting "github.com/juju/juju/apiserver/testing"
	"github.com/juju/juju/caas"
	k8s "github.com/juju/juju/caas/kubernetes/provider"
	k8sconstants "github.com/juju/juju/caas/kubernetes/provider/constants"
	"github.com/juju/juju/charmhub"
	"github.com/juju/juju/controller"
	coreassumes "github.com/juju/juju/core/assumes"
	corecharm "github.com/juju/juju/core/charm"
	coreconfig "github.com/juju/juju/core/config"
	"github.com/juju/juju/core/constraints"
	"github.com/juju/juju/core/crossmodel"
	"github.com/juju/juju/core/instance"
	"github.com/juju/juju/core/network"
	"github.com/juju/juju/core/network/firewall"
	"github.com/juju/juju/core/status"
	"github.com/juju/juju/environs"
	"github.com/juju/juju/environs/config"
	"github.com/juju/juju/rpc/params"
	"github.com/juju/juju/state"
	"github.com/juju/juju/state/stateenvirons"
	"github.com/juju/juju/storage"
	"github.com/juju/juju/storage/provider"
	coretesting "github.com/juju/juju/testing"
	"github.com/juju/juju/tools"
	jujuversion "github.com/juju/juju/version"
)

type mockLXDProfilerCharm struct {
	*mocks.MockCharm
	*mocks.MockLXDProfiler
}

type ApplicationSuite struct {
	testing.CleanupSuite

	api *application.APIBase

	backend            *mocks.MockBackend
	storageAccess      *mocks.MockStorageInterface
	model              *mocks.MockModel
	leadershipReader   *mocks.MockReader
	storagePoolManager *mocks.MockPoolManager
	registry           *mocks.MockProviderRegistry
	caasBroker         *mocks.MockCaasBrokerInterface

	blockChecker  *mocks.MockBlockChecker
	changeAllowed error
	removeAllowed error

	authorizer apiservertesting.FakeAuthorizer
	modelType  state.ModelType

	allSpaceInfos network.SpaceInfos

	deployParams               map[string]application.DeployApplicationParams
	addRemoteApplicationParams state.AddRemoteApplicationParams
	consumeApplicationArgs     params.ConsumeApplicationArgs
}

var _ = gc.Suite(&ApplicationSuite{})

// Alternate placing storage instaces in detached, then destroyed
func fakeClassifyDetachedStorage(
	_ storagecommon.VolumeAccess,
	_ storagecommon.FilesystemAccess,
	storage []state.StorageInstance,
) ([]params.Entity, []params.Entity, error) {
	destroyed := make([]params.Entity, 0)
	detached := make([]params.Entity, 0)
	for i, stor := range storage {
		if i%2 == 0 {
			detached = append(detached, params.Entity{stor.StorageTag().String()})
		} else {
			destroyed = append(destroyed, params.Entity{stor.StorageTag().String()})
		}
	}
	return destroyed, detached, nil
}

func fakeSupportedFeaturesGetter(stateenvirons.Model, environs.NewEnvironFunc) (coreassumes.FeatureSet, error) {
	return coreassumes.FeatureSet{}, nil
}

func (s *ApplicationSuite) SetUpTest(c *gc.C) {
	s.authorizer = apiservertesting.FakeAuthorizer{
		Tag: names.NewUserTag("admin"),
	}
	s.modelType = state.ModelTypeIAAS
	s.PatchValue(&application.ClassifyDetachedStorage, fakeClassifyDetachedStorage)
	s.PatchValue(&application.SupportedFeaturesGetter, fakeSupportedFeaturesGetter)
	s.deployParams = make(map[string]application.DeployApplicationParams)

	s.changeAllowed = nil
	s.removeAllowed = nil

	s.allSpaceInfos = network.SpaceInfos{}

	testMac := apitesting.MustNewMacaroon("test")
	s.addRemoteApplicationParams = state.AddRemoteApplicationParams{
		Name:        "hosted-mysql",
		OfferUUID:   "hosted-mysql-uuid",
		URL:         "othermodel.hosted-mysql",
		SourceModel: coretesting.ModelTag,
		Endpoints:   []charm.Relation{{Name: "database", Interface: "mysql", Role: "provider"}},
		Spaces:      []*environs.ProviderSpaceInfo{},
		Macaroon:    testMac,
	}

	s.consumeApplicationArgs = params.ConsumeApplicationArgs{
		Args: []params.ConsumeApplicationArg{{
			ApplicationOfferDetails: params.ApplicationOfferDetails{
				SourceModelTag:         coretesting.ModelTag.String(),
				OfferName:              "hosted-mysql",
				OfferUUID:              "hosted-mysql-uuid",
				ApplicationDescription: "a database",
				Endpoints:              []params.RemoteEndpoint{{Name: "database", Interface: "mysql", Role: "provider"}},
				OfferURL:               "othermodel.hosted-mysql",
			},
			Macaroon: testMac,
		}},
	}
}

func (s *ApplicationSuite) setup(c *gc.C) *gomock.Controller {
	ctrl := gomock.NewController(c)

	s.backend = mocks.NewMockBackend(ctrl)
	s.backend.EXPECT().ControllerConfig().Return(
		controller.NewConfig(coretesting.ControllerTag.Id(), coretesting.CACert, map[string]interface{}{}),
	).AnyTimes()
	s.backend.EXPECT().ControllerTag().Return(coretesting.ControllerTag).AnyTimes()
	s.backend.EXPECT().AllSpaceInfos().Return(s.allSpaceInfos, nil).AnyTimes()

	s.storageAccess = mocks.NewMockStorageInterface(ctrl)
	s.storageAccess.EXPECT().VolumeAccess().Return(nil).AnyTimes()
	s.storageAccess.EXPECT().FilesystemAccess().Return(nil).AnyTimes()

	s.blockChecker = mocks.NewMockBlockChecker(ctrl)
	s.blockChecker.EXPECT().ChangeAllowed().Return(s.changeAllowed).AnyTimes()
	s.blockChecker.EXPECT().RemoveAllowed().Return(s.removeAllowed).AnyTimes()

	s.model = mocks.NewMockModel(ctrl)
	s.model.EXPECT().ModelTag().Return(coretesting.ModelTag).AnyTimes()
	s.model.EXPECT().Type().Return(s.modelType).MinTimes(1)
	s.model.EXPECT().Config().Return(config.New(config.UseDefaults, coretesting.FakeConfig())).AnyTimes()
	s.backend.EXPECT().Model().Return(s.model, nil).AnyTimes()

	s.leadershipReader = mocks.NewMockReader(ctrl)
	s.leadershipReader.EXPECT().Leaders().Return(map[string]string{
		"postgresql": "postgresql/0",
	}, nil).AnyTimes()

	s.storagePoolManager = mocks.NewMockPoolManager(ctrl)

	s.registry = mocks.NewMockProviderRegistry(ctrl)
	s.caasBroker = mocks.NewMockCaasBrokerInterface(ctrl)
	ver := version.MustParse("1.15.0")
	s.caasBroker.EXPECT().Version().Return(&ver, nil).AnyTimes()

	api, err := application.NewAPIBase(
		s.backend,
		s.storageAccess,
		s.authorizer,
		nil,
		s.blockChecker,
		s.model,
		s.leadershipReader,
		func(application.Charm) *state.Charm {
			return nil
		},
		func(_ application.ApplicationDeployer, _ application.Model, p application.DeployApplicationParams) (application.Application, error) {
			s.deployParams[p.ApplicationName] = p
			return nil, nil
		},
		s.storagePoolManager,
		s.registry,
		common.NewResources(),
		s.caasBroker,
	)
	c.Assert(err, jc.ErrorIsNil)
	s.api = api
	return ctrl
}

func (s *ApplicationSuite) expectCharm(
	ctrl *gomock.Controller, meta *charm.Meta, manifest *charm.Manifest, config *charm.Config,
) *mocks.MockCharm {
	ch := mocks.NewMockCharm(ctrl)
	if manifest != nil {
		ch.EXPECT().Manifest().Return(manifest).AnyTimes()
	}
	if meta != nil {
		ch.EXPECT().Meta().Return(meta).AnyTimes()
	}
	if config != nil {
		ch.EXPECT().Config().Return(config).AnyTimes()
	}
	return ch
}

var defaultCharmConfig = &charm.Config{Options: map[string]charm.Option{
	"stringOption": {Type: "string"},
	"intOption":    {Type: "int", Default: int(123)},
}}

func (s *ApplicationSuite) expectDefaultCharm(ctrl *gomock.Controller) *mocks.MockCharm {
	return s.expectCharm(ctrl, &charm.Meta{Name: "charm-postgresql"}, &charm.Manifest{}, defaultCharmConfig)
}

func (s *ApplicationSuite) expectLxdProfilerCharm(ctrl *gomock.Controller, lxdProfile *charm.LXDProfile) *mockLXDProfilerCharm {
	ch := s.expectDefaultCharm(ctrl)
	lxdProfiler := mocks.NewMockLXDProfiler(ctrl)
	lxdProfiler.EXPECT().LXDProfile().Return(lxdProfile).AnyTimes()
	return &mockLXDProfilerCharm{
		MockCharm:       ch,
		MockLXDProfiler: lxdProfiler,
	}
}

func (s *ApplicationSuite) expectDefaultLxdProfilerCharm(ctrl *gomock.Controller) *mockLXDProfilerCharm {
	return s.expectLxdProfilerCharm(ctrl, &charm.LXDProfile{Config: map[string]string{"security.nested": "false"}})
}

func (s *ApplicationSuite) expectApplication(ctrl *gomock.Controller, name string) *mocks.MockApplication {
	app := mocks.NewMockApplication(ctrl)
	app.EXPECT().Name().Return(name).AnyTimes()
	app.EXPECT().ApplicationTag().Return(names.NewApplicationTag(name)).AnyTimes()
	app.EXPECT().IsPrincipal().Return(true).AnyTimes()
	app.EXPECT().IsExposed().Return(false).AnyTimes()
	app.EXPECT().IsRemote().Return(false).AnyTimes()
	app.EXPECT().Life().Return(state.Alive).AnyTimes()
	app.EXPECT().Constraints().Return(constraints.MustParse("arch=amd64 mem=4G cores=1 root-disk=8G"), nil).AnyTimes()
	return app
}

func (s *ApplicationSuite) expectDefaultApplication(ctrl *gomock.Controller) *mocks.MockApplication {
	ch := s.expectDefaultCharm(ctrl)
	return s.expectApplicationWithCharm(ctrl, ch, "postgresql")
}

func (s *ApplicationSuite) expectApplicationWithCharm(ctrl *gomock.Controller, ch application.Charm, name string) *mocks.MockApplication {
	app := s.expectApplication(ctrl, name)
	app.EXPECT().Charm().Return(ch, true, nil).AnyTimes()
	curl := fmt.Sprintf("ch:%s-42", name)
	app.EXPECT().CharmURL().Return(&curl, false).AnyTimes()
	return app
}

func (s *ApplicationSuite) expectUpdateApplicationConfig(c *gc.C, app *mocks.MockApplication) {
	defaults := caas.ConfigDefaults(k8s.ConfigDefaults())
	appCfgSchema, err := caas.ConfigSchema(k8s.ConfigSchema())
	c.Assert(err, jc.ErrorIsNil)
	appCfgSchema, defaults, err = application.AddTrustSchemaAndDefaults(appCfgSchema, defaults)
	c.Assert(err, jc.ErrorIsNil)

	appCfg, err := coreconfig.NewConfig(map[string]interface{}{
		"juju-external-hostname": "foo",
	}, appCfgSchema, nil)
	c.Assert(err, jc.ErrorIsNil)
	app.EXPECT().UpdateApplicationConfig(appCfg.Attributes(), []string(nil), appCfgSchema, defaults).Return(nil)
}

func (s *ApplicationSuite) TestSetCAASConfigSettings(c *gc.C) {
	s.modelType = state.ModelTypeCAAS
	ctrl := s.setup(c)
	defer ctrl.Finish()

	app := s.expectDefaultApplication(ctrl)
	app.EXPECT().UpdateCharmConfig("master", charm.Settings{
		"stringOption": "bar",
	})

	s.expectUpdateApplicationConfig(c, app)
	s.backend.EXPECT().Application("postgresql").Return(app, nil)

	// Update settings for the application.
	args := params.ConfigSetArgs{Args: []params.ConfigSet{{
		ApplicationName: "postgresql",
		ConfigYAML:      "postgresql:\n  stringOption: bar\n  juju-external-hostname: foo",
	}}}
	results, err := s.api.SetConfigs(args)
	c.Assert(err, jc.ErrorIsNil)
	c.Assert(results.Results, gc.DeepEquals, []params.ErrorResult{{}})
}

func (s *ApplicationSuite) TestSetCAASConfigSettingsInIAASModelTriggersError(c *gc.C) {
	ctrl := s.setup(c)
	defer ctrl.Finish()

	app := s.expectDefaultApplication(ctrl)
	s.backend.EXPECT().Application("postgresql").Return(app, nil)

	// Update settings for the application.
	args := params.ConfigSetArgs{Args: []params.ConfigSet{{
		ApplicationName: "postgresql",
		ConfigYAML:      "postgresql:\n  stringOption: bar\n  juju-external-hostname: foo",
	}}}

	results, err := s.api.SetConfigs(args)
	c.Assert(err, jc.ErrorIsNil)
	c.Assert(results.Results, gc.DeepEquals, []params.ErrorResult{{
		Error: &params.Error{
			Message: "parsing settings for application: unknown option \"juju-external-hostname\"",
		},
	}}, gc.Commentf("expected to get an error when attempting to set CAAS-specific app setting in IAAS model"))
}

func (s *ApplicationSuite) TestSetCharm(c *gc.C) {
	ctrl := s.setup(c)
	defer ctrl.Finish()

	ch := s.expectDefaultCharm(ctrl)
	curl := charm.MustParseURL("ch:something-else")
	s.backend.EXPECT().Charm(curl).Return(ch, nil)

	app := s.expectDefaultApplication(ctrl)
	cfg := state.SetCharmConfig{CharmOrigin: createStateCharmOriginFromURL(curl)}
	app.EXPECT().SetCharm(setCharmConfigMatcher{c: c, expected: cfg})
	s.backend.EXPECT().Application("postgresql").Return(app, nil)

	err := s.api.SetCharm(params.ApplicationSetCharm{
		ApplicationName: "postgresql",
		CharmURL:        curl.String(),
		CharmOrigin:     createCharmOriginFromURL(curl),
	})
	c.Assert(err, jc.ErrorIsNil)
}

func (s *ApplicationSuite) TestSetCharmEverything(c *gc.C) {
	ctrl := s.setup(c)
	defer ctrl.Finish()

	ch := s.expectDefaultCharm(ctrl)
	curl := charm.MustParseURL("ch:something-else")
	s.backend.EXPECT().Charm(curl).Return(ch, nil)

	app := s.expectDefaultApplication(ctrl)
	cfg := state.SetCharmConfig{
		CharmOrigin:    createStateCharmOriginFromURL(curl),
		ConfigSettings: charm.Settings{"stringOption": "foo", "intOption": int64(666)},
	}
	app.EXPECT().SetCharm(setCharmConfigMatcher{c: c, expected: cfg})

	schemaFields, defaults, err := application.AddTrustSchemaAndDefaults(environschema.Fields{}, schema.Defaults{})
	c.Assert(err, jc.ErrorIsNil)
	app.EXPECT().UpdateApplicationConfig(coreconfig.ConfigAttributes{"trust": true}, nil, schemaFields, defaults)
	s.backend.EXPECT().Application("postgresql").Return(app, nil)

	err = s.api.SetCharm(params.ApplicationSetCharm{
		ApplicationName:    "postgresql",
		CharmURL:           curl.String(),
		CharmOrigin:        createCharmOriginFromURL(curl),
		ConfigSettings:     map[string]string{"trust": "true", "stringOption": "foo"},
		ConfigSettingsYAML: `postgresql: {"stringOption": "bar", "intOption": 666}`,
	})
	c.Assert(err, jc.ErrorIsNil)
}

func (s *ApplicationSuite) TestSetCharmWithBlockRemove(c *gc.C) {
	s.removeAllowed = errors.New("remove blocked")
	s.TestSetCharm(c)
}

func (s *ApplicationSuite) TestSetCharmWithBlockChange(c *gc.C) {
	s.changeAllowed = errors.New("change blocked")
	defer s.setup(c).Finish()

	err := s.api.SetCharm(params.ApplicationSetCharm{
		ApplicationName: "postgresql",
		CharmURL:        "ch:something-else",
		CharmOrigin:     &params.CharmOrigin{Source: "charm-hub", Base: params.Base{Name: "ubuntu", Channel: "20.04/stable"}},
	})
	c.Assert(err, gc.ErrorMatches, "change blocked")
}

func (s *ApplicationSuite) TestSetCharmRejectCharmStore(c *gc.C) {
	ctrl := s.setup(c)
	defer ctrl.Finish()

	err := s.api.SetCharm(params.ApplicationSetCharm{
		ApplicationName: "postgresql",
		CharmURL:        "cs:something-else",
		CharmOrigin:     &params.CharmOrigin{Source: "charm-store", Base: params.Base{Name: "ubuntu", Channel: "20.04/stable"}},
	})
	c.Assert(err, gc.ErrorMatches, `"charm-store" not a valid charm origin source`)
}

func (s *ApplicationSuite) TestSetCharmForceUnits(c *gc.C) {
	ctrl := s.setup(c)
	defer ctrl.Finish()

	ch := s.expectDefaultCharm(ctrl)
	curl := charm.MustParseURL("ch:something-else")
	s.backend.EXPECT().Charm(curl).Return(ch, nil)

	app := s.expectDefaultApplication(ctrl)

	cfg := state.SetCharmConfig{
		CharmOrigin: createStateCharmOriginFromURL(curl),
		ForceUnits:  true,
	}
	app.EXPECT().SetCharm(setCharmConfigMatcher{c: c, expected: cfg})

	s.backend.EXPECT().Application("postgresql").Return(app, nil)
	err := s.api.SetCharm(params.ApplicationSetCharm{
		ApplicationName: "postgresql",
		CharmURL:        curl.String(),
		ForceUnits:      true,
		CharmOrigin:     createCharmOriginFromURL(curl),
	})
	c.Assert(err, jc.ErrorIsNil)
}

func (s *ApplicationSuite) TestSetCharmWithBlocksAndForceUnits(c *gc.C) {
	s.removeAllowed = errors.New("remove blocked")
	s.changeAllowed = errors.New("change blocked")
	s.TestSetCharmForceUnits(c)
}

func (s *ApplicationSuite) TestSetCharmInvalidApplication(c *gc.C) {
	defer s.setup(c).Finish()

	s.backend.EXPECT().Application("badapplication").Return(nil, errors.NotFoundf(`application "badapplication"`))
	curl := charm.MustParseURL("ch:something-else")
	err := s.api.SetCharm(params.ApplicationSetCharm{
		ApplicationName: "badapplication",
		CharmURL:        curl.String(),
		CharmOrigin:     createCharmOriginFromURL(curl),
		ForceBase:       true,
		ForceUnits:      true,
	})
	c.Assert(err, gc.ErrorMatches, `application "badapplication" not found`)
}

func (s *ApplicationSuite) TestSetCharmStorageConstraints(c *gc.C) {
	ctrl := s.setup(c)
	defer ctrl.Finish()

	ch := s.expectDefaultCharm(ctrl)
	curl := charm.MustParseURL("ch:postgresql")
	s.backend.EXPECT().Charm(curl).Return(ch, nil)

	app := s.expectDefaultApplication(ctrl)
	cfg := state.SetCharmConfig{
		CharmOrigin: createStateCharmOriginFromURL(curl),
		StorageConstraints: map[string]state.StorageConstraints{
			"a": {},
			"b": {Pool: "radiant"},
			"c": {Size: 123},
			"d": {Count: 456},
		},
	}
	app.EXPECT().SetCharm(setCharmConfigMatcher{c: c, expected: cfg})

	s.backend.EXPECT().Application("postgresql").Return(app, nil)

	toUint64Ptr := func(v uint64) *uint64 {
		return &v
	}
	err := s.api.SetCharm(params.ApplicationSetCharm{
		ApplicationName: "postgresql",
		CharmURL:        "ch:postgresql",
		StorageConstraints: map[string]params.StorageConstraints{
			"a": {},
			"b": {Pool: "radiant"},
			"c": {Size: toUint64Ptr(123)},
			"d": {Count: toUint64Ptr(456)},
		},
		CharmOrigin: createCharmOriginFromURL(curl),
	})
	c.Assert(err, jc.ErrorIsNil)
}

func (s *ApplicationSuite) TestSetCAASCharmInvalid(c *gc.C) {
	s.modelType = state.ModelTypeCAAS
	ctrl := s.setup(c)
	defer ctrl.Finish()

	ch := s.expectCharm(ctrl, &charm.Meta{Deployment: &charm.Deployment{}}, nil, nil)
	curl := charm.MustParseURL("ch:postgresql")
	s.backend.EXPECT().Charm(curl).Return(ch, nil)

	app := s.expectDefaultApplication(ctrl)
	s.backend.EXPECT().Application("postgresql").Return(app, nil)

	err := s.api.SetCharm(params.ApplicationSetCharm{
		ApplicationName: "postgresql",
		CharmURL:        "ch:postgresql",
		CharmOrigin:     createCharmOriginFromURL(curl),
	})
	c.Assert(err, gc.NotNil)
	msg := strings.Replace(err.Error(), "\n", "", -1)
	c.Assert(msg, gc.Matches, "Juju on containers does not support updating deployment info.*")
}

type setCharmConfigMatcher struct {
	c        *gc.C
	expected state.SetCharmConfig
}

func (m setCharmConfigMatcher) Matches(x interface{}) bool {
	req, ok := x.(state.SetCharmConfig)
	if !ok {
		return false
	}
	m.c.Logf("req.CharmOrigin %s", pretty.Sprint(req.CharmOrigin))
	m.c.Logf("m.expected.CharmOrigin %s", pretty.Sprint(m.expected.CharmOrigin))
	m.c.Check(req, gc.DeepEquals, m.expected)
	return true
}

func (setCharmConfigMatcher) String() string {
	return "matches set charm configrequests"
}

func (s *ApplicationSuite) TestSetCharmConfigSettings(c *gc.C) {
	ctrl := s.setup(c)
	defer ctrl.Finish()

	ch := s.expectDefaultCharm(ctrl)
	curl := charm.MustParseURL("ch:postgresql")
	s.backend.EXPECT().Charm(curl).Return(ch, nil)

	app := s.expectDefaultApplication(ctrl)
	app.EXPECT().SetCharm(state.SetCharmConfig{
		CharmOrigin:    createStateCharmOriginFromURL(curl),
		ConfigSettings: charm.Settings{"stringOption": "value"},
	}).Return(nil)
	s.backend.EXPECT().Application("postgresql").Return(app, nil)

	err := s.api.SetCharm(params.ApplicationSetCharm{
		ApplicationName: "postgresql",
		CharmURL:        "ch:postgresql",
		ConfigSettings:  map[string]string{"stringOption": "value"},
		CharmOrigin:     createCharmOriginFromURL(curl),
	})
	c.Assert(err, jc.ErrorIsNil)
}

func (s *ApplicationSuite) TestSetCharmDisallowDowngradeFormat(c *gc.C) {
	ctrl := s.setup(c)
	defer ctrl.Finish()

	ch := s.expectDefaultCharm(ctrl)
	curl := charm.MustParseURL("ch:postgresql")
	s.backend.EXPECT().Charm(curl).Return(ch, nil)

	currentCh := s.expectCharm(ctrl, &charm.Meta{Name: "charm-postgresql"}, &charm.Manifest{Bases: []charm.Base{{}}}, nil)
	app := s.expectApplicationWithCharm(ctrl, currentCh, "postgresql")
	s.backend.EXPECT().Application("postgresql").Return(app, nil)

	err := s.api.SetCharm(params.ApplicationSetCharm{
		ApplicationName: "postgresql",
		CharmURL:        curl.String(),
		CharmOrigin:     createCharmOriginFromURL(curl),
	})
	c.Assert(err, gc.ErrorMatches, "cannot downgrade from v2 charm format to v1")
}

func (s *ApplicationSuite) TestSetCharmUpgradeFormat(c *gc.C) {
	s.modelType = state.ModelTypeCAAS
	ctrl := s.setup(c)
	defer ctrl.Finish()

	ch := s.expectCharm(ctrl, &charm.Meta{
		Name: "postgresql",
		Containers: map[string]charm.Container{ // sidecar charm has containers
			"c1": {Resource: "c1-image"},
		},
	}, &charm.Manifest{Bases: []charm.Base{{ // len(bases)>0 means it's a v2 charm
		Name: "ubuntu",
		Channel: charm.Channel{
			Track: "22.04",
			Risk:  "stable",
		},
	}}}, defaultCharmConfig)
	curl := charm.MustParseURL("ch:postgresql")
	s.backend.EXPECT().Charm(curl).Return(ch, nil)

<<<<<<< HEAD
	app := s.expectDefaultApplication(ctrl)
	app.EXPECT().SetCharm(state.SetCharmConfig{
		CharmOrigin: createStateCharmOriginFromURL(curl),
	}).Return(nil)
=======
	oldCharm := s.expectCharm(ctrl,
		&charm.Meta{
			Name:   "charm-postgresql",
			Series: []string{"kubernetes"},
		},
		&charm.Manifest{},
		&charm.Config{
			Options: map[string]charm.Option{
				"stringOption": {Type: "string"},
				"intOption":    {Type: "int", Default: int(123)},
			},
		},
	)

	app := s.expectApplicationWithCharm(ctrl, oldCharm, "postgresql")
	cfg := state.SetCharmConfig{
		CharmOrigin: &state.CharmOrigin{
			Source:   "charm-hub",
			Platform: &state.Platform{OS: "ubuntu", Series: "bionic"},
		},
		Series:         "focal",
		RequireNoUnits: true,
	}
	app.EXPECT().SetCharm(setCharmConfigMatcher{c: c, expected: cfg}).Return(nil)
>>>>>>> d465c93f
	s.backend.EXPECT().Application("postgresql").Return(app, nil)

	err := s.api.SetCharm(params.ApplicationSetCharm{
		ApplicationName: "postgresql",
		CharmURL:        "ch:postgresql",
		CharmOrigin:     createCharmOriginFromURL(curl),
	})
	c.Assert(err, jc.ErrorIsNil)
}

func (s *ApplicationSuite) TestSetCharmConfigSettingsYAML(c *gc.C) {
	ctrl := s.setup(c)
	defer ctrl.Finish()

	ch := s.expectDefaultCharm(ctrl)
	curl := charm.MustParseURL("ch:postgresql")
	s.backend.EXPECT().Charm(curl).Return(ch, nil)

	app := s.expectDefaultApplication(ctrl)
	app.EXPECT().SetCharm(state.SetCharmConfig{
		CharmOrigin:    createStateCharmOriginFromURL(curl),
		ConfigSettings: charm.Settings{"stringOption": "value"},
	}).Return(nil)
	s.backend.EXPECT().Application("postgresql").Return(app, nil)

	err := s.api.SetCharm(params.ApplicationSetCharm{
		ApplicationName: "postgresql",
		CharmURL:        curl.String(),
		CharmOrigin:     createCharmOriginFromURL(curl),
		ConfigSettingsYAML: `
postgresql:
  stringOption: value
`,
	})
	c.Assert(err, jc.ErrorIsNil)
}

var agentTools = tools.Tools{
	Version: version.Binary{
		Number:  version.Number{Major: 2, Minor: 6, Patch: 0},
		Release: "ubuntu",
		Arch:    "x86",
	},
}

func (s *ApplicationSuite) TestLXDProfileSetCharmWithNewerAgentVersion(c *gc.C) {
	ctrl := s.setup(c)
	defer ctrl.Finish()

	ch := s.expectDefaultLxdProfilerCharm(ctrl)
	curl := charm.MustParseURL("ch:postgresql")
	s.backend.EXPECT().Charm(curl).Return(ch, nil)

	currentCh := s.expectDefaultLxdProfilerCharm(ctrl)
	app := s.expectApplicationWithCharm(ctrl, currentCh, "postgresql")
	app.EXPECT().AgentTools().Return(&agentTools, nil)
	app.EXPECT().SetCharm(state.SetCharmConfig{
		CharmOrigin:    createStateCharmOriginFromURL(curl),
		ConfigSettings: charm.Settings{"stringOption": "value"},
	}).Return(nil)
	s.backend.EXPECT().Application("postgresql").Return(app, nil)

	s.model.EXPECT().AgentVersion().Return(version.Number{Major: 2, Minor: 6, Patch: 0}, nil)

	err := s.api.SetCharm(params.ApplicationSetCharm{
		ApplicationName: "postgresql",
		CharmURL:        curl.String(),
		CharmOrigin:     createCharmOriginFromURL(curl),
		ConfigSettings:  map[string]string{"stringOption": "value"},
	})
	c.Assert(err, jc.ErrorIsNil)
}

func (s *ApplicationSuite) TestLXDProfileSetCharmWithOldAgentVersion(c *gc.C) {
	ctrl := s.setup(c)
	defer ctrl.Finish()

	ch := s.expectDefaultLxdProfilerCharm(ctrl)
	curl := charm.MustParseURL("ch:postgresql")
	s.backend.EXPECT().Charm(curl).Return(ch, nil)

	currentCh := s.expectDefaultLxdProfilerCharm(ctrl)
	app := s.expectApplicationWithCharm(ctrl, currentCh, "postgresql")
	app.EXPECT().AgentTools().Return(&agentTools, nil)
	s.backend.EXPECT().Application("postgresql").Return(app, nil)

	s.model.EXPECT().AgentVersion().Return(version.Number{Major: 2, Minor: 5, Patch: 0}, nil)

	err := s.api.SetCharm(params.ApplicationSetCharm{
		ApplicationName: "postgresql",
		CharmURL:        curl.String(),
		CharmOrigin:     createCharmOriginFromURL(curl),
		ConfigSettings:  map[string]string{"stringOption": "value"},
	})
	c.Assert(err, gc.ErrorMatches, "Unable to upgrade LXDProfile charms with the current model version. "+
		"Please run juju upgrade-model to upgrade the current model to match your controller.")
}

func (s *ApplicationSuite) TestLXDProfileSetCharmWithEmptyProfile(c *gc.C) {
	ctrl := s.setup(c)
	defer ctrl.Finish()

	ch := s.expectLxdProfilerCharm(ctrl, &charm.LXDProfile{})
	curl := charm.MustParseURL("ch:postgresql")
	s.backend.EXPECT().Charm(curl).Return(ch, nil)

	currentCh := s.expectDefaultLxdProfilerCharm(ctrl)
	app := s.expectApplicationWithCharm(ctrl, currentCh, "postgresql")
	app.EXPECT().AgentTools().Return(&agentTools, nil)
	app.EXPECT().SetCharm(state.SetCharmConfig{
		CharmOrigin:    createStateCharmOriginFromURL(curl),
		ConfigSettings: charm.Settings{"stringOption": "value"},
	}).Return(nil)
	s.backend.EXPECT().Application("postgresql").Return(app, nil)

	s.model.EXPECT().AgentVersion().Return(version.Number{Major: 2, Minor: 6, Patch: 0}, nil)

	err := s.api.SetCharm(params.ApplicationSetCharm{
		ApplicationName: "postgresql",
		CharmURL:        curl.String(),
		ConfigSettings:  map[string]string{"stringOption": "value"},
		CharmOrigin:     createCharmOriginFromURL(curl),
	})
	c.Assert(err, jc.ErrorIsNil)
}

func (s *ApplicationSuite) TestSetCharmAssumesNotSatisfied(c *gc.C) {
	ctrl := s.setup(c)
	defer ctrl.Finish()

	ch := s.expectCharm(
		ctrl,
		&charm.Meta{
			Assumes: &assumes.ExpressionTree{
				Expression: assumes.CompositeExpression{
					ExprType: assumes.AllOfExpression,
					SubExpressions: []assumes.Expression{
						assumes.FeatureExpression{Name: "popcorn"},
					},
				},
			},
		},
		nil,
		&charm.Config{
			Options: map[string]charm.Option{
				"stringOption": {Type: "string"},
				"intOption":    {Type: "int", Default: int(123)},
			},
		},
	)

	curl := charm.MustParseURL("ch:postgresql")
	s.backend.EXPECT().Charm(curl).Return(ch, nil)

	app := s.expectDefaultApplication(ctrl)
	s.backend.EXPECT().Application("postgresql").Return(app, nil)

	// Try to upgrade the charm
	err := s.api.SetCharm(params.ApplicationSetCharm{
		ApplicationName: "postgresql",
		CharmURL:        "ch:postgresql",
		ConfigSettings:  map[string]string{"stringOption": "value"},
		CharmOrigin:     createCharmOriginFromURL(curl),
	})
	c.Assert(err, gc.ErrorMatches, `(?m).*Charm feature requirements cannot be met.*`)
}

func (s *ApplicationSuite) TestSetCharmAssumesNotSatisfiedWithForce(c *gc.C) {
	ctrl := s.setup(c)
	defer ctrl.Finish()

	ch := s.expectCharm(
		ctrl,
		&charm.Meta{
			Assumes: &assumes.ExpressionTree{
				Expression: assumes.CompositeExpression{
					ExprType: assumes.AllOfExpression,
					SubExpressions: []assumes.Expression{
						assumes.FeatureExpression{Name: "popcorn"},
					},
				},
			},
		},
		nil,
		&charm.Config{
			Options: map[string]charm.Option{
				"stringOption": {Type: "string"},
				"intOption":    {Type: "int", Default: int(123)},
			},
		},
	)

	curl := charm.MustParseURL("ch:postgresql")
	s.backend.EXPECT().Charm(curl).Return(ch, nil)

	app := s.expectDefaultApplication(ctrl)
	app.EXPECT().SetCharm(gomock.Any()).Return(nil)
	s.backend.EXPECT().Application("postgresql").Return(app, nil)

	// Try to upgrade the charm
	err := s.api.SetCharm(params.ApplicationSetCharm{
		ApplicationName: "postgresql",
		CharmURL:        "ch:postgresql",
		CharmOrigin:     createCharmOriginFromURL(curl),
		ConfigSettings:  map[string]string{"stringOption": "value"},
		Force:           true,
	})
	c.Assert(err, jc.ErrorIsNil, gc.Commentf("expected SetCharm to succeed when --force is set"))
}

func (s *ApplicationSuite) TestDestroyRelation(c *gc.C) {
	ctrl := s.setup(c)
	defer ctrl.Finish()

	relation := mocks.NewMockRelation(ctrl)
	relation.EXPECT().DestroyWithForce(false, gomock.Any())
	s.backend.EXPECT().InferActiveRelation("a", "b").Return(relation, nil)

	err := s.api.DestroyRelation(params.DestroyRelation{Endpoints: []string{"a", "b"}})
	c.Assert(err, jc.ErrorIsNil)
}

func (s *ApplicationSuite) TestDestroyRelationNoRelationsFound(c *gc.C) {
	defer s.setup(c).Finish()

	s.backend.EXPECT().InferActiveRelation("a", "b").Return(nil, errors.New("no relations found"))

	err := s.api.DestroyRelation(params.DestroyRelation{Endpoints: []string{"a", "b"}})
	c.Assert(err, gc.ErrorMatches, "no relations found")
}

func (s *ApplicationSuite) TestDestroyRelationRelationNotFound(c *gc.C) {
	defer s.setup(c).Finish()

	s.backend.EXPECT().InferActiveRelation("a:b", "c:d").Return(nil, errors.NotFoundf(`relation "a:b c:d"`))

	err := s.api.DestroyRelation(params.DestroyRelation{Endpoints: []string{"a:b", "c:d"}})
	c.Assert(err, gc.ErrorMatches, `relation "a:b c:d" not found`)
}

func (s *ApplicationSuite) TestBlockRemoveDestroyRelation(c *gc.C) {
	s.removeAllowed = errors.New("remove blocked")
	defer s.setup(c).Finish()

	err := s.api.DestroyRelation(params.DestroyRelation{Endpoints: []string{"a", "b"}})
	c.Assert(err, gc.ErrorMatches, "remove blocked")
}

func (s *ApplicationSuite) TestDestroyRelationId(c *gc.C) {
	ctrl := s.setup(c)
	defer ctrl.Finish()

	relation := mocks.NewMockRelation(ctrl)
	relation.EXPECT().DestroyWithForce(false, gomock.Any())
	s.backend.EXPECT().Relation(123).Return(relation, nil)

	err := s.api.DestroyRelation(params.DestroyRelation{RelationId: 123})
	c.Assert(err, jc.ErrorIsNil)
}

func (s *ApplicationSuite) TestDestroyRelationIdRelationNotFound(c *gc.C) {
	defer s.setup(c).Finish()

	s.backend.EXPECT().Relation(123).Return(nil, errors.NotFoundf(`relation "123"`))

	err := s.api.DestroyRelation(params.DestroyRelation{RelationId: 123})
	c.Assert(err, gc.ErrorMatches, `relation "123" not found`)
}

func (s *ApplicationSuite) expectUnit(ctrl *gomock.Controller, name string) *mocks.MockUnit {
	unit := mocks.NewMockUnit(ctrl)
	unit.EXPECT().Name().Return(name).AnyTimes()
	unit.EXPECT().UnitTag().Return(names.NewUnitTag(name)).AnyTimes()
	unit.EXPECT().Tag().Return(names.NewUnitTag(name)).AnyTimes()
	appName := strings.Split(name, "/")[0]
	machineId := strings.Split(name, "/")[1]
	unit.EXPECT().ApplicationName().Return(appName).AnyTimes()
	unit.EXPECT().AssignedMachineId().Return(machineId, nil).AnyTimes()
	unit.EXPECT().WorkloadVersion().Return("666", nil).AnyTimes()
	unit.EXPECT().Life().Return(state.Alive).AnyTimes()
	return unit
}

func (s *ApplicationSuite) expectStorageAttachment(ctrl *gomock.Controller, storage string) *mocks.MockStorageAttachment {
	sa := mocks.NewMockStorageAttachment(ctrl)
	sa.EXPECT().StorageInstance().Return(names.NewStorageTag(storage))
	return sa
}

func (s *ApplicationSuite) expectStorageInstance(ctrl *gomock.Controller, name string) *mocks.MockStorageInstance {
	storageInstace := mocks.NewMockStorageInstance(ctrl)
	storageInstace.EXPECT().StorageTag().Return(names.NewStorageTag(name)).AnyTimes()
	return storageInstace
}

func (s *ApplicationSuite) expectDefaultStorageAttachments(ctrl *gomock.Controller) {
	s.storageAccess.EXPECT().UnitStorageAttachments(names.NewUnitTag("postgresql/0")).Return([]state.StorageAttachment{
		s.expectStorageAttachment(ctrl, "pgdata/0"),
		s.expectStorageAttachment(ctrl, "pgdata/1"),
	}, nil)
	s.storageAccess.EXPECT().StorageInstance(names.NewStorageTag("pgdata/0")).Return(s.expectStorageInstance(ctrl, "pgdata/0"), nil)
	s.storageAccess.EXPECT().StorageInstance(names.NewStorageTag("pgdata/1")).Return(s.expectStorageInstance(ctrl, "pgdata/1"), nil)
	s.storageAccess.EXPECT().UnitStorageAttachments(names.NewUnitTag("postgresql/1")).Return([]state.StorageAttachment{}, nil)
}

func (s *ApplicationSuite) assertDefaultDestruction(c *gc.C, results params.DestroyApplicationResults, err error) {
	c.Assert(err, jc.ErrorIsNil)
	c.Assert(results.Results, gc.HasLen, 1)
	c.Assert(results.Results[0], jc.DeepEquals, params.DestroyApplicationResult{
		Info: &params.DestroyApplicationInfo{
			DestroyedUnits: []params.Entity{
				{Tag: "unit-postgresql-0"},
				{Tag: "unit-postgresql-1"},
			},
			DetachedStorage: []params.Entity{
				{Tag: "storage-pgdata-0"},
			},
			DestroyedStorage: []params.Entity{
				{Tag: "storage-pgdata-1"},
			},
		},
	})
}

func (s *ApplicationSuite) TestDestroyApplication(c *gc.C) {
	ctrl := s.setup(c)
	defer ctrl.Finish()

	app := s.expectDefaultApplication(ctrl)
	app.EXPECT().AllUnits().Return([]application.Unit{
		s.expectUnit(ctrl, "postgresql/0"),
		s.expectUnit(ctrl, "postgresql/1"),
	}, nil)
	app.EXPECT().DestroyOperation().Return(&state.DestroyApplicationOperation{})
	s.backend.EXPECT().Application("postgresql").Return(app, nil)

	s.expectDefaultStorageAttachments(ctrl)

	s.backend.EXPECT().ApplyOperation(&state.DestroyApplicationOperation{}).Return(nil)

	results, err := s.api.DestroyApplication(params.DestroyApplicationsParams{
		Applications: []params.DestroyApplicationParams{{
			ApplicationTag: "application-postgresql",
		}},
	})
	s.assertDefaultDestruction(c, results, err)
}

func (s *ApplicationSuite) TestDestroyApplicationWithBlockChange(c *gc.C) {
	s.changeAllowed = errors.New("change blocked")
	s.TestDestroyApplication(c)
}

func (s *ApplicationSuite) TestDestroyApplicationWithBlockRemove(c *gc.C) {
	s.removeAllowed = errors.New("remove blocked")
	defer s.setup(c).Finish()

	_, err := s.api.DestroyApplication(params.DestroyApplicationsParams{
		Applications: []params.DestroyApplicationParams{{
			ApplicationTag: "application-postgresql",
		}},
	})
	c.Assert(err, gc.ErrorMatches, "remove blocked")
}

func (s *ApplicationSuite) TestForceDestroyApplication(c *gc.C) {
	ctrl := s.setup(c)
	defer ctrl.Finish()

	app := s.expectDefaultApplication(ctrl)
	app.EXPECT().AllUnits().Return([]application.Unit{
		s.expectUnit(ctrl, "postgresql/0"),
		s.expectUnit(ctrl, "postgresql/1"),
	}, nil)
	app.EXPECT().DestroyOperation().Return(&state.DestroyApplicationOperation{})
	s.backend.EXPECT().Application("postgresql").Return(app, nil)

	s.expectDefaultStorageAttachments(ctrl)

	zero := time.Duration(0)

	s.backend.EXPECT().ApplyOperation(&state.DestroyApplicationOperation{ForcedOperation: state.ForcedOperation{
		Force:   true,
		MaxWait: common.MaxWait(&zero),
	}}).Return(nil)

	results, err := s.api.DestroyApplication(params.DestroyApplicationsParams{
		Applications: []params.DestroyApplicationParams{{
			ApplicationTag: "application-postgresql",
			Force:          true,
			MaxWait:        &zero,
		}},
	})
	s.assertDefaultDestruction(c, results, err)
}

func (s *ApplicationSuite) TestDestroyApplicationDestroyStorage(c *gc.C) {
	ctrl := s.setup(c)
	defer ctrl.Finish()

	app := s.expectDefaultApplication(ctrl)
	app.EXPECT().AllUnits().Return([]application.Unit{
		s.expectUnit(ctrl, "postgresql/0"),
		s.expectUnit(ctrl, "postgresql/1"),
	}, nil)
	app.EXPECT().DestroyOperation().Return(&state.DestroyApplicationOperation{})
	s.backend.EXPECT().Application("postgresql").Return(app, nil)

	s.expectDefaultStorageAttachments(ctrl)

	s.backend.EXPECT().ApplyOperation(&state.DestroyApplicationOperation{
		DestroyStorage: true,
	}).Return(nil)

	results, err := s.api.DestroyApplication(params.DestroyApplicationsParams{
		Applications: []params.DestroyApplicationParams{{
			ApplicationTag: "application-postgresql",
			DestroyStorage: true,
		}},
	})
	c.Assert(err, jc.ErrorIsNil)
	c.Assert(results.Results, gc.HasLen, 1)
	c.Assert(results.Results[0], jc.DeepEquals, params.DestroyApplicationResult{
		Info: &params.DestroyApplicationInfo{
			DestroyedUnits: []params.Entity{
				{Tag: "unit-postgresql-0"},
				{Tag: "unit-postgresql-1"},
			},
			DestroyedStorage: []params.Entity{
				{Tag: "storage-pgdata-0"},
				{Tag: "storage-pgdata-1"},
			},
		},
	})
}

func (s *ApplicationSuite) TestDestroyApplicationDryRun(c *gc.C) {
	ctrl := s.setup(c)
	defer ctrl.Finish()

	app := s.expectDefaultApplication(ctrl)
	app.EXPECT().AllUnits().Return([]application.Unit{
		s.expectUnit(ctrl, "postgresql/0"),
		s.expectUnit(ctrl, "postgresql/1"),
	}, nil)
	s.backend.EXPECT().Application("postgresql").Return(app, nil)

	s.expectDefaultStorageAttachments(ctrl)
	results, err := s.api.DestroyApplication(params.DestroyApplicationsParams{
		Applications: []params.DestroyApplicationParams{{
			ApplicationTag: "application-postgresql",
			DryRun:         true,
		}},
	})
	s.assertDefaultDestruction(c, results, err)
}

func (s *ApplicationSuite) TestDestroyApplicationNotFound(c *gc.C) {
	defer s.setup(c).Finish()

	s.backend.EXPECT().Application("postgresql").Return(nil, errors.NotFoundf(`application "postgresql"`))

	results, err := s.api.DestroyApplication(params.DestroyApplicationsParams{
		Applications: []params.DestroyApplicationParams{{
			ApplicationTag: "application-postgresql",
		}},
	})
	c.Assert(err, jc.ErrorIsNil)
	c.Assert(results.Results, gc.HasLen, 1)
	c.Assert(results.Results[0], jc.DeepEquals, params.DestroyApplicationResult{
		Error: &params.Error{
			Code:    params.CodeNotFound,
			Message: `application "postgresql" not found`,
		},
	})
}

func (s *ApplicationSuite) expectRemoteApplication(ctrl *gomock.Controller, life state.Life, appStatus status.Status) *mocks.MockRemoteApplication {
	remApp := mocks.NewMockRemoteApplication(ctrl)
	remApp.EXPECT().SourceModel().Return(coretesting.ModelTag).AnyTimes()
	remApp.EXPECT().Life().Return(life).AnyTimes()
	remApp.EXPECT().Status().Return(status.StatusInfo{Status: appStatus}, nil).AnyTimes()
	return remApp
}

func (s *ApplicationSuite) TestDestroyConsumedApplication(c *gc.C) {
	ctrl := s.setup(c)
	defer ctrl.Finish()

	remApp := s.expectRemoteApplication(ctrl, state.Alive, status.Active)
	remApp.EXPECT().DestroyOperation(false).Return(&state.DestroyRemoteApplicationOperation{})
	s.backend.EXPECT().RemoteApplication("hosted-db2").Return(remApp, nil)
	s.backend.EXPECT().ApplyOperation(&state.DestroyRemoteApplicationOperation{}).Return(nil)

	results, err := s.api.DestroyConsumedApplications(params.DestroyConsumedApplicationsParams{
		Applications: []params.DestroyConsumedApplicationParams{{ApplicationTag: "application-hosted-db2"}},
	})
	c.Assert(err, jc.ErrorIsNil)
	c.Assert(results.Results, gc.HasLen, 1)
	c.Assert(results.Results[0], jc.DeepEquals, params.ErrorResult{})
}

func (s *ApplicationSuite) TestForceDestroyConsumedApplication(c *gc.C) {
	ctrl := s.setup(c)
	defer ctrl.Finish()

	force := true
	zero := time.Duration(0)

	remApp := s.expectRemoteApplication(ctrl, state.Alive, status.Active)
	remApp.EXPECT().DestroyOperation(true).Return(&state.DestroyRemoteApplicationOperation{})
	s.backend.EXPECT().RemoteApplication("hosted-db2").Return(remApp, nil)
	s.backend.EXPECT().ApplyOperation(&state.DestroyRemoteApplicationOperation{ForcedOperation: state.ForcedOperation{
		MaxWait: zero,
	}}).Return(nil)

	results, err := s.api.DestroyConsumedApplications(params.DestroyConsumedApplicationsParams{
		Applications: []params.DestroyConsumedApplicationParams{{
			ApplicationTag: "application-hosted-db2",
			Force:          &force,
			MaxWait:        &zero,
		}},
	})
	c.Assert(err, jc.ErrorIsNil)
	c.Assert(results.Results, gc.HasLen, 1)
	c.Assert(results.Results[0], jc.DeepEquals, params.ErrorResult{})
}

func (s *ApplicationSuite) TestDestroyConsumedApplicationNotFound(c *gc.C) {
	defer s.setup(c).Finish()

	s.backend.EXPECT().RemoteApplication("hosted-db2").Return(nil, errors.NotFoundf(`saas application "hosted-db2"`))

	results, err := s.api.DestroyConsumedApplications(params.DestroyConsumedApplicationsParams{
		Applications: []params.DestroyConsumedApplicationParams{{ApplicationTag: "application-hosted-db2"}},
	})
	c.Assert(err, jc.ErrorIsNil)
	c.Assert(results.Results, gc.HasLen, 1)
	c.Assert(results.Results[0], jc.DeepEquals, params.ErrorResult{
		Error: &params.Error{
			Code:    params.CodeNotFound,
			Message: `saas application "hosted-db2" not found`,
		},
	})
}

func (s *ApplicationSuite) TestDestroyUnit(c *gc.C) {
	ctrl := s.setup(c)
	defer ctrl.Finish()

	app := s.expectDefaultApplication(ctrl)
	s.backend.EXPECT().Application("postgresql").MinTimes(1).Return(app, nil)

	// unit 0 loop
	unit0 := s.expectUnit(ctrl, "postgresql/0")
	unit0.EXPECT().IsPrincipal().Return(true)
	unit0.EXPECT().DestroyOperation().Return(&state.DestroyUnitOperation{})
	s.backend.EXPECT().Unit("postgresql/0").Return(unit0, nil)
	s.backend.EXPECT().ApplyOperation(&state.DestroyUnitOperation{}).Return(nil)

	// unit 1 loop
	unit1 := s.expectUnit(ctrl, "postgresql/1")
	unit1.EXPECT().IsPrincipal().Return(true)
	unit1.EXPECT().DestroyOperation().Return(&state.DestroyUnitOperation{})
	s.backend.EXPECT().Unit("postgresql/1").Return(unit1, nil)
	s.backend.EXPECT().ApplyOperation(&state.DestroyUnitOperation{DestroyStorage: true}).Return(nil)

	s.expectDefaultStorageAttachments(ctrl)

	results, err := s.api.DestroyUnit(params.DestroyUnitsParams{
		Units: []params.DestroyUnitParams{
			{
				UnitTag: "unit-postgresql-0",
			}, {
				UnitTag:        "unit-postgresql-1",
				DestroyStorage: true,
			},
		},
	})
	c.Assert(err, jc.ErrorIsNil)
	c.Assert(results.Results, gc.HasLen, 2)
	c.Assert(results.Results, jc.DeepEquals, []params.DestroyUnitResult{{
		Info: &params.DestroyUnitInfo{
			DetachedStorage: []params.Entity{
				{Tag: "storage-pgdata-0"},
			},
			DestroyedStorage: []params.Entity{
				{Tag: "storage-pgdata-1"},
			},
		},
	}, {
		Info: &params.DestroyUnitInfo{},
	}})
}

func (s *ApplicationSuite) TestDestroyUnitWithChangeBlock(c *gc.C) {
	s.changeAllowed = errors.New("change blocked")
	s.TestDestroyUnit(c)
}

func (s *ApplicationSuite) TestDestroyUnitWithRemoveBlock(c *gc.C) {
	s.removeAllowed = errors.New("remove blocked")
	defer s.setup(c).Finish()

	_, err := s.api.DestroyUnit(params.DestroyUnitsParams{
		Units: []params.DestroyUnitParams{{
			UnitTag: "unit-postgresql-1",
		}},
	})
	c.Assert(err, gc.ErrorMatches, "remove blocked")
}

func (s *ApplicationSuite) TestForceDestroyUnit(c *gc.C) {
	ctrl := s.setup(c)
	defer ctrl.Finish()

	app := s.expectDefaultApplication(ctrl)
	s.backend.EXPECT().Application("postgresql").MinTimes(1).Return(app, nil)

	// unit 0 loop
	unit0 := s.expectUnit(ctrl, "postgresql/0")
	unit0.EXPECT().IsPrincipal().Return(true)
	unit0.EXPECT().DestroyOperation().Return(&state.DestroyUnitOperation{})
	s.backend.EXPECT().Unit("postgresql/0").Return(unit0, nil)

	zero := time.Duration(0)
	s.backend.EXPECT().ApplyOperation(&state.DestroyUnitOperation{ForcedOperation: state.ForcedOperation{
		Force:   true,
		MaxWait: common.MaxWait(&zero),
	}}).Return(nil)

	// unit 1 loop
	unit1 := s.expectUnit(ctrl, "postgresql/1")
	unit1.EXPECT().IsPrincipal().Return(true)
	unit1.EXPECT().DestroyOperation().Return(&state.DestroyUnitOperation{})
	s.backend.EXPECT().Unit("postgresql/1").Return(unit1, nil)
	s.backend.EXPECT().ApplyOperation(&state.DestroyUnitOperation{DestroyStorage: true}).Return(nil)

	s.expectDefaultStorageAttachments(ctrl)

	results, err := s.api.DestroyUnit(params.DestroyUnitsParams{
		Units: []params.DestroyUnitParams{
			{
				UnitTag: "unit-postgresql-0",
				Force:   true,
				MaxWait: &zero,
			}, {
				UnitTag:        "unit-postgresql-1",
				DestroyStorage: true,
			},
		},
	})
	c.Assert(err, jc.ErrorIsNil)
	c.Assert(results.Results, gc.HasLen, 2)
	c.Assert(results.Results, jc.DeepEquals, []params.DestroyUnitResult{{
		Info: &params.DestroyUnitInfo{
			DetachedStorage: []params.Entity{
				{Tag: "storage-pgdata-0"},
			},
			DestroyedStorage: []params.Entity{
				{Tag: "storage-pgdata-1"},
			},
		},
	}, {
		Info: &params.DestroyUnitInfo{},
	}})
}

func (s *ApplicationSuite) TestDestroySubordinateUnits(c *gc.C) {
	ctrl := s.setup(c)
	defer ctrl.Finish()

	unit0 := s.expectUnit(ctrl, "subordinate/0")
	unit0.EXPECT().IsPrincipal().Return(false)
	s.backend.EXPECT().Unit("subordinate/0").Return(unit0, nil)

	results, err := s.api.DestroyUnit(params.DestroyUnitsParams{
		Units: []params.DestroyUnitParams{{
			UnitTag: "unit-subordinate-0",
		}},
	})
	c.Assert(err, jc.ErrorIsNil)
	c.Assert(results.Results, gc.HasLen, 1)
	c.Assert(results.Results[0].Error, gc.ErrorMatches, `unit "subordinate/0" is a subordinate, .*`)
}

func (s *ApplicationSuite) TestDestroyUnitDryRun(c *gc.C) {
	ctrl := s.setup(c)
	defer ctrl.Finish()

	app := s.expectDefaultApplication(ctrl)
	s.backend.EXPECT().Application("postgresql").MinTimes(1).Return(app, nil)

	unit0 := s.expectUnit(ctrl, "postgresql/0")
	unit0.EXPECT().IsPrincipal().Return(true)
	s.backend.EXPECT().Unit("postgresql/0").Return(unit0, nil)

	unit1 := s.expectUnit(ctrl, "postgresql/1")
	unit1.EXPECT().IsPrincipal().Return(true)
	s.backend.EXPECT().Unit("postgresql/1").Return(unit1, nil)

	s.expectDefaultStorageAttachments(ctrl)

	results, err := s.api.DestroyUnit(params.DestroyUnitsParams{
		Units: []params.DestroyUnitParams{
			{
				UnitTag: "unit-postgresql-0",
				DryRun:  true,
			}, {
				UnitTag: "unit-postgresql-1",
				DryRun:  true,
			},
		},
	})

	c.Assert(err, jc.ErrorIsNil)
	c.Assert(results.Results, gc.HasLen, 2)
	c.Assert(results.Results, jc.DeepEquals, []params.DestroyUnitResult{{
		Info: &params.DestroyUnitInfo{
			DetachedStorage: []params.Entity{
				{Tag: "storage-pgdata-0"},
			},
			DestroyedStorage: []params.Entity{
				{Tag: "storage-pgdata-1"},
			},
		},
	}, {
		Info: &params.DestroyUnitInfo{},
	}})
}

func (s *ApplicationSuite) TestDeployAttachStorage(c *gc.C) {
	ctrl := s.setup(c)
	defer ctrl.Finish()

	ch := s.expectDefaultCharm(ctrl)
	s.backend.EXPECT().Charm(gomock.Any()).Return(ch, nil).Times(3)

	args := params.ApplicationsDeploy{
		Applications: []params.ApplicationDeploy{{
			ApplicationName: "foo",
			CharmURL:        "local:foo-0",
			CharmOrigin:     &params.CharmOrigin{Source: "local", Base: params.Base{Name: "ubuntu", Channel: "20.04/stable"}},
			NumUnits:        1,
			AttachStorage:   []string{"storage-foo-0"},
		}, {
			ApplicationName: "bar",
			CharmURL:        "local:bar-1",
			CharmOrigin:     &params.CharmOrigin{Source: "local", Base: params.Base{Name: "ubuntu", Channel: "20.04/stable"}},
			NumUnits:        2,
			AttachStorage:   []string{"storage-bar-0"},
		}, {
			ApplicationName: "baz",
			CharmURL:        "local:baz-2",
			CharmOrigin:     &params.CharmOrigin{Source: "local", Base: params.Base{Name: "ubuntu", Channel: "20.04/stable"}},
			NumUnits:        1,
			AttachStorage:   []string{"volume-baz-0"},
		}},
	}
	results, err := s.api.Deploy(args)
	c.Assert(err, jc.ErrorIsNil)
	c.Assert(results.Results, gc.HasLen, 3)
	c.Assert(results.Results[0].Error, gc.IsNil)
	c.Assert(results.Results[1].Error, gc.ErrorMatches, "AttachStorage is non-empty, but NumUnits is 2")
	c.Assert(results.Results[2].Error, gc.ErrorMatches, `"volume-baz-0" is not a valid volume tag`)
}

func (s *ApplicationSuite) TestDeployCharmOrigin(c *gc.C) {
	ctrl := s.setup(c)
	defer ctrl.Finish()

	ch := s.expectDefaultCharm(ctrl)
	s.backend.EXPECT().Charm(gomock.Any()).Return(ch, nil).Times(2)

	track := "latest"
	args := params.ApplicationsDeploy{
		Applications: []params.ApplicationDeploy{{
			ApplicationName: "foo",
			CharmURL:        "local:foo-0",
			CharmOrigin:     &params.CharmOrigin{Source: "local", Base: params.Base{Name: "ubuntu", Channel: "20.04/stable"}},
			NumUnits:        1,
		}, {
			ApplicationName: "bar",
			CharmURL:        "cs:bar-0",
			CharmOrigin: &params.CharmOrigin{
				Source: "charm-store",
				Risk:   "stable",
				Base:   params.Base{Name: "ubuntu", Channel: "20.04/stable"},
			},
			NumUnits: 1,
		}, {
			ApplicationName: "hub",
			CharmURL:        "hub-0",
			CharmOrigin: &params.CharmOrigin{
				Source: "charm-hub",
				Risk:   "stable",
				Track:  &track,
				Base:   params.Base{Name: "ubuntu", Channel: "20.04/stable"},
			},
			NumUnits: 1,
		}},
	}
	results, err := s.api.Deploy(args)
	c.Assert(err, jc.ErrorIsNil)
	c.Assert(results.Results, gc.HasLen, 3)
	c.Assert(results.Results[0].Error, gc.IsNil)
	c.Assert(results.Results[1].Error, gc.ErrorMatches, `"charm-store" not a valid charm origin source`)
	c.Assert(results.Results[2].Error, gc.IsNil)

	c.Assert(s.deployParams["foo"].CharmOrigin.Source, gc.Equals, corecharm.Source("local"))
	c.Assert(s.deployParams["hub"].CharmOrigin.Source, gc.Equals, corecharm.Source("charm-hub"))
}

func createCharmOriginFromURL(curl *charm.URL) *params.CharmOrigin {
	switch curl.Schema {
	case "local":
		return &params.CharmOrigin{Source: "local", Base: params.Base{Name: "ubuntu", Channel: "22.04/stable"}}
	default:
		return &params.CharmOrigin{Source: "charm-hub", Base: params.Base{Name: "ubuntu", Channel: "22.04/stable"}}
	}
}

func createStateCharmOriginFromURL(curl *charm.URL) *state.CharmOrigin {
	switch curl.Schema {
	case "local":
		return &state.CharmOrigin{Source: "local", Platform: &state.Platform{OS: "ubuntu", Channel: "22.04"}}
	default:
		return &state.CharmOrigin{Source: "charm-hub", Platform: &state.Platform{OS: "ubuntu", Channel: "22.04"}}
	}
}

func (s *ApplicationSuite) TestApplicationDeployWithStorage(c *gc.C) {
	ctrl := s.setup(c)
	defer ctrl.Finish()

	ch := s.expectCharm(ctrl, &charm.Meta{Storage: map[string]charm.Storage{
		"data":    {Type: charm.StorageBlock},
		"allecto": {Type: charm.StorageBlock},
	}}, nil, &charm.Config{})
	curl := charm.MustParseURL("ch:utopic/storage-block-10")
	s.backend.EXPECT().Charm(curl).Return(ch, nil)

	storageConstraints := map[string]storage.Constraints{
		"data": {
			Count: 1,
			Size:  1024,
			Pool:  "modelscoped-block",
		},
	}
	args := params.ApplicationDeploy{
		ApplicationName: "my-app",
		CharmURL:        curl.String(),
		CharmOrigin:     createCharmOriginFromURL(curl),
		NumUnits:        1,
		Storage:         storageConstraints,
	}
	results, err := s.api.Deploy(params.ApplicationsDeploy{
		Applications: []params.ApplicationDeploy{args}},
	)

	c.Assert(err, jc.ErrorIsNil)
	c.Assert(results.Results, gc.HasLen, 1)
	c.Assert(results.Results[0].Error, gc.IsNil)

	c.Assert(s.deployParams["my-app"].Storage, gc.DeepEquals, storageConstraints)
}

func (s *ApplicationSuite) TestApplicationDeployDefaultFilesystemStorage(c *gc.C) {
	ctrl := s.setup(c)
	defer ctrl.Finish()

	ch := s.expectCharm(ctrl, &charm.Meta{Storage: map[string]charm.Storage{
		"data": {Type: charm.StorageFilesystem, ReadOnly: true},
	}}, nil, &charm.Config{})
	curl := charm.MustParseURL("ch:utopic/storage-filesystem-1")
	s.backend.EXPECT().Charm(curl).Return(ch, nil)

	args := params.ApplicationDeploy{
		ApplicationName: "my-app",
		CharmURL:        curl.String(),
		CharmOrigin:     createCharmOriginFromURL(curl),
		NumUnits:        1,
	}
	results, err := s.api.Deploy(params.ApplicationsDeploy{
		Applications: []params.ApplicationDeploy{args}},
	)

	c.Assert(err, jc.ErrorIsNil)
	c.Assert(results.Results, gc.HasLen, 1)
	c.Assert(results.Results[0].Error, gc.IsNil)
}

func (s *ApplicationSuite) TestApplicationDeployPlacement(c *gc.C) {
	ctrl := s.setup(c)
	defer ctrl.Finish()

	ch := s.expectDefaultCharm(ctrl)
	curl := charm.MustParseURL("ch:precise/dummy-42")
	s.backend.EXPECT().Charm(curl).Return(ch, nil)

	machine := mocks.NewMockMachine(ctrl)
	machine.EXPECT().IsLockedForSeriesUpgrade().Return(false, nil)
	machine.EXPECT().IsParentLockedForSeriesUpgrade().Return(false, nil)
	s.backend.EXPECT().Machine("valid").Return(machine, nil)

	placement := []*instance.Placement{
		{Scope: "deadbeef-0bad-400d-8000-4b1d0d06f00d", Directive: "valid"},
	}
	args := params.ApplicationDeploy{
		ApplicationName: "my-app",
		CharmURL:        curl.String(),
		CharmOrigin:     createCharmOriginFromURL(curl),
		NumUnits:        1,
		Placement:       placement,
	}
	results, err := s.api.Deploy(params.ApplicationsDeploy{
		Applications: []params.ApplicationDeploy{args}},
	)
	c.Assert(err, jc.ErrorIsNil)
	c.Assert(results.Results, gc.HasLen, 1)
	c.Assert(results.Results[0].Error, gc.IsNil)

	c.Assert(s.deployParams["my-app"].Placement, gc.DeepEquals, placement)
}

func validCharmOriginForTest() *params.CharmOrigin {
	return &params.CharmOrigin{Source: "charm-hub"}
}

func (s *ApplicationSuite) TestApplicationDeployWithPlacementLockedError(c *gc.C) {
	ctrl := s.setup(c)
	defer ctrl.Finish()

	machine := mocks.NewMockMachine(ctrl)
	machine.EXPECT().IsLockedForSeriesUpgrade().Return(true, nil).MinTimes(1)
	s.backend.EXPECT().Machine("0").Return(machine, nil).MinTimes(1)
	containerMachine := mocks.NewMockMachine(ctrl)
	containerMachine.EXPECT().IsLockedForSeriesUpgrade().Return(false, nil).MinTimes(1)
	containerMachine.EXPECT().IsParentLockedForSeriesUpgrade().Return(true, nil).MinTimes(1)
	s.backend.EXPECT().Machine("0/lxd/0").Return(containerMachine, nil).MinTimes(1)

	curl := charm.MustParseURL("ch:precise/dummy-42")
	args := []params.ApplicationDeploy{{
		ApplicationName: "machine-placement",
		CharmURL:        curl.String(),
		CharmOrigin:     validCharmOriginForTest(),
		Placement:       []*instance.Placement{{Scope: "#", Directive: "0"}},
	}, {
		ApplicationName: "container-placement",
		CharmURL:        curl.String(),
		CharmOrigin:     validCharmOriginForTest(),
		Placement:       []*instance.Placement{{Scope: "lxd", Directive: "0"}},
	}, {
		ApplicationName: "container-placement-locked-parent",
		CharmURL:        curl.String(),
		CharmOrigin:     validCharmOriginForTest(),
		Placement:       []*instance.Placement{{Scope: "#", Directive: "0/lxd/0"}},
	}}
	results, err := s.api.Deploy(params.ApplicationsDeploy{
		Applications: args,
	})

	c.Assert(err, jc.ErrorIsNil)
	c.Assert(results.Results, gc.HasLen, 3)
	c.Assert(results.Results[0].Error.Error(), gc.Matches, ".*: machine is locked for series upgrade")
	c.Assert(results.Results[1].Error.Error(), gc.Matches, ".*: machine is locked for series upgrade")
	c.Assert(results.Results[2].Error.Error(), gc.Matches, ".*: parent machine is locked for series upgrade")
}

func (s *ApplicationSuite) TestApplicationDeployFailCharmOrigin(c *gc.C) {
	originId := createCharmOriginFromURL(charm.MustParseURL("ch:jammy/test-42"))
	originId.ID = "testingID"
	originHash := createCharmOriginFromURL(charm.MustParseURL("ch:jammy/test-42"))
	originHash.Hash = "testing-hash"

	args := []params.ApplicationDeploy{{
		CharmOrigin: originId,
	}, {
		CharmOrigin: originHash,
	}}
	results, err := s.api.Deploy(params.ApplicationsDeploy{
		Applications: args,
	})

	c.Assert(err, jc.ErrorIsNil)
	c.Assert(results.Results, gc.HasLen, 2)
	c.Assert(results.Results[0].Error.Code, gc.Equals, "bad request")
	c.Assert(results.Results[1].Error.Code, gc.Equals, "bad request")
}

func (s *ApplicationSuite) TestApplicationDeploymentRemovesPendingResourcesOnFailure(c *gc.C) {
	ctrl := s.setup(c)
	defer ctrl.Finish()

	resources := map[string]string{"dummy": "pending-id"}
	resourcesManager := mocks.NewMockResources(ctrl)
	resourcesManager.EXPECT().RemovePendingAppResources("my-app", resources).Return(nil)
	s.backend.EXPECT().Resources().Return(resourcesManager)

	results, err := s.api.Deploy(params.ApplicationsDeploy{
		Applications: []params.ApplicationDeploy{{
			// CharmURL is missing to ensure deployApplication fails
			// so that we can assert pending app resources are removed
			ApplicationName: "my-app",
			CharmOrigin:     validCharmOriginForTest(),
			Resources:       resources,
		}},
	})
	c.Assert(err, jc.ErrorIsNil)
	c.Assert(results.Results, gc.HasLen, 1)
}

func (s *ApplicationSuite) TestApplicationDeploymentTrust(c *gc.C) {
	// This test should fail if the configuration parsing does not
	// understand the "trust" configuration parameter
	ctrl := s.setup(c)
	defer ctrl.Finish()

	ch := s.expectDefaultCharm(ctrl)
	curl := charm.MustParseURL("ch:precise/dummy-42")
	s.backend.EXPECT().Charm(curl).Return(ch, nil).MinTimes(1)

	withTrust := map[string]string{"trust": "true"}
	args := params.ApplicationDeploy{
		ApplicationName: "my-app",
		CharmURL:        curl.String(),
		CharmOrigin:     createCharmOriginFromURL(curl),
		NumUnits:        1,
		Config:          withTrust,
	}
	results, err := s.api.Deploy(params.ApplicationsDeploy{
		Applications: []params.ApplicationDeploy{args},
	})

	c.Assert(err, jc.ErrorIsNil)
	c.Assert(results.Results, gc.HasLen, 1)
	c.Assert(results.Results[0].Error, gc.IsNil)

	c.Assert(s.deployParams["my-app"].ApplicationConfig.Attributes().GetBool("trust", false), gc.Equals, true)
}

func (s *ApplicationSuite) TestClientApplicationsDeployWithBindings(c *gc.C) {
	s.allSpaceInfos = network.SpaceInfos{{ID: "42", Name: "a-space"}}
	ctrl := s.setup(c)
	defer ctrl.Finish()

	ch := s.expectDefaultCharm(ctrl)
	curl := charm.MustParseURL("ch:focal/riak-42")
	s.backend.EXPECT().Charm(curl).Return(ch, nil).MinTimes(1)

	args := []params.ApplicationDeploy{{
		ApplicationName: "old",
		CharmURL:        curl.String(),
		CharmOrigin:     &params.CharmOrigin{Source: "charm-hub", Base: params.Base{Name: "ubuntu", Channel: "focal"}},
		NumUnits:        1,
		EndpointBindings: map[string]string{
			"endpoint": "a-space",
			"ring":     "",
			"admin":    "",
		},
	}, {
		ApplicationName: "regular",
		CharmURL:        curl.String(),
		CharmOrigin:     &params.CharmOrigin{Source: "charm-hub", Base: params.Base{Name: "ubuntu", Channel: "focal"}},
		NumUnits:        1,
		EndpointBindings: map[string]string{
			"endpoint": "42",
		},
	}}
	results, err := s.api.Deploy(params.ApplicationsDeploy{
		Applications: args,
	})

	c.Assert(err, jc.ErrorIsNil)
	c.Assert(results.Results, gc.HasLen, 2)
	c.Assert(results.Results[0].Error, gc.IsNil)
	c.Assert(results.Results[1].Error, gc.IsNil)

	c.Assert(s.deployParams["old"].EndpointBindings, gc.DeepEquals, map[string]string{
		"endpoint": "42",
		"ring":     network.AlphaSpaceId,
		"admin":    network.AlphaSpaceId,
	})
	c.Assert(s.deployParams["regular"].EndpointBindings, gc.DeepEquals, map[string]string{
		"endpoint": "42",
	})
}

func (s *ApplicationSuite) expectDefaultK8sModelConfig() {
	attrs := coretesting.FakeConfig().Merge(map[string]interface{}{
		"operator-storage": "k8s-operator-storage",
		"workload-storage": "k8s-storage",
	})
	s.model.EXPECT().ModelConfig().Return(config.New(config.UseDefaults, attrs)).MinTimes(1)
}

func (s *ApplicationSuite) TestDeployMinDeploymentVersionTooHigh(c *gc.C) {
	s.modelType = state.ModelTypeCAAS
	ctrl := s.setup(c)
	defer ctrl.Finish()

	ch := s.expectCharm(ctrl, &charm.Meta{
		Deployment: &charm.Deployment{
			MinVersion: "1.99.0",
		},
	}, &charm.Manifest{}, &charm.Config{})
	s.backend.EXPECT().Charm(gomock.Any()).Return(ch, nil)

	s.expectDefaultK8sModelConfig()
	s.caasBroker.EXPECT().ValidateStorageClass(gomock.Any()).Return(nil)
	s.storagePoolManager.EXPECT().Get("k8s-operator-storage").Return(storage.NewConfig(
		"k8s-operator-storage",
		k8sconstants.StorageProviderType,
		map[string]interface{}{"foo": "bar"}),
	)

	args := params.ApplicationsDeploy{
		Applications: []params.ApplicationDeploy{{
			ApplicationName: "foo",
			CharmURL:        "local:foo-0",
			CharmOrigin:     &params.CharmOrigin{Source: "local", Base: params.Base{Name: "ubuntu", Channel: "20.04/stable"}},
			NumUnits:        1,
			Config:          map[string]string{"kubernetes-service-annotations": "a=b c="},
		}},
	}
	results, err := s.api.Deploy(args)
	c.Assert(err, jc.ErrorIsNil)
	c.Assert(results.Results, gc.HasLen, 1)
	c.Assert(
		results.Results[0].Error, gc.ErrorMatches,
		regexp.QuoteMeta(`charm requires a minimum k8s version of 1.99.0 but the cluster only runs version 1.15.0`),
	)
}

func (s *ApplicationSuite) TestDeployCAASModel(c *gc.C) {
	s.modelType = state.ModelTypeCAAS
	ctrl := s.setup(c)
	defer ctrl.Finish()

	ch := s.expectCharm(ctrl,
		&charm.Meta{
			// To ensure we don't require k8s operator storage
			MinJujuVersion: version.Number{Major: 2, Minor: 8, Patch: 1},
		},
		&charm.Manifest{},
		&charm.Config{
			Options: map[string]charm.Option{
				"stringOption": {Type: "string"},
				"intOption":    {Type: "int", Default: int(123)},
			},
		},
	)
	s.backend.EXPECT().Charm(gomock.Any()).Return(ch, nil).Times(4)
	s.expectDefaultK8sModelConfig()

	args := params.ApplicationsDeploy{
		Applications: []params.ApplicationDeploy{{
			ApplicationName: "foo",
			CharmURL:        "local:foo-0",
			CharmOrigin:     &params.CharmOrigin{Source: "local", Base: params.Base{Name: "ubuntu", Channel: "20.04/stable"}},
			NumUnits:        1,
			Config:          map[string]string{"kubernetes-service-annotations": "a=b c="},
			ConfigYAML:      "foo:\n  stringOption: fred\n  kubernetes-service-type: loadbalancer",
		}, {
			ApplicationName: "foobar",
			CharmURL:        "local:foobar-0",
			CharmOrigin:     &params.CharmOrigin{Source: "local", Base: params.Base{Name: "ubuntu", Channel: "20.04/stable"}},
			NumUnits:        1,
			Config:          map[string]string{"kubernetes-service-type": "cluster", "intOption": "2"},
			ConfigYAML:      "foobar:\n  intOption: 1\n  kubernetes-service-type: loadbalancer\n  kubernetes-ingress-ssl-redirect: true",
		}, {
			ApplicationName: "bar",
			CharmURL:        "local:bar-0",
			CharmOrigin:     &params.CharmOrigin{Source: "local", Base: params.Base{Name: "ubuntu", Channel: "20.04/stable"}},
			NumUnits:        1,
			AttachStorage:   []string{"storage-bar-0"},
		}, {
			ApplicationName: "baz",
			CharmURL:        "local:baz-0",
			CharmOrigin:     &params.CharmOrigin{Source: "local", Base: params.Base{Name: "ubuntu", Channel: "20.04/stable"}},
			NumUnits:        1,
			Placement:       []*instance.Placement{{}, {}},
		}},
	}
	results, err := s.api.Deploy(args)
	c.Assert(err, jc.ErrorIsNil)
	c.Assert(results.Results, gc.HasLen, 4)
	c.Assert(results.Results[0].Error, gc.IsNil)
	c.Assert(results.Results[1].Error, gc.IsNil)
	c.Assert(results.Results[2].Error, gc.ErrorMatches, "AttachStorage may not be specified for container models")
	c.Assert(results.Results[3].Error, gc.ErrorMatches, "only 1 placement directive is supported for container models, got 2")

	c.Assert(s.deployParams["foo"].ApplicationConfig.Attributes()["kubernetes-service-type"], gc.Equals, "loadbalancer")
	// Check parsing of k8s service annotations.
	c.Assert(s.deployParams["foo"].ApplicationConfig.Attributes()["kubernetes-service-annotations"], jc.DeepEquals, map[string]string{"a": "b", "c": ""})
	c.Assert(s.deployParams["foobar"].ApplicationConfig.Attributes()["kubernetes-service-type"], gc.Equals, "cluster")
	c.Assert(s.deployParams["foobar"].ApplicationConfig.Attributes()["kubernetes-ingress-ssl-redirect"], gc.Equals, true)
	c.Assert(s.deployParams["foobar"].CharmConfig, jc.DeepEquals, charm.Settings{"intOption": int64(2)})
}

func (s *ApplicationSuite) TestDeployCAASInvalidServiceType(c *gc.C) {
	s.modelType = state.ModelTypeCAAS
	ctrl := s.setup(c)
	defer ctrl.Finish()

	ch := s.expectDefaultCharm(ctrl)
	s.backend.EXPECT().Charm(gomock.Any()).Return(ch, nil)

	curl := charm.MustParseURL("local:foo-0")
	args := params.ApplicationsDeploy{
		Applications: []params.ApplicationDeploy{{
			ApplicationName: "foo",
			CharmURL:        curl.String(),
			CharmOrigin:     createCharmOriginFromURL(curl),
			NumUnits:        1,
			Config:          map[string]string{"kubernetes-service-type": "ClusterIP", "intOption": "2"},
		}},
	}
	result, err := s.api.Deploy(args)
	c.Assert(err, jc.ErrorIsNil)
	c.Assert(result.Results, gc.HasLen, 1)
	c.Assert(result.OneError(), gc.ErrorMatches, `service type "ClusterIP" not valid`)
}

func (s *ApplicationSuite) TestDeployCAASBlockStorageRejected(c *gc.C) {
	s.modelType = state.ModelTypeCAAS
	ctrl := s.setup(c)
	defer ctrl.Finish()

	ch := s.expectCharm(ctrl, &charm.Meta{
		Storage: map[string]charm.Storage{"block": {Name: "block", Type: charm.StorageBlock}},
	}, &charm.Manifest{}, &charm.Config{})
	s.backend.EXPECT().Charm(gomock.Any()).Return(ch, nil)

	args := params.ApplicationsDeploy{
		Applications: []params.ApplicationDeploy{{
			ApplicationName: "foo",
			CharmURL:        "local:foo-0",
			CharmOrigin:     &params.CharmOrigin{Source: "local"},
			NumUnits:        1,
		}},
	}
	result, err := s.api.Deploy(args)
	c.Assert(err, jc.ErrorIsNil)
	c.Assert(result.Results, gc.HasLen, 1)
	c.Assert(result.OneError(), gc.ErrorMatches, `block storage "block" is not supported for container charms`)
}

func (s *ApplicationSuite) TestDeployCAASModelNoOperatorStorage(c *gc.C) {
	s.modelType = state.ModelTypeCAAS
	ctrl := s.setup(c)
	defer ctrl.Finish()

	ch := s.expectDefaultCharm(ctrl)
	s.backend.EXPECT().Charm(gomock.Any()).Return(ch, nil)

	attrs := coretesting.FakeConfig().Merge(map[string]interface{}{
		"workload-storage": "k8s-storage",
	})
	s.model.EXPECT().ModelConfig().Return(config.New(config.UseDefaults, attrs)).MinTimes(1)

	args := params.ApplicationsDeploy{
		Applications: []params.ApplicationDeploy{{
			ApplicationName: "foo",
			CharmURL:        "local:foo-0",
			CharmOrigin:     &params.CharmOrigin{Source: "local"},
			NumUnits:        1,
		}},
	}
	result, err := s.api.Deploy(args)
	c.Assert(err, jc.ErrorIsNil)
	c.Assert(result.Results, gc.HasLen, 1)
	msg := result.OneError().Error()
	c.Assert(strings.Replace(msg, "\n", "", -1), gc.Matches, `deploying this Kubernetes application requires a suitable storage class.*`)
}

func (s *ApplicationSuite) TestDeployCAASModelCharmNeedsNoOperatorStorage(c *gc.C) {
	s.modelType = state.ModelTypeCAAS
	ctrl := s.setup(c)
	defer ctrl.Finish()

	s.PatchValue(&jujuversion.Current, version.MustParse("2.8-beta1"))

	ch := s.expectCharm(ctrl, &charm.Meta{
		MinJujuVersion: version.MustParse("2.8.0"),
	}, &charm.Manifest{}, &charm.Config{})
	s.backend.EXPECT().Charm(gomock.Any()).Return(ch, nil)

	attrs := coretesting.FakeConfig().Merge(map[string]interface{}{
		"workload-storage": "k8s-storage",
	})
	s.model.EXPECT().ModelConfig().Return(config.New(config.UseDefaults, attrs)).MinTimes(1)

	args := params.ApplicationsDeploy{
		Applications: []params.ApplicationDeploy{{
			ApplicationName: "foo",
			CharmURL:        "local:foo-0",
			CharmOrigin:     &params.CharmOrigin{Source: "local", Base: params.Base{Name: "ubuntu", Channel: "20.04/stable"}},
			NumUnits:        1,
		}},
	}
	result, err := s.api.Deploy(args)
	c.Assert(err, jc.ErrorIsNil)
	c.Assert(result.Results, gc.HasLen, 1)
	c.Assert(result.Results[0].Error, gc.IsNil)
}

func (s *ApplicationSuite) TestDeployCAASModelSidecarCharmNeedsNoOperatorStorage(c *gc.C) {
	s.modelType = state.ModelTypeCAAS
	ctrl := s.setup(c)
	defer ctrl.Finish()

	ch := s.expectCharm(ctrl, &charm.Meta{}, &charm.Manifest{Bases: []charm.Base{{}}}, &charm.Config{})
	s.backend.EXPECT().Charm(gomock.Any()).Return(ch, nil)

	attrs := coretesting.FakeConfig().Merge(map[string]interface{}{
		"workload-storage": "k8s-storage",
	})
	s.model.EXPECT().ModelConfig().Return(config.New(config.UseDefaults, attrs)).MinTimes(1)

	args := params.ApplicationsDeploy{
		Applications: []params.ApplicationDeploy{{
			ApplicationName: "foo",
			CharmURL:        "local:foo-0",
			CharmOrigin:     &params.CharmOrigin{Source: "local", Base: params.Base{Name: "ubuntu", Channel: "20.04/stable"}},
			NumUnits:        1,
		}},
	}
	result, err := s.api.Deploy(args)
	c.Assert(err, jc.ErrorIsNil)
	c.Assert(result.Results, gc.HasLen, 1)
	c.Assert(result.Results[0].Error, gc.IsNil)
}

func (s *ApplicationSuite) TestDeployCAASModelDefaultOperatorStorageClass(c *gc.C) {
	s.modelType = state.ModelTypeCAAS
	ctrl := s.setup(c)
	defer ctrl.Finish()

	ch := s.expectDefaultCharm(ctrl)
	s.backend.EXPECT().Charm(gomock.Any()).Return(ch, nil)
	s.expectDefaultK8sModelConfig()
	s.caasBroker.EXPECT().ValidateStorageClass(gomock.Any()).Return(nil)
	s.storagePoolManager.EXPECT().Get("k8s-operator-storage").Return(nil, errors.NotFoundf("pool"))
	s.registry.EXPECT().StorageProvider(storage.ProviderType("k8s-operator-storage")).Return(nil, errors.NotFoundf(`provider type "k8s-operator-storage"`))

	args := params.ApplicationsDeploy{
		Applications: []params.ApplicationDeploy{{
			ApplicationName: "foo",
			CharmURL:        "local:foo-0",
			CharmOrigin:     &params.CharmOrigin{Source: "local", Base: params.Base{Name: "ubuntu", Channel: "20.04/stable"}},
			NumUnits:        1,
		}},
	}
	result, err := s.api.Deploy(args)
	c.Assert(err, jc.ErrorIsNil)
	c.Assert(result.Results, gc.HasLen, 1)
	c.Assert(result.Results[0].Error, gc.IsNil)
}

func (s *ApplicationSuite) TestDeployCAASModelWrongOperatorStorageType(c *gc.C) {
	s.modelType = state.ModelTypeCAAS
	ctrl := s.setup(c)
	defer ctrl.Finish()

	ch := s.expectDefaultCharm(ctrl)
	s.backend.EXPECT().Charm(gomock.Any()).Return(ch, nil)
	s.expectDefaultK8sModelConfig()
	s.storagePoolManager.EXPECT().Get("k8s-operator-storage").Return(storage.NewConfig(
		"k8s-operator-storage",
		provider.RootfsProviderType,
		map[string]interface{}{"foo": "bar"}),
	)

	args := params.ApplicationsDeploy{
		Applications: []params.ApplicationDeploy{{
			ApplicationName: "foo",
			CharmURL:        "local:foo-0",
			CharmOrigin:     &params.CharmOrigin{Source: "local", Base: params.Base{Name: "ubuntu", Channel: "20.04/stable"}},
			NumUnits:        1,
		}},
	}
	result, err := s.api.Deploy(args)
	c.Assert(err, jc.ErrorIsNil)
	c.Assert(result.Results, gc.HasLen, 1)
	msg := result.OneError().Error()
	c.Assert(strings.Replace(msg, "\n", "", -1), gc.Matches, `the "k8s-operator-storage" storage pool requires a provider type of "kubernetes", not "rootfs"`)
}

func (s *ApplicationSuite) TestDeployCAASModelInvalidStorage(c *gc.C) {
	s.modelType = state.ModelTypeCAAS
	ctrl := s.setup(c)
	defer ctrl.Finish()

	ch := s.expectDefaultCharm(ctrl)
	s.backend.EXPECT().Charm(gomock.Any()).Return(ch, nil)
	s.expectDefaultK8sModelConfig()
	s.storagePoolManager.EXPECT().Get("k8s-operator-storage").Return(storage.NewConfig(
		"k8s-operator-storage",
		k8sconstants.StorageProviderType,
		map[string]interface{}{"foo": "bar"}),
	)
	s.caasBroker.EXPECT().ValidateStorageClass(gomock.Any()).Return(errors.NotFoundf("storage class"))

	args := params.ApplicationsDeploy{
		Applications: []params.ApplicationDeploy{{
			ApplicationName: "foo",
			CharmURL:        "local:foo-0",
			CharmOrigin:     &params.CharmOrigin{Source: "local", Base: params.Base{Name: "ubuntu", Channel: "20.04/stable"}},
			NumUnits:        1,
			Storage: map[string]storage.Constraints{
				"database": {},
			},
		}},
	}
	result, err := s.api.Deploy(args)
	c.Assert(err, jc.ErrorIsNil)
	msg := result.OneError().Error()
	c.Assert(strings.Replace(msg, "\n", "", -1), gc.Matches, `storage class not found`)
}

func (s *ApplicationSuite) TestDeployCAASModelDefaultStorageClass(c *gc.C) {
	s.modelType = state.ModelTypeCAAS
	ctrl := s.setup(c)
	defer ctrl.Finish()

	ch := s.expectDefaultCharm(ctrl)
	s.backend.EXPECT().Charm(gomock.Any()).Return(ch, nil)
	s.expectDefaultK8sModelConfig()
	s.storagePoolManager.EXPECT().Get("k8s-operator-storage").Return(storage.NewConfig(
		"k8s-operator-storage",
		k8sconstants.StorageProviderType,
		map[string]interface{}{"foo": "bar"}),
	)
	s.storagePoolManager.EXPECT().Get("k8s-storage").Return(storage.NewConfig(
		"k8s-storage",
		k8sconstants.StorageProviderType,
		map[string]interface{}{"foo": "bar"}),
	)
	s.caasBroker.EXPECT().ValidateStorageClass(gomock.Any()).Return(nil)

	args := params.ApplicationsDeploy{
		Applications: []params.ApplicationDeploy{{
			ApplicationName: "foo",
			CharmURL:        "local:foo-0",
			CharmOrigin:     &params.CharmOrigin{Source: "local", Base: params.Base{Name: "ubuntu", Channel: "20.04/stable"}},
			NumUnits:        1,
			Storage: map[string]storage.Constraints{
				"database": {},
			},
		}},
	}
	result, err := s.api.Deploy(args)
	c.Assert(err, jc.ErrorIsNil)
	c.Assert(result.Results[0].Error, gc.IsNil)
}

func (s *ApplicationSuite) TestAddUnits(c *gc.C) {
	ctrl := s.setup(c)
	defer ctrl.Finish()

	newUnit := s.expectUnit(ctrl, "postgresql/99")
	newUnit.EXPECT().AssignWithPolicy(state.AssignCleanEmpty)

	app := s.expectDefaultApplication(ctrl)
	app.EXPECT().AddUnit(state.AddUnitParams{AttachStorage: []names.StorageTag{}}).Return(newUnit, nil)
	s.backend.EXPECT().Application("postgresql").AnyTimes().Return(app, nil)

	results, err := s.api.AddUnits(params.AddApplicationUnits{
		ApplicationName: "postgresql",
		NumUnits:        1,
	})
	c.Assert(err, jc.ErrorIsNil)

	c.Assert(results, jc.DeepEquals, params.AddApplicationUnitsResults{
		Units: []string{"postgresql/99"},
	})
}

func (s *ApplicationSuite) TestAddUnitsCAASModel(c *gc.C) {
	s.modelType = state.ModelTypeCAAS
	defer s.setup(c).Finish()

	_, err := s.api.AddUnits(params.AddApplicationUnits{
		ApplicationName: "postgresql",
		NumUnits:        1,
	})
	c.Assert(err, gc.ErrorMatches, "adding units to a container-based model not supported")
}

func (s *ApplicationSuite) TestAddUnitsAttachStorage(c *gc.C) {
	ctrl := s.setup(c)
	defer ctrl.Finish()

	newUnit := s.expectUnit(ctrl, "postgresql/99")
	newUnit.EXPECT().AssignWithPolicy(state.AssignCleanEmpty)

	app := s.expectDefaultApplication(ctrl)
	app.EXPECT().AddUnit(state.AddUnitParams{
		AttachStorage: []names.StorageTag{names.NewStorageTag("pgdata/0")},
	}).Return(newUnit, nil)
	s.backend.EXPECT().Application("postgresql").AnyTimes().Return(app, nil)

	_, err := s.api.AddUnits(params.AddApplicationUnits{
		ApplicationName: "postgresql",
		NumUnits:        1,
		AttachStorage:   []string{"storage-pgdata-0"},
	})
	c.Assert(err, jc.ErrorIsNil)
}

func (s *ApplicationSuite) TestAddUnitsAttachStorageMultipleUnits(c *gc.C) {
	ctrl := s.setup(c)
	defer ctrl.Finish()

	currentCh := s.expectCharm(ctrl, &charm.Meta{Name: "charm-foo"}, &charm.Manifest{Bases: []charm.Base{{}}}, nil)
	app := s.expectApplicationWithCharm(ctrl, currentCh, "foo")
	s.backend.EXPECT().Application("foo").AnyTimes().Return(app, nil)

	_, err := s.api.AddUnits(params.AddApplicationUnits{
		ApplicationName: "foo",
		NumUnits:        2,
		AttachStorage:   []string{"storage-foo-0"},
	})
	c.Assert(err, gc.ErrorMatches, "AttachStorage is non-empty, but NumUnits is 2")
}

func (s *ApplicationSuite) TestAddUnitsAttachStorageInvalidStorageTag(c *gc.C) {
	ctrl := s.setup(c)
	defer ctrl.Finish()

	currentCh := s.expectCharm(ctrl, &charm.Meta{Name: "charm-foo"}, &charm.Manifest{Bases: []charm.Base{{}}}, nil)
	app := s.expectApplicationWithCharm(ctrl, currentCh, "foo")
	s.backend.EXPECT().Application("foo").AnyTimes().Return(app, nil)

	_, err := s.api.AddUnits(params.AddApplicationUnits{
		ApplicationName: "foo",
		NumUnits:        1,
		AttachStorage:   []string{"volume-0"},
	})
	c.Assert(err, gc.ErrorMatches, `"volume-0" is not a valid storage tag`)
}

func (s *ApplicationSuite) TestDestroyUnitsCAASModel(c *gc.C) {
	s.modelType = state.ModelTypeCAAS
	defer s.setup(c).Finish()

	_, err := s.api.DestroyUnit(params.DestroyUnitsParams{
		Units: []params.DestroyUnitParams{
			{UnitTag: "unit-postgresql-0"},
			{
				UnitTag:        "unit-postgresql-1",
				DestroyStorage: true,
			},
		},
	})
	c.Assert(err, gc.ErrorMatches, "removing units on a non-container model not supported")
}

func (s *ApplicationSuite) TestScaleApplicationsCAASModel(c *gc.C) {
	s.modelType = state.ModelTypeCAAS
	ctrl := s.setup(c)
	defer ctrl.Finish()

	app := s.expectDefaultApplication(ctrl)
	app.EXPECT().SetScale(5, int64(0), true).Return(nil)
	s.backend.EXPECT().Application("postgresql").Return(app, nil)

	results, err := s.api.ScaleApplications(params.ScaleApplicationsParams{
		Applications: []params.ScaleApplicationParams{{
			ApplicationTag: "application-postgresql",
			Scale:          5,
		}}})
	c.Assert(err, jc.ErrorIsNil)

	c.Assert(results, jc.DeepEquals, params.ScaleApplicationResults{
		Results: []params.ScaleApplicationResult{{
			Info: &params.ScaleApplicationInfo{Scale: 5},
		}},
	})
}

func (s *ApplicationSuite) TestScaleApplicationsNotAllowedForOperator(c *gc.C) {
	s.modelType = state.ModelTypeCAAS
	ctrl := s.setup(c)
	defer ctrl.Finish()

	ch := s.expectCharm(ctrl, &charm.Meta{
		Deployment: &charm.Deployment{
			DeploymentMode: charm.ModeOperator,
		},
	}, nil, nil)
	app := s.expectApplicationWithCharm(ctrl, ch, "postgresql")
	s.backend.EXPECT().Application("postgresql").Return(app, nil)

	args := params.ScaleApplicationsParams{
		Applications: []params.ScaleApplicationParams{{
			ApplicationTag: "application-postgresql",
			Scale:          5,
		}},
	}
	result, err := s.api.ScaleApplications(args)
	c.Assert(err, jc.ErrorIsNil)
	c.Assert(result.Results, gc.HasLen, 1)
	c.Assert(result.Results[0].Error, gc.NotNil)
	msg := strings.Replace(result.Results[0].Error.Error(), "\n", "", -1)
	c.Assert(msg, gc.Matches, `scale an "operator" application not supported`)
}

func (s *ApplicationSuite) TestScaleApplicationsNotAllowedForDaemonSet(c *gc.C) {
	s.modelType = state.ModelTypeCAAS
	ctrl := s.setup(c)
	defer ctrl.Finish()

	ch := s.expectCharm(ctrl, &charm.Meta{
		Deployment: &charm.Deployment{
			DeploymentType: charm.DeploymentDaemon,
		},
	}, nil, nil)
	app := s.expectApplicationWithCharm(ctrl, ch, "postgresql")
	s.backend.EXPECT().Application("postgresql").Return(app, nil)

	args := params.ScaleApplicationsParams{
		Applications: []params.ScaleApplicationParams{{
			ApplicationTag: "application-postgresql",
			Scale:          5,
		}},
	}
	result, err := s.api.ScaleApplications(args)
	c.Assert(err, jc.ErrorIsNil)
	c.Assert(result.Results, gc.HasLen, 1)
	c.Assert(result.Results[0].Error, gc.NotNil)
	msg := strings.Replace(result.Results[0].Error.Error(), "\n", "", -1)
	c.Assert(msg, gc.Matches, `scale a "daemon" application not supported`)
}

func (s *ApplicationSuite) TestScaleApplicationsBlocked(c *gc.C) {
	s.modelType = state.ModelTypeCAAS
	s.changeAllowed = errors.New("change blocked")
	defer s.setup(c).Finish()

	_, err := s.api.ScaleApplications(params.ScaleApplicationsParams{
		Applications: []params.ScaleApplicationParams{{
			ApplicationTag: "application-postgresql",
			Scale:          5,
		}},
	})
	c.Assert(err, gc.ErrorMatches, "change blocked")
}

func (s *ApplicationSuite) TestScaleApplicationsCAASModelScaleChange(c *gc.C) {
	s.modelType = state.ModelTypeCAAS
	ctrl := s.setup(c)
	defer ctrl.Finish()

	app := s.expectDefaultApplication(ctrl)
	app.EXPECT().ChangeScale(5).Return(7, nil)
	s.backend.EXPECT().Application("postgresql").Return(app, nil)

	results, err := s.api.ScaleApplications(params.ScaleApplicationsParams{
		Applications: []params.ScaleApplicationParams{{
			ApplicationTag: "application-postgresql",
			ScaleChange:    5,
		}}})
	c.Assert(err, jc.ErrorIsNil)

	c.Assert(results, jc.DeepEquals, params.ScaleApplicationResults{
		Results: []params.ScaleApplicationResult{{
			Info: &params.ScaleApplicationInfo{Scale: 7},
		}},
	})
}

func (s *ApplicationSuite) TestScaleApplicationsCAASModelScaleArgCheckScaleAndScaleChange(c *gc.C) {
	s.modelType = state.ModelTypeCAAS
	defer s.setup(c).Finish()

	results, err := s.api.ScaleApplications(params.ScaleApplicationsParams{
		Applications: []params.ScaleApplicationParams{{
			ApplicationTag: "application-postgresql",
			Scale:          5,
			ScaleChange:    5,
		}}})
	c.Assert(err, jc.ErrorIsNil)
	c.Assert(results.Results, gc.HasLen, 1)
	c.Assert(results.Results[0].Error, gc.ErrorMatches, "requesting both scale and scale-change not valid")
}

func (s *ApplicationSuite) TestScaleApplicationsCAASModelScaleArgCheckInvalidScale(c *gc.C) {
	s.modelType = state.ModelTypeCAAS
	defer s.setup(c).Finish()

	results, err := s.api.ScaleApplications(params.ScaleApplicationsParams{
		Applications: []params.ScaleApplicationParams{{
			ApplicationTag: "application-postgresql",
			Scale:          -1,
		}}})
	c.Assert(err, jc.ErrorIsNil)
	c.Assert(results.Results, gc.HasLen, 1)
	c.Assert(results.Results[0].Error, gc.ErrorMatches, "scale < 0 not valid")
}

func (s *ApplicationSuite) TestScaleApplicationsIAASModel(c *gc.C) {
	defer s.setup(c).Finish()

	_, err := s.api.ScaleApplications(params.ScaleApplicationsParams{
		Applications: []params.ScaleApplicationParams{{
			ApplicationTag: "application-postgresql",
			Scale:          5,
		}}})
	c.Assert(err, gc.ErrorMatches, "scaling applications on a non-container model not supported")
}

func (s *ApplicationSuite) expectRelation(ctrl *gomock.Controller, name string, suspended bool) *mocks.MockRelation {
	rel := mocks.NewMockRelation(ctrl)
	rel.EXPECT().Tag().Return(names.NewRelationTag(name)).AnyTimes()
	rel.EXPECT().Suspended().Return(suspended).AnyTimes()

	ep0 := strings.Split(name, " ")[0]
	appName0 := strings.Split(ep0, ":")[0]
	epName0 := strings.Split(ep0, ":")[1]
	ep1 := strings.Split(name, " ")[1]
	appName1 := strings.Split(ep1, ":")[0]
	epName1 := strings.Split(ep1, ":")[1]

	rel.EXPECT().Endpoint(appName0).Return(state.Endpoint{
		ApplicationName: appName0,
		Relation:        charm.Relation{Name: epName0},
	}, nil).AnyTimes()
	rel.EXPECT().RelatedEndpoints(appName0).Return([]state.Endpoint{{
		ApplicationName: appName1,
		Relation:        charm.Relation{Name: epName1},
	}}, nil).AnyTimes()

	rel.EXPECT().Endpoint(appName1).Return(state.Endpoint{
		ApplicationName: appName1,
		Relation:        charm.Relation{Name: epName1},
	}, nil).AnyTimes()
	rel.EXPECT().RelatedEndpoints(appName1).Return([]state.Endpoint{{
		ApplicationName: appName0,
		Relation:        charm.Relation{Name: epName0},
	}}, nil).AnyTimes()

	rel.EXPECT().ApplicationSettings(appName0).Return(map[string]interface{}{"app-" + appName0: "setting"}, nil).AnyTimes()
	rel.EXPECT().ApplicationSettings(appName1).Return(map[string]interface{}{"app-" + appName1: "setting"}, nil).AnyTimes()

	return rel
}

func (s *ApplicationSuite) TestSetRelationSuspended(c *gc.C) {
	ctrl := s.setup(c)
	defer ctrl.Finish()

	rel := s.expectRelation(ctrl, "wordpress:db mysql:db", false)
	rel.EXPECT().SetSuspended(true, "message").Return(nil)
	rel.EXPECT().SetStatus(status.StatusInfo{
		Status:  status.Suspending,
		Message: "message",
	}).Return(nil)
	s.backend.EXPECT().Relation(123).Return(rel, nil)
	s.backend.EXPECT().OfferConnectionForRelation("wordpress:db mysql:db").Return(nil, nil)

	results, err := s.api.SetRelationsSuspended(params.RelationSuspendedArgs{
		Args: []params.RelationSuspendedArg{{
			RelationId: 123,
			Suspended:  true,
			Message:    "message",
		}},
	})
	c.Assert(err, jc.ErrorIsNil)
	c.Assert(results.OneError(), gc.IsNil)
}

func (s *ApplicationSuite) TestSetRelationSuspendedNoOp(c *gc.C) {
	ctrl := s.setup(c)
	defer ctrl.Finish()

	rel := s.expectRelation(ctrl, "wordpress:db mysql:db", true)
	s.backend.EXPECT().Relation(123).Return(rel, nil)

	results, err := s.api.SetRelationsSuspended(params.RelationSuspendedArgs{
		Args: []params.RelationSuspendedArg{{
			RelationId: 123,
			Suspended:  true,
		}},
	})
	c.Assert(err, jc.ErrorIsNil)
	c.Assert(results.OneError(), gc.IsNil)
}

func (s *ApplicationSuite) TestSetRelationSuspendedFalse(c *gc.C) {
	ctrl := s.setup(c)
	defer ctrl.Finish()

	rel := s.expectRelation(ctrl, "wordpress:db mysql:db", true)
	rel.EXPECT().SetSuspended(false, "").Return(nil)
	rel.EXPECT().SetStatus(status.StatusInfo{Status: status.Joining}).Return(nil)
	s.backend.EXPECT().Relation(123).Return(rel, nil)
	s.backend.EXPECT().OfferConnectionForRelation("wordpress:db mysql:db").Return(nil, nil)

	results, err := s.api.SetRelationsSuspended(params.RelationSuspendedArgs{
		Args: []params.RelationSuspendedArg{{
			RelationId: 123,
			Suspended:  false,
		}},
	})
	c.Assert(err, jc.ErrorIsNil)
	c.Assert(results.OneError(), gc.IsNil)
}

func (s *ApplicationSuite) TestSetRelationSuspendedPermission(c *gc.C) {
	ctrl := s.setup(c)
	defer ctrl.Finish()

	rel := s.expectRelation(ctrl, "wordpress:db mysql:db", true)
	s.backend.EXPECT().Relation(123).Return(rel, nil)

	offerConn := mocks.NewMockOfferConnection(ctrl)
	offerConn.EXPECT().OfferUUID().Return("offer-uuid")
	offerConn.EXPECT().UserName().Return("fred")
	s.backend.EXPECT().OfferConnectionForRelation("wordpress:db mysql:db").Return(offerConn, nil)
	s.backend.EXPECT().ApplicationOfferForUUID("offer-uuid").Return(&crossmodel.ApplicationOffer{OfferUUID: "mysql"}, nil)

	results, err := s.api.SetRelationsSuspended(params.RelationSuspendedArgs{
		Args: []params.RelationSuspendedArg{{
			RelationId: 123,
			Suspended:  false,
		}},
	})
	c.Assert(err, jc.ErrorIsNil)
	c.Assert(results.OneError(), gc.ErrorMatches, "permission denied")
}

func (s *ApplicationSuite) TestSetNonOfferRelationStatus(c *gc.C) {
	ctrl := s.setup(c)
	defer ctrl.Finish()

	rel := s.expectRelation(ctrl, "mediawiki:db mysql:db", false)
	s.backend.EXPECT().Relation(123).Return(rel, nil)
	s.backend.EXPECT().OfferConnectionForRelation("mediawiki:db mysql:db").Return(nil, errors.NotFoundf(""))

	results, err := s.api.SetRelationsSuspended(params.RelationSuspendedArgs{
		Args: []params.RelationSuspendedArg{{
			RelationId: 123,
			Suspended:  true,
		}},
	})
	c.Assert(err, jc.ErrorIsNil)
	c.Assert(results.OneError(), gc.ErrorMatches, `cannot set suspend status for "mediawiki:db mysql:db" which is not associated with an offer`)
}

func (s *ApplicationSuite) TestBlockSetRelationSuspended(c *gc.C) {
	s.changeAllowed = errors.New("change blocked")
	defer s.setup(c).Finish()

	_, err := s.api.SetRelationsSuspended(params.RelationSuspendedArgs{
		Args: []params.RelationSuspendedArg{{
			RelationId: 123,
			Suspended:  true,
		}},
	})
	c.Assert(err, gc.ErrorMatches, "change blocked")
}

func (s *ApplicationSuite) TestSetRelationSuspendedPermissionDenied(c *gc.C) {
	s.authorizer = apiservertesting.FakeAuthorizer{
		Tag: names.NewUserTag("fred"),
	}
	defer s.setup(c).Finish()

	_, err := s.api.SetRelationsSuspended(params.RelationSuspendedArgs{
		Args: []params.RelationSuspendedArg{{
			RelationId: 123,
			Suspended:  true,
		}},
	})
	c.Assert(err, gc.ErrorMatches, "permission denied")
}

func (s *ApplicationSuite) TestConsumeIdempotent(c *gc.C) {
	ctrl := s.setup(c)
	defer ctrl.Finish()

	remApp := s.expectRemoteApplication(ctrl, state.Alive, status.Active)
	remApp.EXPECT().Endpoints().Return([]state.Endpoint{{
		ApplicationName: "hosted-mysql",
		Relation:        charm.Relation{Name: "database", Interface: "mysql", Role: "provider"},
	}}, nil)

	s.backend.EXPECT().RemoteApplication("hosted-mysql").Return(nil, errors.NotFoundf(`saas application "hosted-mysql"`))
	s.backend.EXPECT().AddRemoteApplication(s.addRemoteApplicationParams).Return(remApp, nil)
	s.backend.EXPECT().RemoteApplication("hosted-mysql").Return(remApp, nil)

	for i := 0; i < 2; i++ {
		results, err := s.api.Consume(s.consumeApplicationArgs)
		c.Assert(err, jc.ErrorIsNil)
		c.Assert(results.OneError(), gc.IsNil)
	}
}

func (s *ApplicationSuite) TestConsumeFromExternalController(c *gc.C) {
	defer s.setup(c).Finish()

	controllerUUID := utils.MustNewUUID().String()

	s.addRemoteApplicationParams.ExternalControllerUUID = controllerUUID

	s.consumeApplicationArgs.Args[0].ControllerInfo = &params.ExternalControllerInfo{
		ControllerTag: names.NewControllerTag(controllerUUID).String(),
		Alias:         "controller-alias",
		CACert:        coretesting.CACert,
		Addrs:         []string{"192.168.1.1:1234"},
	}

	s.backend.EXPECT().RemoteApplication("hosted-mysql").Return(nil, errors.NotFoundf(`saas application "hosted-mysql"`))
	s.backend.EXPECT().SaveController(crossmodel.ControllerInfo{
		ControllerTag: names.NewControllerTag(controllerUUID),
		Alias:         "controller-alias",
		CACert:        coretesting.CACert,
		Addrs:         []string{"192.168.1.1:1234"},
	}, coretesting.ModelTag.Id()).Return(nil, nil)
	s.backend.EXPECT().AddRemoteApplication(s.addRemoteApplicationParams).Return(nil, nil)

	results, err := s.api.Consume(s.consumeApplicationArgs)
	c.Assert(err, jc.ErrorIsNil)
	c.Assert(results.OneError(), gc.IsNil)
}

func (s *ApplicationSuite) TestConsumeFromSameController(c *gc.C) {
	defer s.setup(c).Finish()

	s.consumeApplicationArgs.Args[0].ControllerInfo = &params.ExternalControllerInfo{
		ControllerTag: coretesting.ControllerTag.String(),
		Alias:         "controller-alias",
		CACert:        coretesting.CACert,
		Addrs:         []string{"192.168.1.1:1234"},
	}

	s.backend.EXPECT().RemoteApplication("hosted-mysql").Return(nil, errors.NotFoundf(`saas application "hosted-mysql"`))
	s.backend.EXPECT().AddRemoteApplication(s.addRemoteApplicationParams).Return(nil, nil)

	results, err := s.api.Consume(s.consumeApplicationArgs)
	c.Assert(err, jc.ErrorIsNil)
	c.Assert(results.OneError(), gc.IsNil)
}

func (s *ApplicationSuite) TestConsumeIncludesSpaceInfo(c *gc.C) {
	defer s.setup(c).Finish()

	s.addRemoteApplicationParams.Name = "beirut"
	s.addRemoteApplicationParams.Bindings = map[string]string{"server": "myspace"}
	s.addRemoteApplicationParams.Spaces = []*environs.ProviderSpaceInfo{{
		CloudType:          "grandaddy",
		ProviderAttributes: map[string]interface{}{"thunderjaws": 1},
		SpaceInfo: network.SpaceInfo{
			Name:       network.SpaceName("myspace"),
			ProviderId: network.Id("juju-space-myspace"),
			Subnets: []network.SubnetInfo{{
				CIDR:              "5.6.7.0/24",
				ProviderId:        network.Id("juju-subnet-1"),
				AvailabilityZones: []string{"az1"},
			}},
		},
	}}

	s.consumeApplicationArgs.Args[0].ApplicationAlias = "beirut"
	s.consumeApplicationArgs.Args[0].ApplicationOfferDetails.Bindings = map[string]string{"server": "myspace"}
	s.consumeApplicationArgs.Args[0].ApplicationOfferDetails.Spaces = []params.RemoteSpace{{
		CloudType:  "grandaddy",
		Name:       "myspace",
		ProviderId: "juju-space-myspace",
		ProviderAttributes: map[string]interface{}{
			"thunderjaws": 1,
		},
		Subnets: []params.Subnet{{
			CIDR:       "5.6.7.0/24",
			ProviderId: "juju-subnet-1",
			Zones:      []string{"az1"},
		}},
	}}

	s.backend.EXPECT().RemoteApplication("beirut").Return(nil, errors.NotFoundf(`saas application "beirut"`))
	s.backend.EXPECT().AddRemoteApplication(s.addRemoteApplicationParams).Return(nil, nil)

	results, err := s.api.Consume(s.consumeApplicationArgs)
	c.Assert(err, jc.ErrorIsNil)
	c.Assert(results.OneError(), gc.IsNil)
}

func (s *ApplicationSuite) TestConsumeRemoteAppExistsDifferentSourceModel(c *gc.C) {
	ctrl := s.setup(c)
	defer ctrl.Finish()

	s.backend.EXPECT().RemoteApplication("hosted-mysql").Return(s.expectRemoteApplication(ctrl, state.Alive, status.Active), nil)

	s.consumeApplicationArgs.Args[0].ApplicationOfferDetails.SourceModelTag = names.NewModelTag(utils.MustNewUUID().String()).String()

	results, err := s.api.Consume(params.ConsumeApplicationArgs{
		Args: []params.ConsumeApplicationArg{{
			ApplicationOfferDetails: params.ApplicationOfferDetails{
				SourceModelTag:         names.NewModelTag(utils.MustNewUUID().String()).String(),
				OfferName:              "hosted-mysql",
				OfferUUID:              "hosted-mysql-uuid",
				ApplicationDescription: "a database",
				Endpoints:              []params.RemoteEndpoint{{Name: "database", Interface: "mysql", Role: "provider"}},
				OfferURL:               "othermodel.hosted-mysql",
			},
		}},
	})
	c.Assert(err, jc.ErrorIsNil)
	c.Assert(results.OneError(), gc.ErrorMatches, `saas application called "hosted-mysql" from a different model already exists`)
}

func (s *ApplicationSuite) TestConsumeRemoteAppDying(c *gc.C) {
	ctrl := s.setup(c)
	defer ctrl.Finish()

	s.backend.EXPECT().RemoteApplication("hosted-mysql").Return(s.expectRemoteApplication(ctrl, state.Dying, status.Active), nil)

	results, err := s.api.Consume(s.consumeApplicationArgs)

	c.Assert(err, jc.ErrorIsNil)
	c.Assert(results.OneError(), gc.ErrorMatches, `saas application called "hosted-mysql" exists but is terminating`)
}

func (s *ApplicationSuite) TestConsumeRemoteAppTerminated(c *gc.C) {
	ctrl := s.setup(c)
	defer ctrl.Finish()

	remApp := s.expectRemoteApplication(ctrl, state.Alive, status.Terminated)
	remApp.EXPECT().DestroyOperation(true).Return(&state.DestroyRemoteApplicationOperation{})
	s.backend.EXPECT().RemoteApplication("hosted-mysql").Return(remApp, nil)
	s.backend.EXPECT().ApplyOperation(&state.DestroyRemoteApplicationOperation{}).Return(nil)
	s.backend.EXPECT().AddRemoteApplication(s.addRemoteApplicationParams).Return(nil, nil)

	results, err := s.api.Consume(s.consumeApplicationArgs)

	c.Assert(err, jc.ErrorIsNil)
	c.Assert(results.OneError(), gc.IsNil)
}

func (s *ApplicationSuite) TestApplicationUpdateBaseNoParams(c *gc.C) {
	defer s.setup(c).Finish()

	results, err := s.api.UpdateApplicationBase(
		params.UpdateChannelArgs{
			Args: []params.UpdateChannelArg{},
		},
	)
	c.Assert(err, jc.ErrorIsNil)
	c.Assert(results, jc.DeepEquals, params.ErrorResults{Results: []params.ErrorResult{}})
}

func (s *ApplicationSuite) TestApplicationUpdateBasePermissionDenied(c *gc.C) {
	s.authorizer = apiservertesting.FakeAuthorizer{
		Tag: names.NewUserTag("fred"),
	}
	defer s.setup(c).Finish()

	_, err := s.api.UpdateApplicationBase(
		params.UpdateChannelArgs{
			Args: []params.UpdateChannelArg{{
				Entity:  params.Entity{Tag: names.NewApplicationTag("postgresql").String()},
				Channel: "22.04",
			}},
		},
	)
	c.Assert(err, gc.ErrorMatches, "permission denied")
}

func (s *ApplicationSuite) TestRemoteRelationBadCIDR(c *gc.C) {
	defer s.setup(c).Finish()

	endpoints := []string{"wordpress", "hosted-mysql:nope"}
	_, err := s.api.AddRelation(params.AddRelation{Endpoints: endpoints, ViaCIDRs: []string{"bad.cidr"}})
	c.Assert(err, gc.ErrorMatches, `invalid CIDR address: bad.cidr`)
}

func (s *ApplicationSuite) TestRemoteRelationDisAllowedCIDR(c *gc.C) {
	defer s.setup(c).Finish()

	endpoints := []string{"wordpress", "hosted-mysql:nope"}
	_, err := s.api.AddRelation(params.AddRelation{Endpoints: endpoints, ViaCIDRs: []string{"0.0.0.0/0"}})
	c.Assert(err, gc.ErrorMatches, `CIDR "0.0.0.0/0" not allowed`)
}

func (s *ApplicationSuite) TestSetConfigBranch(c *gc.C) {
	s.modelType = state.ModelTypeCAAS
	ctrl := s.setup(c)
	defer ctrl.Finish()

	app := s.expectDefaultApplication(ctrl)
	app.EXPECT().UpdateCharmConfig("new-branch", charm.Settings{"stringOption": "stringVal"})
	s.expectUpdateApplicationConfig(c, app)
	s.backend.EXPECT().Application("postgresql").Return(app, nil)

	gen := mocks.NewMockGeneration(ctrl)
	gen.EXPECT().AssignApplication("postgresql")
	s.backend.EXPECT().Branch("new-branch").Return(gen, nil)

	result, err := s.api.SetConfigs(params.ConfigSetArgs{
		Args: []params.ConfigSet{{
			ApplicationName: "postgresql",
			Config: map[string]string{
				"juju-external-hostname": "foo",
				"stringOption":           "stringVal",
			},
			Generation: "new-branch",
		}}})
	c.Assert(err, jc.ErrorIsNil)
	c.Assert(result.OneError(), jc.ErrorIsNil)
}

func (s *ApplicationSuite) TestSetEmptyConfigMasterBranch(c *gc.C) {
	s.modelType = state.ModelTypeCAAS
	ctrl := s.setup(c)
	defer ctrl.Finish()

	app := s.expectDefaultApplication(ctrl)
	app.EXPECT().UpdateCharmConfig("master", charm.Settings{"stringOption": ""})
	s.expectUpdateApplicationConfig(c, app)

	s.backend.EXPECT().Application("postgresql").Return(app, nil)
	result, err := s.api.SetConfigs(params.ConfigSetArgs{
		Args: []params.ConfigSet{{
			ApplicationName: "postgresql",
			Config: map[string]string{
				"juju-external-hostname": "foo",
				"stringOption":           "",
			},
			Generation: "master",
		}}})
	c.Assert(err, jc.ErrorIsNil)
	c.Assert(result.OneError(), jc.ErrorIsNil)
}

func (s *ApplicationSuite) TestUnsetApplicationConfig(c *gc.C) {
	s.modelType = state.ModelTypeCAAS
	ctrl := s.setup(c)
	defer ctrl.Finish()

	schema, err := caas.ConfigSchema(k8s.ConfigSchema())
	c.Assert(err, jc.ErrorIsNil)
	defaults := caas.ConfigDefaults(k8s.ConfigDefaults())
	schema, defaults, err = application.AddTrustSchemaAndDefaults(schema, defaults)
	c.Assert(err, jc.ErrorIsNil)

	app := s.expectDefaultApplication(ctrl)
	app.EXPECT().UpdateApplicationConfig(coreconfig.ConfigAttributes(nil), []string{"juju-external-hostname"}, schema, defaults)
	app.EXPECT().UpdateCharmConfig("new-branch", charm.Settings{"stringVal": nil})
	s.backend.EXPECT().Application("postgresql").Return(app, nil)

	result, err := s.api.UnsetApplicationsConfig(params.ApplicationConfigUnsetArgs{
		Args: []params.ApplicationUnset{{
			ApplicationName: "postgresql",
			Options:         []string{"juju-external-hostname", "stringVal"},
			BranchName:      "new-branch",
		}}})
	c.Assert(err, jc.ErrorIsNil)
	c.Assert(result.OneError(), jc.ErrorIsNil)
	c.Assert(err, jc.ErrorIsNil)
}

func (s *ApplicationSuite) TestBlockUnsetApplicationConfig(c *gc.C) {
	s.changeAllowed = errors.New("change blocked")
	defer s.setup(c).Finish()

	_, err := s.api.UnsetApplicationsConfig(params.ApplicationConfigUnsetArgs{})
	c.Assert(err, gc.ErrorMatches, "change blocked")
}

func (s *ApplicationSuite) TestUnsetApplicationConfigPermissionDenied(c *gc.C) {
	s.authorizer = apiservertesting.FakeAuthorizer{
		Tag: names.NewUserTag("fred"),
	}
	s.modelType = state.ModelTypeCAAS
	defer s.setup(c).Finish()

	_, err := s.api.UnsetApplicationsConfig(params.ApplicationConfigUnsetArgs{
		Args: []params.ApplicationUnset{{
			ApplicationName: "postgresql",
			Options:         []string{"option"},
		}}})
	c.Assert(err, gc.ErrorMatches, "permission denied")
}

func (s *ApplicationSuite) TestResolveUnitErrors(c *gc.C) {
	ctrl := s.setup(c)
	defer ctrl.Finish()

	unit0 := s.expectUnit(ctrl, "postgresql/0")
	unit0.EXPECT().Resolve(true).Return(nil)
	s.backend.EXPECT().Unit("postgresql/0").Return(unit0, nil)

	unit1 := s.expectUnit(ctrl, "postgresql/1")
	unit1.EXPECT().Resolve(true).Return(nil)
	s.backend.EXPECT().Unit("postgresql/1").Return(unit1, nil)

	entities := []params.Entity{{Tag: "unit-postgresql-0"}, {Tag: "unit-postgresql-1"}}
	p := params.UnitsResolved{
		Retry: true,
		Tags: params.Entities{
			Entities: entities,
		},
	}
	result, err := s.api.ResolveUnitErrors(p)
	c.Assert(err, jc.ErrorIsNil)
	c.Assert(result, gc.DeepEquals, params.ErrorResults{Results: []params.ErrorResult{{}, {}}})
}

func (s *ApplicationSuite) TestResolveUnitErrorsAll(c *gc.C) {
	ctrl := s.setup(c)
	defer ctrl.Finish()

	unit0 := s.expectUnit(ctrl, "postgresql/0")
	unit0.EXPECT().Resolve(true).Return(nil)
	s.backend.EXPECT().UnitsInError().Return([]application.Unit{unit0}, nil)

	p := params.UnitsResolved{
		All:   true,
		Retry: true,
	}
	_, err := s.api.ResolveUnitErrors(p)
	c.Assert(err, jc.ErrorIsNil)
}

func (s *ApplicationSuite) TestBlockResolveUnitErrors(c *gc.C) {
	s.changeAllowed = errors.New("change blocked")
	defer s.setup(c).Finish()

	_, err := s.api.ResolveUnitErrors(params.UnitsResolved{})
	c.Assert(err, gc.ErrorMatches, "change blocked")
}

func (s *ApplicationSuite) TestResolveUnitErrorsPermissionDenied(c *gc.C) {
	s.authorizer = apiservertesting.FakeAuthorizer{
		Tag: names.NewUserTag("fred"),
	}
	defer s.setup(c).Finish()

	entities := []params.Entity{{Tag: "unit-postgresql-0"}}
	p := params.UnitsResolved{
		Retry: true,
		Tags: params.Entities{
			Entities: entities,
		},
	}
	_, err := s.api.ResolveUnitErrors(p)
	c.Assert(err, gc.ErrorMatches, "permission denied")
}

func (s *ApplicationSuite) TestCAASExposeWithoutHostname(c *gc.C) {
	s.modelType = state.ModelTypeCAAS
	ctrl := s.setup(c)
	defer ctrl.Finish()

	app := s.expectDefaultApplication(ctrl)
	app.EXPECT().ApplicationConfig().Return(coreconfig.ConfigAttributes{}, nil)
	s.backend.EXPECT().Application("postgresql").Return(app, nil)

	err := s.api.Expose(params.ApplicationExpose{
		ApplicationName: "postgresql",
	})
	c.Assert(err, gc.ErrorMatches,
		`cannot expose a container application without a "juju-external-hostname" value set, run\n`+
			`juju config postgresql juju-external-hostname=<value>`)
}

func (s *ApplicationSuite) TestCAASExposeWithHostname(c *gc.C) {
	s.modelType = state.ModelTypeCAAS
	ctrl := s.setup(c)
	defer ctrl.Finish()

	app := s.expectDefaultApplication(ctrl)
	app.EXPECT().ApplicationConfig().Return(coreconfig.ConfigAttributes{"juju-external-hostname": "exthost"}, nil)
	app.EXPECT().MergeExposeSettings(map[string]state.ExposedEndpoint{
		"": {ExposeToCIDRs: []string{firewall.AllNetworksIPV4CIDR, firewall.AllNetworksIPV6CIDR}},
	}).Return(nil)
	s.backend.EXPECT().Application("postgresql").Return(app, nil)

	err := s.api.Expose(params.ApplicationExpose{
		ApplicationName: "postgresql",
	})
	c.Assert(err, jc.ErrorIsNil)
}

func (s *ApplicationSuite) TestApplicationsInfoOne(c *gc.C) {
	ctrl := s.setup(c)
	defer ctrl.Finish()

	app := s.expectDefaultApplication(ctrl)
	app.EXPECT().CharmOrigin().Return(&state.CharmOrigin{
		Channel:  &state.Channel{Track: "2.0", Risk: "candidate"},
		Platform: &state.Platform{OS: "ubuntu", Channel: "22.04/stable"},
	}).MinTimes(1)
	app.EXPECT().ApplicationConfig().Return(coreconfig.ConfigAttributes{}, nil).MinTimes(1)
	app.EXPECT().CharmConfig("master").Return(map[string]interface{}{"stringOption": "", "intOption": int(123)}, nil).MinTimes(1)

	bindings := mocks.NewMockBindings(ctrl)
	bindings.EXPECT().MapWithSpaceNames(gomock.Any()).Return(map[string]string{"juju-info": "myspace"}, nil).MinTimes(1)
	app.EXPECT().EndpointBindings().Return(bindings, nil).MinTimes(1)
	app.EXPECT().ExposedEndpoints().Return(nil).MinTimes(1)
	s.backend.EXPECT().Application("postgresql").Return(app, nil).MinTimes(1)

	entities := []params.Entity{{Tag: "application-postgresql"}}
	result, err := s.api.ApplicationsInfo(params.Entities{Entities: entities})
	c.Assert(err, jc.ErrorIsNil)
	c.Assert(result.Results, gc.HasLen, len(entities))
	c.Assert(*result.Results[0].Result, gc.DeepEquals, params.ApplicationResult{
		Tag:         "application-postgresql",
		Charm:       "charm-postgresql",
		Base:        params.Base{Name: "ubuntu", Channel: "22.04/stable"},
		Channel:     "2.0/candidate",
		Constraints: constraints.MustParse("arch=amd64 mem=4G cores=1 root-disk=8G"),
		Principal:   true,
		Life:        state.Alive.String(),
		EndpointBindings: map[string]string{
			"juju-info": "myspace",
		},
	})
}

func (s *ApplicationSuite) TestApplicationsInfoOneWithExposedEndpoints(c *gc.C) {
	s.allSpaceInfos = network.SpaceInfos{{ID: "42", Name: "non-euclidean-geometry"}}
	ctrl := s.setup(c)
	defer ctrl.Finish()

	app := s.expectDefaultApplication(ctrl)
	app.EXPECT().CharmOrigin().Return(&state.CharmOrigin{
		Platform: &state.Platform{OS: "ubuntu", Channel: "22.04/stable"},
	}).MinTimes(1)
	app.EXPECT().ApplicationConfig().Return(coreconfig.ConfigAttributes{}, nil).MinTimes(1)
	app.EXPECT().CharmConfig("master").Return(map[string]interface{}{"stringOption": "", "intOption": int(123)}, nil).MinTimes(1)

	bindings := mocks.NewMockBindings(ctrl)
	bindings.EXPECT().MapWithSpaceNames(gomock.Any()).Return(map[string]string{"juju-info": "myspace"}, nil).MinTimes(1)
	app.EXPECT().EndpointBindings().Return(bindings, nil).MinTimes(1)
	app.EXPECT().ExposedEndpoints().Return(map[string]state.ExposedEndpoint{
		"server": {
			ExposeToSpaceIDs: []string{"42"},
			ExposeToCIDRs:    []string{"10.0.0.0/24", "192.168.0.0/24"},
		},
	}).MinTimes(1)
	s.backend.EXPECT().Application("postgresql").Return(app, nil).MinTimes(1)

	entities := []params.Entity{{Tag: "application-postgresql"}}
	result, err := s.api.ApplicationsInfo(params.Entities{Entities: entities})
	c.Assert(err, jc.ErrorIsNil)
	c.Assert(result.Results, gc.HasLen, len(entities))
	c.Assert(*result.Results[0].Result, gc.DeepEquals, params.ApplicationResult{
		Tag:         "application-postgresql",
		Charm:       "charm-postgresql",
		Base:        params.Base{Name: "ubuntu", Channel: "22.04/stable"},
		Constraints: constraints.MustParse("arch=amd64 mem=4G cores=1 root-disk=8G"),
		Principal:   true,
		Life:        state.Alive.String(),
		EndpointBindings: map[string]string{
			"juju-info": "myspace",
		},
		ExposedEndpoints: map[string]params.ExposedEndpoint{
			"server": {
				ExposeToSpaces: []string{"non-euclidean-geometry"},
				ExposeToCIDRs:  []string{"10.0.0.0/24", "192.168.0.0/24"},
			},
		},
	})
}

func (s *ApplicationSuite) TestApplicationsInfoDetailsErr(c *gc.C) {
	ctrl := s.setup(c)
	defer ctrl.Finish()

	app := s.expectDefaultApplication(ctrl)
	app.EXPECT().CharmConfig("master").Return(nil, errors.Errorf("boom"))
	s.backend.EXPECT().Application("postgresql").Return(app, nil).MinTimes(1)

	entities := []params.Entity{{Tag: "application-postgresql"}}
	result, err := s.api.ApplicationsInfo(params.Entities{Entities: entities})
	c.Assert(err, jc.ErrorIsNil)
	c.Assert(result.Results, gc.HasLen, len(entities))
	c.Assert(*result.Results[0].Error, gc.ErrorMatches, "boom")
}

func (s *ApplicationSuite) TestApplicationsInfoBindingsErr(c *gc.C) {
	ctrl := s.setup(c)
	defer ctrl.Finish()

	app := s.expectDefaultApplication(ctrl)
	app.EXPECT().ApplicationConfig().Return(coreconfig.ConfigAttributes{}, nil).MinTimes(1)
	app.EXPECT().CharmConfig("master").Return(map[string]interface{}{"stringOption": "", "intOption": int(123)}, nil).MinTimes(1)
	app.EXPECT().EndpointBindings().Return(nil, errors.Errorf("boom")).MinTimes(1)
	s.backend.EXPECT().Application("postgresql").Return(app, nil).MinTimes(1)

	entities := []params.Entity{{Tag: "application-postgresql"}}
	result, err := s.api.ApplicationsInfo(params.Entities{Entities: entities})
	c.Assert(err, jc.ErrorIsNil)
	c.Assert(result.Results, gc.HasLen, len(entities))
	c.Assert(*result.Results[0].Error, gc.ErrorMatches, "boom")
}

func (s *ApplicationSuite) TestApplicationsInfoMany(c *gc.C) {
	ctrl := s.setup(c)
	defer ctrl.Finish()

	// postgresql
	app := s.expectDefaultApplication(ctrl)
	app.EXPECT().CharmOrigin().Return(&state.CharmOrigin{
		Platform: &state.Platform{OS: "ubuntu", Channel: "22.04/stable"},
	}).MinTimes(1)
	app.EXPECT().ApplicationConfig().Return(coreconfig.ConfigAttributes{}, nil).MinTimes(1)
	app.EXPECT().CharmConfig("master").Return(map[string]interface{}{"stringOption": "", "intOption": int(123)}, nil).MinTimes(1)

	bindings := mocks.NewMockBindings(ctrl)
	bindings.EXPECT().MapWithSpaceNames(gomock.Any()).Return(map[string]string{"juju-info": "myspace"}, nil).MinTimes(1)
	app.EXPECT().EndpointBindings().Return(bindings, nil).MinTimes(1)
	app.EXPECT().ExposedEndpoints().Return(map[string]state.ExposedEndpoint{}).MinTimes(1)
	s.backend.EXPECT().Application("postgresql").Return(app, nil).MinTimes(1)

	// wordpress
	s.backend.EXPECT().Application("wordpress").Return(nil, errors.NotFoundf(`application "wordpress"`))

	entities := []params.Entity{{Tag: "application-postgresql"}, {Tag: "application-wordpress"}, {Tag: "unit-postgresql-0"}}
	result, err := s.api.ApplicationsInfo(params.Entities{Entities: entities})
	c.Assert(err, jc.ErrorIsNil)
	c.Assert(result.Results, gc.HasLen, len(entities))
	c.Assert(*result.Results[0].Result, gc.DeepEquals, params.ApplicationResult{
		Tag:         "application-postgresql",
		Charm:       "charm-postgresql",
		Base:        params.Base{Name: "ubuntu", Channel: "22.04/stable"},
		Constraints: constraints.MustParse("arch=amd64 mem=4G cores=1 root-disk=8G"),
		Principal:   true,
		Life:        state.Alive.String(),
		EndpointBindings: map[string]string{
			"juju-info": "myspace",
		},
	})
	c.Assert(result.Results[1].Error, gc.ErrorMatches, `application "wordpress" not found`)
	c.Assert(result.Results[2].Error, gc.ErrorMatches, `"unit-postgresql-0" is not a valid application tag`)
}

func (s *ApplicationSuite) TestApplicationMergeBindingsErr(c *gc.C) {
	ctrl := s.setup(c)
	defer ctrl.Finish()

	app := s.expectDefaultApplication(ctrl)
	app.EXPECT().MergeBindings(gomock.Any(), gomock.Any()).Return(errors.Errorf("boom"))
	s.backend.EXPECT().Application("postgresql").Return(app, nil)

	req := params.ApplicationMergeBindingsArgs{
		Args: []params.ApplicationMergeBindings{
			{
				ApplicationTag: "application-postgresql",
			},
		},
	}
	result, err := s.api.MergeBindings(req)

	c.Assert(err, jc.ErrorIsNil)
	c.Assert(result.Results, gc.HasLen, len(req.Args))
	c.Assert(*result.Results[0].Error, gc.ErrorMatches, "boom")
}

func (s *ApplicationSuite) expectCloudContainer(ctrl *gomock.Controller) *mocks.MockCloudContainer {
	cloudContainer := mocks.NewMockCloudContainer(ctrl)
	cloudContainer.EXPECT().Address().Return(&network.SpaceAddress{
		MachineAddress: network.MachineAddress{Value: "192.168.1.1"},
	}).AnyTimes()
	cloudContainer.EXPECT().ProviderId().Return("provider-id").AnyTimes()
	return cloudContainer
}

func (s *ApplicationSuite) expectUnitWithCloudContainer(ctrl *gomock.Controller, cc state.CloudContainer, name string) *mocks.MockUnit {
	unit := s.expectUnit(ctrl, name)
	unit.EXPECT().ContainerInfo().Return(cc, nil)
	return unit
}

func (s *ApplicationSuite) expectMachineUnitPortRange(ctrl *gomock.Controller, unitName, portRange string) *mocks.MockMachinePortRanges {
	unitPortRanges := mocks.NewMockUnitPortRanges(ctrl)
	unitPortRanges.EXPECT().UniquePortRanges().Return([]network.PortRange{network.MustParsePortRange(portRange)})
	machinePortRange := mocks.NewMockMachinePortRanges(ctrl)
	machinePortRange.EXPECT().ForUnit(unitName).Return(unitPortRanges)
	return machinePortRange
}

func (s *ApplicationSuite) expectRelationUnit(ctrl *gomock.Controller, name string) *mocks.MockRelationUnit {
	relUnit := mocks.NewMockRelationUnit(ctrl)
	relUnit.EXPECT().UnitName().Return(name).AnyTimes()
	relUnit.EXPECT().InScope().Return(true, nil).AnyTimes()
	relUnit.EXPECT().Settings().Return(map[string]interface{}{name: name + "-setting"}, nil).AnyTimes()
	return relUnit
}

func (s *ApplicationSuite) expectMachineWithIP(ctrl *gomock.Controller, publicAddress string) *mocks.MockMachine {
	machine := mocks.NewMockMachine(ctrl)
	machine.EXPECT().PublicAddress().Return(network.SpaceAddress{MachineAddress: network.MachineAddress{Value: publicAddress}}, nil).MinTimes(1)
	return machine
}

func (s *ApplicationSuite) TestUnitsInfo(c *gc.C) {
	ctrl := s.setup(c)
	defer ctrl.Finish()

	unit := s.expectUnitWithCloudContainer(ctrl, s.expectCloudContainer(ctrl), "postgresql/0")
	s.backend.EXPECT().Unit("postgresql/0").Return(unit, nil)

	s.backend.EXPECT().Unit("mysql/0").Return(nil, errors.NotFoundf(`unit "mysql/0"`))

	app := s.expectDefaultApplication(ctrl)

	rel := s.expectRelation(ctrl, "postgresql:db gitlab:server", false)
	rel.EXPECT().Id().Return(101)
	rel.EXPECT().AllRemoteUnits("gitlab").Return([]application.RelationUnit{s.expectRelationUnit(ctrl, "gitlab/2")}, nil)
	app.EXPECT().Relations().Return([]application.Relation{rel}, nil)

	s.backend.EXPECT().Application("postgresql").Return(app, nil)

	s.backend.EXPECT().Machine("0").Return(s.expectMachineWithIP(ctrl, "10.0.0.1"), nil)

	s.model.EXPECT().OpenedPortRangesForMachine("0").Return(s.expectMachineUnitPortRange(ctrl, "postgresql/0", "100-102/tcp"), nil)

	// gitlab exists is remote in this scenerios so return a not found error
	s.backend.EXPECT().Application("gitlab").Return(nil, errors.NotFoundf(`application "gitlab"`))

	entities := []params.Entity{{Tag: "unit-postgresql-0"}, {Tag: "unit-mysql-0"}}
	result, err := s.api.UnitsInfo(params.Entities{Entities: entities})
	c.Assert(err, jc.ErrorIsNil)
	c.Assert(result.Results, gc.HasLen, len(entities))
	c.Assert(result.Results[0].Error, gc.IsNil)
	c.Assert(*result.Results[0].Result, gc.DeepEquals, params.UnitResult{
		Tag:             "unit-postgresql-0",
		WorkloadVersion: "666",
		Machine:         "0",
		OpenedPorts:     []string{"100-102/tcp"},
		PublicAddress:   "10.0.0.1",
		Charm:           "ch:postgresql-42",
		Leader:          true,
		Life:            state.Alive.String(),
		RelationData: []params.EndpointRelationData{{
			RelationId:      101,
			Endpoint:        "db",
			CrossModel:      true,
			RelatedEndpoint: "server",
			ApplicationData: map[string]interface{}{"app-gitlab": "setting"},
			UnitRelationData: map[string]params.RelationData{
				"gitlab/2": {
					InScope:  true,
					UnitData: map[string]interface{}{"gitlab/2": "gitlab/2-setting"},
				},
			},
		}},
		ProviderId: "provider-id",
		Address:    "192.168.1.1",
	})
	c.Assert(result.Results[1].Error, jc.DeepEquals, &params.Error{
		Code:    "not found",
		Message: `unit "mysql/0" not found`,
	})
}

func (s *ApplicationSuite) TestUnitsInfoForApplication(c *gc.C) {
	ctrl := s.setup(c)
	defer ctrl.Finish()

	app := s.expectDefaultApplication(ctrl)

	unit0 := s.expectUnitWithCloudContainer(ctrl, s.expectCloudContainer(ctrl), "postgresql/0")
	unit1 := s.expectUnitWithCloudContainer(ctrl, s.expectCloudContainer(ctrl), "postgresql/1")
	app.EXPECT().AllUnits().Return([]application.Unit{unit0, unit1}, nil)

	rel := s.expectRelation(ctrl, "postgresql:db gitlab:server", false)
	rel.EXPECT().Id().Return(101).MinTimes(1)
	rel.EXPECT().AllRemoteUnits("gitlab").Return([]application.RelationUnit{s.expectRelationUnit(ctrl, "gitlab/2")}, nil).MinTimes(1)
	app.EXPECT().Relations().Return([]application.Relation{rel}, nil).MinTimes(1)

	s.backend.EXPECT().Application("postgresql").Return(app, nil).MinTimes(1)

	s.backend.EXPECT().Machine("0").Return(s.expectMachineWithIP(ctrl, "10.0.0.1"), nil)
	s.backend.EXPECT().Machine("1").Return(s.expectMachineWithIP(ctrl, "10.0.0.1"), nil)

	s.model.EXPECT().OpenedPortRangesForMachine("0").Return(s.expectMachineUnitPortRange(ctrl, "postgresql/0", "100-102/tcp"), nil)
	s.model.EXPECT().OpenedPortRangesForMachine("1").Return(s.expectMachineUnitPortRange(ctrl, "postgresql/1", "100-102/tcp"), nil)

	// gitlab exists is remote in this scenerios so return a not found error
	s.backend.EXPECT().Application("gitlab").Return(nil, errors.NotFoundf(`application "gitlab"`)).MinTimes(1)

	entities := []params.Entity{{Tag: "application-postgresql"}}
	result, err := s.api.UnitsInfo(params.Entities{Entities: entities})
	c.Assert(err, jc.ErrorIsNil)
	c.Assert(result.Results, gc.HasLen, 2)
	c.Assert(result.Results[0].Error, gc.IsNil)
	c.Assert(*result.Results[0].Result, gc.DeepEquals, params.UnitResult{
		Tag:             "unit-postgresql-0",
		WorkloadVersion: "666",
		Machine:         "0",
		OpenedPorts:     []string{"100-102/tcp"},
		PublicAddress:   "10.0.0.1",
		Charm:           "ch:postgresql-42",
		Leader:          true,
		Life:            state.Alive.String(),
		RelationData: []params.EndpointRelationData{{
			RelationId:      101,
			Endpoint:        "db",
			CrossModel:      true,
			RelatedEndpoint: "server",
			ApplicationData: map[string]interface{}{"app-gitlab": "setting"},
			UnitRelationData: map[string]params.RelationData{
				"gitlab/2": {
					InScope:  true,
					UnitData: map[string]interface{}{"gitlab/2": "gitlab/2-setting"},
				},
			},
		}},
		ProviderId: "provider-id",
		Address:    "192.168.1.1",
	})
	c.Assert(*result.Results[1].Result, gc.DeepEquals, params.UnitResult{
		Tag:             "unit-postgresql-1",
		WorkloadVersion: "666",
		Machine:         "1",
		OpenedPorts:     []string{"100-102/tcp"},
		PublicAddress:   "10.0.0.1",
		Charm:           "ch:postgresql-42",
		Leader:          false,
		Life:            state.Alive.String(),
		RelationData: []params.EndpointRelationData{{
			RelationId:      101,
			Endpoint:        "db",
			CrossModel:      true,
			RelatedEndpoint: "server",
			ApplicationData: map[string]interface{}{"app-gitlab": "setting"},
			UnitRelationData: map[string]params.RelationData{
				"gitlab/2": {
					InScope:  true,
					UnitData: map[string]interface{}{"gitlab/2": "gitlab/2-setting"},
				},
			},
		}},
		ProviderId: "provider-id",
		Address:    "192.168.1.1",
	})
}

func (s *ApplicationSuite) TestLeader(c *gc.C) {
	defer s.setup(c).Finish()

	result, err := s.api.Leader(params.Entity{Tag: names.NewApplicationTag("postgresql").String()})
	c.Assert(err, jc.ErrorIsNil)
	c.Assert(result.Error, gc.IsNil)
	c.Assert(result.Result, gc.Equals, "postgresql/0")
}

func (s *ApplicationSuite) setupConfigTest(ctrl *gomock.Controller) {
	ch := s.expectCharm(ctrl, nil, nil, &charm.Config{Options: map[string]charm.Option{
		"outlook":     {Type: "string", Description: "No default outlook."},
		"skill-level": {Type: "int", Description: "A number indicating skill."},
		"title":       {Type: "string", Default: "My Title", Description: "A descriptive title used for the application."},
		"username":    {Type: "string", Default: "admin001", Description: "The name of the initial account (given admin permissions)."},
	}})

	foo := s.expectApplicationWithCharm(ctrl, ch, "foo")
	foo.EXPECT().CharmConfig(gomock.Any()).Return(map[string]interface{}{
		"title":       "foo",
		"skill-level": 42,
	}, nil)
	s.backend.EXPECT().Application("foo").Return(foo, nil)

	bar := s.expectApplicationWithCharm(ctrl, ch, "bar")
	bar.EXPECT().CharmConfig(gomock.Any()).Return(map[string]interface{}{
		"title":   "bar",
		"outlook": "fantastic",
	}, nil)
	s.backend.EXPECT().Application("bar").Return(bar, nil)

	s.backend.EXPECT().Application(gomock.Any()).DoAndReturn(func(name string) (application.Application, error) {
		return nil, errors.NotFoundf("application %q", name)
	}).AnyTimes()
}

func (s *ApplicationSuite) TestCharmConfig(c *gc.C) {
	ctrl := s.setup(c)
	defer ctrl.Finish()

	s.setupConfigTest(ctrl)

	branch := "test-branch"
	results, err := s.api.CharmConfig(params.ApplicationGetArgs{
		Args: []params.ApplicationGet{
			{ApplicationName: "foo", BranchName: branch},
			{ApplicationName: "bar", BranchName: branch},
			{ApplicationName: "wat", BranchName: branch},
		},
	})
	c.Assert(err, jc.ErrorIsNil)
	assertConfigTest(c, results, []params.ConfigResult{})
}

func (s *ApplicationSuite) TestGetConfig(c *gc.C) {
	ctrl := s.setup(c)
	defer ctrl.Finish()

	s.setupConfigTest(ctrl)

	results, err := s.api.GetConfig(params.Entities{
		Entities: []params.Entity{
			{Tag: "wat"}, {Tag: "machine-0"}, {Tag: "user-foo"},
			{Tag: "application-foo"}, {Tag: "application-bar"}, {Tag: "application-wat"},
		},
	})
	c.Assert(err, jc.ErrorIsNil)
	assertConfigTest(c, results, []params.ConfigResult{
		{Error: &params.Error{Message: `"wat" is not a valid tag`}},
		{Error: &params.Error{Message: `unexpected tag type, expected application, got machine`}},
		{Error: &params.Error{Message: `unexpected tag type, expected application, got user`}},
	})

}

func assertConfigTest(c *gc.C, results params.ApplicationGetConfigResults, resPrefix []params.ConfigResult) {
	c.Assert(results, jc.DeepEquals, params.ApplicationGetConfigResults{
		Results: append(resPrefix, []params.ConfigResult{
			{
				Config: map[string]interface{}{
					"outlook": map[string]interface{}{
						"description": "No default outlook.",
						"source":      "unset",
						"type":        "string",
					},
					"skill-level": map[string]interface{}{
						"description": "A number indicating skill.",
						"source":      "user",
						"type":        "int",
						"value":       42,
					},
					"title": map[string]interface{}{
						"default":     "My Title",
						"description": "A descriptive title used for the application.",
						"source":      "user",
						"type":        "string",
						"value":       "foo",
					},
					"username": map[string]interface{}{
						"default":     "admin001",
						"description": "The name of the initial account (given admin permissions).",
						"source":      "default",
						"type":        "string",
						"value":       "admin001",
					},
				},
			}, {
				Config: map[string]interface{}{
					"outlook": map[string]interface{}{
						"description": "No default outlook.",
						"source":      "user",
						"type":        "string",
						"value":       "fantastic",
					},
					"skill-level": map[string]interface{}{
						"description": "A number indicating skill.",
						"source":      "unset",
						"type":        "int",
					},
					"title": map[string]interface{}{
						"default":     "My Title",
						"description": "A descriptive title used for the application.",
						"source":      "user",
						"type":        "string",
						"value":       "bar",
					},
					"username": map[string]interface{}{
						"default":     "admin001",
						"description": "The name of the initial account (given admin permissions).",
						"source":      "default",
						"type":        "string",
						"value":       "admin001",
					},
				},
			}, {
				Error: &params.Error{Message: `application "wat" not found`, Code: "not found"},
			},
		}...)})
}

func (s *ApplicationSuite) TestSetMetricCredentialsOneArg(c *gc.C) {
	ctrl := s.setup(c)
	defer ctrl.Finish()

	app := s.expectApplication(ctrl, "mysql")
	app.EXPECT().SetMetricCredentials([]byte("creds 1234")).Return(nil)
	s.backend.EXPECT().Application("mysql").Return(app, nil)

	results, err := s.api.SetMetricCredentials(params.ApplicationMetricCredentials{Creds: []params.ApplicationMetricCredential{{
		ApplicationName:   "mysql",
		MetricCredentials: []byte("creds 1234"),
	}}})

	c.Assert(err, jc.ErrorIsNil)
	c.Assert(results.Results, gc.HasLen, 1)
	c.Assert(results, gc.DeepEquals, params.ErrorResults{Results: []params.ErrorResult{{}}})
}

func (s *ApplicationSuite) TestSetMetricCredentialsTwoArgsBothPass(c *gc.C) {
	ctrl := s.setup(c)
	defer ctrl.Finish()

	app0 := s.expectApplication(ctrl, "mysql")
	app0.EXPECT().SetMetricCredentials([]byte("creds 1234")).Return(nil)
	s.backend.EXPECT().Application("mysql").Return(app0, nil)

	app1 := s.expectApplication(ctrl, "wordpress")
	app1.EXPECT().SetMetricCredentials([]byte("creds 4567")).Return(nil)
	s.backend.EXPECT().Application("wordpress").Return(app1, nil)

	results, err := s.api.SetMetricCredentials(params.ApplicationMetricCredentials{Creds: []params.ApplicationMetricCredential{{
		ApplicationName:   "mysql",
		MetricCredentials: []byte("creds 1234"),
	}, {
		ApplicationName:   "wordpress",
		MetricCredentials: []byte("creds 4567"),
	}}})

	c.Assert(err, jc.ErrorIsNil)
	c.Assert(results.Results, gc.HasLen, 2)
	c.Assert(results, gc.DeepEquals, params.ErrorResults{Results: []params.ErrorResult{{}, {}}})
}

func (s *ApplicationSuite) TestSetMetricCredentialsTwoArgsSecondFails(c *gc.C) {
	ctrl := s.setup(c)
	defer ctrl.Finish()

	app := s.expectApplication(ctrl, "mysql")
	app.EXPECT().SetMetricCredentials([]byte("creds 1234")).Return(nil)
	s.backend.EXPECT().Application("mysql").Return(app, nil)
	s.backend.EXPECT().Application("not-an-application").Return(nil, errors.NotFoundf(`application "not-an-application"`))

	results, err := s.api.SetMetricCredentials(params.ApplicationMetricCredentials{Creds: []params.ApplicationMetricCredential{{
		ApplicationName:   "mysql",
		MetricCredentials: []byte("creds 1234"),
	}, {
		ApplicationName:   "not-an-application",
		MetricCredentials: []byte("creds 4567"),
	}}})

	c.Assert(err, jc.ErrorIsNil)
	c.Assert(results.Results, gc.HasLen, 2)
	c.Assert(results, gc.DeepEquals, params.ErrorResults{Results: []params.ErrorResult{
		{},
		{Error: &params.Error{Message: `application "not-an-application" not found`, Code: "not found"}},
	}})
}

func (s *ApplicationSuite) TestCompatibleSettingsParsing(c *gc.C) {
	settings, err := application.ParseSettingsCompatible(defaultCharmConfig, map[string]string{
		"stringOption": "",
		"intOption":    "27",
	})
	c.Assert(err, jc.ErrorIsNil)
	c.Assert(settings, gc.DeepEquals, charm.Settings{
		"stringOption": nil,
		"intOption":    int64(27),
	})
}

func (s *ApplicationSuite) TestIllegalSettingsParsing(c *gc.C) {
	_, err := application.ParseSettingsCompatible(defaultCharmConfig, map[string]string{
		"yummy": "didgeridoo",
	})
	c.Assert(err, gc.ErrorMatches, `unknown option "yummy"`)
}

func (s *ApplicationSuite) TestApplicationGetCharmURLOrigin(c *gc.C) {
	ctrl := s.setup(c)
	defer ctrl.Finish()

	rev := 42
	app := s.expectDefaultApplication(ctrl)
	app.EXPECT().CharmOrigin().Return(&state.CharmOrigin{
		Source:   "local",
		Revision: &rev,
		Channel: &state.Channel{
			Track:  "latest",
			Risk:   "stable",
			Branch: "foo",
		},
		Platform: &state.Platform{
			Architecture: "amd64",
			OS:           "ubuntu",
			Channel:      "22.04/stable",
		},
	})
	s.backend.EXPECT().Application("postgresql").Return(app, nil)

	result, err := s.api.GetCharmURLOrigin(params.ApplicationGet{ApplicationName: "postgresql"})
	c.Assert(err, jc.ErrorIsNil)
	c.Assert(result.Error, gc.IsNil)
	c.Assert(result.URL, gc.Equals, "ch:postgresql-42")

	latest := "latest"
	branch := "foo"

	c.Assert(result.Origin, jc.DeepEquals, params.CharmOrigin{
		Source:       "local",
		Risk:         "stable",
		Revision:     &rev,
		Track:        &latest,
		Branch:       &branch,
		Architecture: "amd64",
		Base:         params.Base{Name: "ubuntu", Channel: "22.04/stable"},
		InstanceKey:  charmhub.CreateInstanceKey(app.ApplicationTag(), coretesting.ModelTag),
	})
}<|MERGE_RESOLUTION|>--- conflicted
+++ resolved
@@ -607,12 +607,6 @@
 	curl := charm.MustParseURL("ch:postgresql")
 	s.backend.EXPECT().Charm(curl).Return(ch, nil)
 
-<<<<<<< HEAD
-	app := s.expectDefaultApplication(ctrl)
-	app.EXPECT().SetCharm(state.SetCharmConfig{
-		CharmOrigin: createStateCharmOriginFromURL(curl),
-	}).Return(nil)
-=======
 	oldCharm := s.expectCharm(ctrl,
 		&charm.Meta{
 			Name:   "charm-postgresql",
@@ -629,15 +623,10 @@
 
 	app := s.expectApplicationWithCharm(ctrl, oldCharm, "postgresql")
 	cfg := state.SetCharmConfig{
-		CharmOrigin: &state.CharmOrigin{
-			Source:   "charm-hub",
-			Platform: &state.Platform{OS: "ubuntu", Series: "bionic"},
-		},
-		Series:         "focal",
+		CharmOrigin:    createStateCharmOriginFromURL(curl),
 		RequireNoUnits: true,
 	}
 	app.EXPECT().SetCharm(setCharmConfigMatcher{c: c, expected: cfg}).Return(nil)
->>>>>>> d465c93f
 	s.backend.EXPECT().Application("postgresql").Return(app, nil)
 
 	err := s.api.SetCharm(params.ApplicationSetCharm{
