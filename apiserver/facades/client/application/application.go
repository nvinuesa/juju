--- conflicted
+++ resolved
@@ -656,12 +656,8 @@
 // charm as specified by the provided config map and config yaml payload. Any
 // model-specific application settings will be automatically extracted and
 // returned back as an *application.Config.
-<<<<<<< HEAD
-func parseCharmSettings(chCfg *charm.Config, appName string, cfg map[string]string, configYaml string, defaults environsconfig.Defaulting) (*config.Config, environschema.Fields, charm.Settings, schema.Defaults, error) {
-=======
 func parseCharmSettings(
-	modelType state.ModelType, chCfg *charm.Config, appName string,
-	cfg map[string]string, configYaml string, defaults environsconfig.Defaulting,
+	chCfg *charm.Config, appName string, cfg map[string]string, configYaml string, defaults environsconfig.Defaulting,
 ) (_ *config.Config, _ environschema.Fields, chOut charm.Settings, _ schema.Defaults, err error) {
 	defer func() {
 		if chOut != nil {
@@ -669,7 +665,6 @@
 		}
 	}()
 
->>>>>>> ce952832
 	// Split out the app config from the charm config for any config
 	// passed in as a map as opposed to YAML.
 	var (
