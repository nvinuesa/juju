--- conflicted
+++ resolved
@@ -187,15 +187,9 @@
 	c.Assert(op.Actions, gc.HasLen, 5)
 
 	emptyActionTag := names.ActionTag{}
-<<<<<<< HEAD
 	c.Assert(op.Actions[0].Error, gc.DeepEquals,
-		&params.Error{Message: fmt.Sprintf("%s not valid", arg.Actions[0].Receiver), Code: ""})
+		&params.Error{Message: fmt.Sprintf("%q not valid", arg.Actions[0].Receiver), Code: ""})
 	c.Assert(op.Actions[0].Action, gc.IsNil)
-=======
-	c.Assert(res.Results[0].Error, gc.DeepEquals,
-		&params.Error{Message: fmt.Sprintf("%q not valid", arg.Actions[0].Receiver), Code: ""})
-	c.Assert(res.Results[0].Action, gc.IsNil)
->>>>>>> d597250f
 
 	c.Assert(op.Actions[1].Error, gc.IsNil)
 	c.Assert(op.Actions[1].Action, gc.NotNil)
@@ -206,13 +200,8 @@
 	c.Assert(op.Actions[2].Error, gc.DeepEquals, &params.Error{Message: errorString, Code: "not implemented"})
 	c.Assert(op.Actions[2].Action, gc.IsNil)
 
-<<<<<<< HEAD
-	c.Assert(op.Actions[3].Error, gc.ErrorMatches, "no action name given")
+	c.Assert(op.Actions[3].Error, gc.ErrorMatches, "action name required")
 	c.Assert(op.Actions[3].Action, gc.IsNil)
-=======
-	c.Assert(res.Results[3].Error, gc.ErrorMatches, "action name required")
-	c.Assert(res.Results[3].Action, gc.IsNil)
->>>>>>> d597250f
 
 	c.Assert(op.Actions[4].Error, gc.IsNil)
 	c.Assert(op.Actions[4].Action, gc.NotNil)
@@ -240,93 +229,6 @@
 	c.Assert(operations[0].Summary(), gc.Equals, "multiple actions run on unit-wordpress-0,application-wordpress,unit-mysql-0,wordpress/leader")
 }
 
-<<<<<<< HEAD
-=======
-func (s *actionSuite) TestEnqueueOperation(c *gc.C) {
-	s.toSupportNewActionID(c)
-
-	unit, err := s.State.Unit("mysql/0")
-	c.Assert(err, jc.ErrorIsNil)
-	assertReadyToTest(c, unit)
-
-	expectedParameters := map[string]interface{}{"kan jy nie": "verstaand"}
-	arg := params.Actions{
-		Actions: []params.Action{
-			// No receiver.
-			{Name: "fakeaction"},
-			// Good.
-			{Receiver: s.wordpressUnit.Tag().String(), Name: "fakeaction", Parameters: expectedParameters},
-			// Application tag instead of Unit tag.
-			{Receiver: s.wordpress.Tag().String(), Name: "fakeaction"},
-		},
-	}
-	result, err := s.action.EnqueueOperation(arg)
-	c.Assert(err, jc.ErrorIsNil)
-	c.Assert(result, jc.DeepEquals, params.EnqueuedActions{
-		OperationTag: result.OperationTag,
-		Actions: []params.StringResult{{
-			Error: &params.Error{Message: `"" not valid`},
-		}, {
-			Result: "action-2",
-		}, {
-			Error: &params.Error{
-				Message: "action receiver interface on entity application-wordpress not implemented",
-				Code:    "not implemented"},
-		}},
-	})
-
-	opInfo, _, err := s.Model.ListOperations(nil, nil, nil, 0, 0)
-	c.Assert(err, jc.ErrorIsNil)
-	// Operation is in error because at least one action was.
-	c.Assert(opInfo, gc.HasLen, 1)
-	c.Assert(opInfo[0].Operation.Status(), gc.Equals, state.ActionError)
-	c.Assert(opInfo[0].Operation.Summary(), gc.Equals, "fakeaction run on unit-wordpress-0,application-wordpress")
-	// Only the valid action gets queued.
-	c.Assert(opInfo[0].Actions, gc.HasLen, 1)
-	c.Assert(opInfo[0].Actions[0].Receiver(), gc.Equals, s.wordpressUnit.Name())
-	c.Assert(opInfo[0].Actions[0].Status(), gc.Equals, state.ActionPending)
-}
-
-type testCaseAction struct {
-	Name       string
-	Parameters map[string]interface{}
-	Execute    bool
-}
-
-type receiverGroup struct {
-	ExpectedError *params.Error
-	Receiver      names.Tag
-	Actions       []testCaseAction
-}
-
-type testCase struct {
-	Groups []receiverGroup
-}
-
-var testCases = []testCase{{
-	Groups: []receiverGroup{
-		{
-			ExpectedError: &params.Error{Message: "id not found", Code: "not found"},
-			Receiver:      names.NewApplicationTag("wordpress"),
-			Actions:       []testCaseAction{},
-		}, {
-			Receiver: names.NewUnitTag("wordpress/0"),
-			Actions: []testCaseAction{
-				{"fakeaction", map[string]interface{}{}, false},
-				{"fakeaction", map[string]interface{}{"asdf": 3}, true},
-				{"fakeaction", map[string]interface{}{"qwer": "ty"}, false},
-			},
-		}, {
-			Receiver: names.NewUnitTag("mysql/0"),
-			Actions: []testCaseAction{
-				{"fakeaction", map[string]interface{}{"zxcv": false}, false},
-				{"fakeaction", map[string]interface{}{}, true},
-			},
-		},
-	},
-}}
-
->>>>>>> d597250f
 func (s *actionSuite) TestCancel(c *gc.C) {
 	// Make sure no Actions already exist on wordpress Unit.
 	actions, err := s.wordpressUnit.Actions()
@@ -569,11 +471,7 @@
 
 	operationID, err := s.Model.EnqueueOperation("a test")
 	c.Assert(err, jc.ErrorIsNil)
-<<<<<<< HEAD
-	added, err := unit.AddAction(operationID, "fakeaction", nil, nil, nil)
-=======
-	added, err := s.Model.AddAction(unit, operationID, "fakeaction", nil)
->>>>>>> d597250f
+	added, err := s.Model.AddAction(unit, operationID, "fakeaction", nil, nil, nil)
 	c.Assert(err, jc.ErrorIsNil)
 
 	w, err := s.action.WatchActionsProgress(
