--- conflicted
+++ resolved
@@ -160,17 +160,13 @@
 	if err != nil {
 		return result, errors.Trace(err)
 	}
-<<<<<<< HEAD
-	currentVersion, err := model.AgentVersion()
-=======
 
 	if model.Life() != state.Alive {
 		result.Error = apiservererrors.ServerError(errors.NewNotValid(nil, "model is not alive"))
 		return result, nil
 	}
 
-	agentVersion, err := model.AgentVersion()
->>>>>>> 7ede45f9
+	currentVersion, err := model.AgentVersion()
 	if err != nil {
 		return result, errors.Trace(err)
 	}
