// Copyright 2015 Canonical Ltd.
// Licensed under the AGPLv3, see LICENCE file for details.

package machinemanager

import (
	"fmt"
	"time"

	"github.com/juju/errors"
	"github.com/juju/loggo"
	"github.com/juju/names/v4"
	"github.com/juju/os"
	"github.com/juju/os/series"

	"github.com/juju/juju/apiserver/common"
	"github.com/juju/juju/apiserver/common/storagecommon"
	"github.com/juju/juju/apiserver/facade"
	"github.com/juju/juju/apiserver/params"
	"github.com/juju/juju/core/instance"
	"github.com/juju/juju/core/permission"
	"github.com/juju/juju/core/status"
	"github.com/juju/juju/environs/config"
	"github.com/juju/juju/environs/context"
	"github.com/juju/juju/state"
)

var logger = loggo.GetLogger("juju.apiserver.machinemanager")

// Leadership represents a type for modifying the leadership settings of an
// application for series upgrades.
type Leadership interface {
	// GetMachineApplicationNames returns the applications associated with a
	// machine.
	GetMachineApplicationNames(string) ([]string, error)

	// UnpinApplicationLeadersByName takes a slice of application names and
	// attempts to unpin them accordingly.
	UnpinApplicationLeadersByName(names.Tag, []string) (params.PinApplicationsResults, error)
}

// MachineManagerAPI provides access to the MachineManager API facade.
type MachineManagerAPI struct {
	st            Backend
	storageAccess storageInterface
	pool          Pool
	authorizer    facade.Authorizer
	check         *common.BlockChecker
	resources     facade.Resources
	leadership    Leadership

	modelTag    names.ModelTag
	callContext context.ProviderCallContext
}

// NewFacade create a new server-side MachineManager API facade. This
// is used for facade registration.
func NewFacade(ctx facade.Context) (*MachineManagerAPI, error) {
	st := ctx.State()
	model, err := st.Model()
	if err != nil {
		return nil, errors.Trace(err)
	}
	backend := &stateShim{State: st}
	storageAccess, err := getStorageState(st)
	if err != nil {
		return nil, errors.Trace(err)
	}
	pool := &poolShim{ctx.StatePool()}
<<<<<<< HEAD
	return NewMachineManagerAPI(backend, storageAccess, pool, ctx.Auth(), model.ModelTag(), context.CallContext(st), ctx.Resources())
=======

	var leadership Leadership
	leadership, err = common.NewLeadershipPinningFromContext(ctx)
	if err != nil {
		// If we're using legacy leases then we don't have a leadership pinning
		// type. In that case, we should use a default implementation.
		// TODO (stickupkid): Remove this when it lands in 2.8+, as legacy
		// leases have been removed.
		if !errors.IsNotImplemented(err) {
			return nil, errors.Trace(err)
		}
		leadership = legacyLeadershipPinning{}
	}

	return NewMachineManagerAPI(
		backend,
		storageAccess,
		pool,
		ctx.Auth(),
		model.ModelTag(),
		state.CallContext(st),
		ctx.Resources(),
		leadership,
	)
>>>>>>> 383e945c
}

// Version 4 of MachineManagerAPI
type MachineManagerAPIV4 struct {
	*MachineManagerAPIV5
}

// Version 5 of Machine Manager API.
// Adds CreateUpgradeSeriesLock and removes UpdateMachineSeries.
type MachineManagerAPIV5 struct {
	*MachineManagerAPIV6
}

// Version 6 of Machine Manager API.
// Changes input parameters to DestroyMachineWithParams and ForceDestroyMachine.
type MachineManagerAPIV6 struct {
	*MachineManagerAPI
}

// NewFacadeV4 creates a new server-side MachineManager API facade.
func NewFacadeV4(ctx facade.Context) (*MachineManagerAPIV4, error) {
	machineManagerAPIV5, err := NewFacadeV5(ctx)
	if err != nil {
		return nil, errors.Trace(err)
	}
	return &MachineManagerAPIV4{machineManagerAPIV5}, nil
}

// NewFacadeV5 creates a new server-side MachineManager API facade.
func NewFacadeV5(ctx facade.Context) (*MachineManagerAPIV5, error) {
	machineManagerAPIv6, err := NewFacadeV6(ctx)
	if err != nil {
		return nil, errors.Trace(err)
	}
	return &MachineManagerAPIV5{machineManagerAPIv6}, nil
}

// NewFacadeV6 creates a new server-side MachineManager API facade.
func NewFacadeV6(ctx facade.Context) (*MachineManagerAPIV6, error) {
	machineManagerAPI, err := NewFacade(ctx)
	if err != nil {
		return nil, errors.Trace(err)
	}
	return &MachineManagerAPIV6{machineManagerAPI}, nil
}

// NewMachineManagerAPI creates a new server-side MachineManager API facade.
func NewMachineManagerAPI(
	backend Backend,
	storageAccess storageInterface,
	pool Pool,
	auth facade.Authorizer,
	modelTag names.ModelTag,
	callCtx context.ProviderCallContext,
	resources facade.Resources,
	leadership Leadership,
) (*MachineManagerAPI, error) {
	if !auth.AuthClient() {
		return nil, common.ErrPerm
	}
	return &MachineManagerAPI{
		st:            backend,
		storageAccess: storageAccess,
		pool:          pool,
		authorizer:    auth,
		check:         common.NewBlockChecker(backend),
		modelTag:      modelTag,
		callContext:   callCtx,
		resources:     resources,
		leadership:    leadership,
	}, nil
}

func (mm *MachineManagerAPI) checkCanWrite() error {
	return mm.checkAccess(permission.WriteAccess)
}

func (mm *MachineManagerAPI) checkCanRead() error {
	return mm.checkAccess(permission.ReadAccess)
}

func (mm *MachineManagerAPI) checkAccess(access permission.Access) error {
	canAccess, err := mm.authorizer.HasPermission(access, mm.modelTag)
	if err != nil {
		return errors.Trace(err)
	}
	if !canAccess {
		return common.ErrPerm
	}
	return nil
}

// AddMachines adds new machines with the supplied parameters.
func (mm *MachineManagerAPI) AddMachines(args params.AddMachines) (params.AddMachinesResults, error) {
	results := params.AddMachinesResults{
		Machines: make([]params.AddMachinesResult, len(args.MachineParams)),
	}
	if err := mm.checkCanWrite(); err != nil {
		return results, err
	}
	if err := mm.check.ChangeAllowed(); err != nil {
		return results, errors.Trace(err)
	}
	for i, p := range args.MachineParams {
		m, err := mm.addOneMachine(p)
		results.Machines[i].Error = common.ServerError(err)
		if err == nil {
			results.Machines[i].Machine = m.Id()
		}
	}
	return results, nil
}

func (mm *MachineManagerAPI) addOneMachine(p params.AddMachineParams) (*state.Machine, error) {
	if p.ParentId != "" && p.ContainerType == "" {
		return nil, fmt.Errorf("parent machine specified without container type")
	}
	if p.ContainerType != "" && p.Placement != nil {
		return nil, fmt.Errorf("container type and placement are mutually exclusive")
	}
	if p.Placement != nil {
		// Extract container type and parent from container placement directives.
		containerType, err := instance.ParseContainerType(p.Placement.Scope)
		if err == nil {
			p.ContainerType = containerType
			p.ParentId = p.Placement.Directive
			p.Placement = nil
		}
	}

	if p.ContainerType != "" || p.Placement != nil {
		// Guard against dubious client by making sure that
		// the following attributes can only be set when we're
		// not using placement.
		p.InstanceId = ""
		p.Nonce = ""
		p.HardwareCharacteristics = instance.HardwareCharacteristics{}
		p.Addrs = nil
	}

	if p.Series == "" {
		model, err := mm.st.Model()
		if err != nil {
			return nil, errors.Trace(err)
		}
		conf, err := model.Config()
		if err != nil {
			return nil, errors.Trace(err)
		}
		p.Series = config.PreferredSeries(conf)
	}

	var placementDirective string
	if p.Placement != nil {
		model, err := mm.st.Model()
		if err != nil {
			return nil, errors.Trace(err)
		}
		// For 1.21 we should support both UUID and name, and with 1.22
		// just support UUID
		if p.Placement.Scope != model.Name() && p.Placement.Scope != model.UUID() {
			return nil, fmt.Errorf("invalid model name %q", p.Placement.Scope)
		}
		placementDirective = p.Placement.Directive
	}

	volumes := make([]state.HostVolumeParams, 0, len(p.Disks))
	for _, cons := range p.Disks {
		if cons.Count == 0 {
			return nil, errors.Errorf("invalid volume params: count not specified")
		}
		// Pool and Size are validated by AddMachineX.
		volumeParams := state.VolumeParams{
			Pool: cons.Pool,
			Size: cons.Size,
		}
		volumeAttachmentParams := state.VolumeAttachmentParams{}
		for i := uint64(0); i < cons.Count; i++ {
			volumes = append(volumes, state.HostVolumeParams{
				Volume: volumeParams, Attachment: volumeAttachmentParams,
			})
		}
	}

	// Convert the params to provider addresses, then convert those to
	// space addresses by looking up the spaces.
	sAddrs, err := params.ToProviderAddresses(p.Addrs...).ToSpaceAddresses(mm.st)
	if err != nil {
		return nil, errors.Trace(err)
	}

	jobs, err := common.StateJobs(p.Jobs)
	if err != nil {
		return nil, errors.Trace(err)
	}
	template := state.MachineTemplate{
		Series:                  p.Series,
		Constraints:             p.Constraints,
		Volumes:                 volumes,
		InstanceId:              p.InstanceId,
		Jobs:                    jobs,
		Nonce:                   p.Nonce,
		HardwareCharacteristics: p.HardwareCharacteristics,
		Addresses:               sAddrs,
		Placement:               placementDirective,
	}
	if p.ContainerType == "" {
		return mm.st.AddOneMachine(template)
	}
	if p.ParentId != "" {
		return mm.st.AddMachineInsideMachine(template, p.ParentId, p.ContainerType)
	}
	return mm.st.AddMachineInsideNewMachine(template, template, p.ContainerType)
}

// DestroyMachine removes a set of machines from the model.
func (mm *MachineManagerAPI) DestroyMachine(args params.Entities) (params.DestroyMachineResults, error) {
	return mm.destroyMachine(args, false, false, time.Duration(0))
}

// ForceDestroyMachine forcibly removes a set of machines from the model.
// TODO (anastasiamac 2019-4-24) From Juju 3.0 this call will be removed in favour of DestroyMachinesWithParams.
// Also from ModelManger v6 this call is less useful as it does not support MaxWait customisation.
func (mm *MachineManagerAPI) ForceDestroyMachine(args params.Entities) (params.DestroyMachineResults, error) {
	return mm.destroyMachine(args, true, false, time.Duration(0))
}

// DestroyMachineWithParams removes a set of machines from the model.
// v5 and prior versions did not support MaxWait.
func (mm *MachineManagerAPIV5) DestroyMachineWithParams(args params.DestroyMachinesParams) (params.DestroyMachineResults, error) {
	entities := params.Entities{Entities: make([]params.Entity, len(args.MachineTags))}
	for i, tag := range args.MachineTags {
		entities.Entities[i].Tag = tag
	}
	return mm.destroyMachine(entities, args.Force, args.Keep, time.Duration(0))
}

// DestroyMachineWithParams removes a set of machines from the model.
func (mm *MachineManagerAPI) DestroyMachineWithParams(args params.DestroyMachinesParams) (params.DestroyMachineResults, error) {
	entities := params.Entities{Entities: make([]params.Entity, len(args.MachineTags))}
	for i, tag := range args.MachineTags {
		entities.Entities[i].Tag = tag
	}
	return mm.destroyMachine(entities, args.Force, args.Keep, common.MaxWait(args.MaxWait))
}

func (mm *MachineManagerAPI) destroyMachine(args params.Entities, force, keep bool, maxWait time.Duration) (params.DestroyMachineResults, error) {
	if err := mm.checkCanWrite(); err != nil {
		return params.DestroyMachineResults{}, err
	}
	if err := mm.check.RemoveAllowed(); err != nil {
		return params.DestroyMachineResults{}, err
	}
	destroyMachine := func(entity params.Entity) params.DestroyMachineResult {
		result := params.DestroyMachineResult{}
		fail := func(e error) params.DestroyMachineResult {
			result.Error = common.ServerError(e)
			return result
		}

		machineTag, err := names.ParseMachineTag(entity.Tag)
		if err != nil {
			return fail(err)
		}
		machine, err := mm.st.Machine(machineTag.Id())
		if err != nil {
			return fail(err)
		}
		if keep {
			logger.Infof("destroy machine %v but keep instance", machineTag.Id())
			if err := machine.SetKeepInstance(keep); err != nil {
				if !force {
					return fail(err)
				}
				logger.Warningf("could not keep instance for machine %v: %v", machineTag.Id(), err)
			}
		}
		var info params.DestroyMachineInfo
		units, err := machine.Units()
		if err != nil {
			return fail(err)
		}

		var storageErrors []params.ErrorResult
		storageError := func(e error) {
			storageErrors = append(storageErrors, params.ErrorResult{common.ServerError(e)})
		}

		storageSeen := names.NewSet()
		for _, unit := range units {
			info.DestroyedUnits = append(
				info.DestroyedUnits,
				params.Entity{Tag: unit.UnitTag().String()},
			)
			storage, err := storagecommon.UnitStorage(mm.storageAccess, unit.UnitTag())
			if err != nil {
				storageError(errors.Annotatef(err, "getting storage for unit %v", unit.UnitTag().Id()))
				continue
			}

			// Filter out storage we've already seen. Shared
			// storage may be attached to multiple units.
			var unseen []state.StorageInstance
			for _, storage := range storage {
				storageTag := storage.StorageTag()
				if storageSeen.Contains(storageTag) {
					continue
				}
				storageSeen.Add(storageTag)
				unseen = append(unseen, storage)
			}
			storage = unseen

			destroyed, detached, err := storagecommon.ClassifyDetachedStorage(
				mm.storageAccess.VolumeAccess(), mm.storageAccess.FilesystemAccess(), storage)
			if err != nil {
				storageError(errors.Annotatef(err, "classifying storage for destruction for unit %v", unit.UnitTag().Id()))
				continue
			}
			info.DestroyedStorage = append(info.DestroyedStorage, destroyed...)
			info.DetachedStorage = append(info.DetachedStorage, detached...)
		}

		if len(storageErrors) != 0 {
			all := params.ErrorResults{storageErrors}
			if !force {
				return fail(all.Combine())
			}
			logger.Warningf("could not deal with units' storage on machine %v: %v", machineTag.Id(), all.Combine())
		}

		applicationNames, err := mm.leadership.GetMachineApplicationNames(machineTag.Id())
		if err != nil {
			return fail(err)
		}

		if force {
			if err := machine.ForceDestroy(maxWait); err != nil {
				return fail(err)
			}
		} else {
			if err := machine.Destroy(); err != nil {
				return fail(err)
			}
		}

		// Ensure that when the machine has been removed that all the leadership
		// references to that machine are also cleared up.
		results, err := mm.leadership.UnpinApplicationLeadersByName(machineTag, applicationNames)
		if err != nil {
			return fail(err)
		}
		for _, result := range results.Results {
			if result.Error != nil {
				return fail(result.Error)
			}
		}

		result.Info = &info
		return result
	}
	results := make([]params.DestroyMachineResult, len(args.Entities))
	for i, entity := range args.Entities {
		results[i] = destroyMachine(entity)
	}
	return params.DestroyMachineResults{results}, nil
}

// UpgradeSeriesValidate validates that the incoming arguments correspond to a
// valid series upgrade for the target machine.
// If they do, a list of the machine's current units is returned for use in
// soliciting user confirmation of the command.
func (mm *MachineManagerAPI) UpgradeSeriesValidate(
	args params.UpdateSeriesArgs,
) (params.UpgradeSeriesUnitsResults, error) {
	err := mm.checkCanRead()
	if err != nil {
		return params.UpgradeSeriesUnitsResults{}, err
	}

	results := make([]params.UpgradeSeriesUnitsResult, len(args.Args))
	for i, arg := range args.Args {
		tag := arg.Entity.Tag
		machine, err := mm.machineFromTag(tag)
		if err != nil {
			results[i].Error = common.ServerError(err)
			continue
		}

		if machine.IsManager() {
			results[i].Error = common.ServerError(
				errors.Errorf("%s is a controller and cannot be targeted for series upgrade", tag))
			continue
		}

		err = mm.validateSeries(arg.Series, machine.Series(), tag)
		if err != nil {
			results[i].Error = common.ServerError(err)
			continue
		}

		unitNames, err := mm.verifiedUnits(machine, arg.Series, arg.Force)
		if err != nil {
			results[i].Error = common.ServerError(err)
			continue
		}
		results[i].UnitNames = unitNames
	}

	return params.UpgradeSeriesUnitsResults{Results: results}, nil
}

// UpgradeSeriesPrepare prepares a machine for a OS series upgrade.
func (mm *MachineManagerAPI) UpgradeSeriesPrepare(args params.UpdateSeriesArg) (params.ErrorResult, error) {
	if err := mm.checkCanWrite(); err != nil {
		return params.ErrorResult{}, err
	}
	if err := mm.check.ChangeAllowed(); err != nil {
		return params.ErrorResult{}, err
	}
	err := mm.upgradeSeriesPrepare(args)
	if err != nil {
		return params.ErrorResult{Error: common.ServerError(err)}, nil
	}
	return params.ErrorResult{}, nil
}

func (mm *MachineManagerAPI) upgradeSeriesPrepare(arg params.UpdateSeriesArg) error {
	if arg.Series == "" {
		return &params.Error{
			Message: "series missing from args",
			Code:    params.CodeBadRequest,
		}
	}
	machineTag, err := names.ParseMachineTag(arg.Entity.Tag)
	if err != nil {
		return errors.Trace(err)
	}
	machine, err := mm.st.Machine(machineTag.Id())
	if err != nil {
		return errors.Trace(err)
	}
	unitNames, err := mm.verifiedUnits(machine, arg.Series, arg.Force)
	if err != nil {
		return errors.Trace(err)
	}

	if err = machine.CreateUpgradeSeriesLock(unitNames, arg.Series); err != nil {
		// TODO 2018-06-28 managed series upgrade
		// improve error handling based on error type, there will be cases where retrying
		// the hooks is needed etc.
		return errors.Trace(err)
	}
	defer func() {
		if err != nil {
			if err2 := machine.RemoveUpgradeSeriesLock(); err2 != nil {
				err = errors.Annotatef(err, "%s occurred while cleaning up from", err2)
			}
		}
	}()
	return nil
}

// UpgradeSeriesComplete marks a machine as having completed a managed series upgrade.
func (mm *MachineManagerAPI) UpgradeSeriesComplete(args params.UpdateSeriesArg) (params.ErrorResult, error) {
	if err := mm.checkCanWrite(); err != nil {
		return params.ErrorResult{}, err
	}
	if err := mm.check.ChangeAllowed(); err != nil {
		return params.ErrorResult{}, err
	}
	if err := mm.check.ChangeAllowed(); err != nil {
		return params.ErrorResult{}, err
	}
	err := mm.completeUpgradeSeries(args)
	if err != nil {
		return params.ErrorResult{Error: common.ServerError(err)}, nil
	}

	return params.ErrorResult{}, nil
}

func (mm *MachineManagerAPI) completeUpgradeSeries(arg params.UpdateSeriesArg) error {
	machine, err := mm.machineFromTag(arg.Entity.Tag)
	if err != nil {
		return errors.Trace(err)
	}
	return machine.CompleteUpgradeSeries()
}

func (mm *MachineManagerAPI) removeUpgradeSeriesLock(arg params.UpdateSeriesArg) error {
	machine, err := mm.machineFromTag(arg.Entity.Tag)
	if err != nil {
		return errors.Trace(err)
	}
	return machine.RemoveUpgradeSeriesLock()
}

// WatchUpgradeSeriesNotifications returns a watcher that fires on upgrade series events.
func (mm *MachineManagerAPI) WatchUpgradeSeriesNotifications(args params.Entities) (params.NotifyWatchResults, error) {
	err := mm.checkCanRead()
	if err != nil {
		return params.NotifyWatchResults{}, err
	}
	result := params.NotifyWatchResults{
		Results: make([]params.NotifyWatchResult, len(args.Entities)),
	}
	for i, entity := range args.Entities {
		tag, err := names.ParseTag(entity.Tag)
		if err != nil {
			result.Results[i].Error = common.ServerError(common.ErrPerm)
			continue
		}
		watcherId := ""
		machine, err := mm.st.Machine(tag.Id())
		if err != nil {
			result.Results[i].Error = common.ServerError(err)
			continue
		}
		w, err := machine.WatchUpgradeSeriesNotifications()
		if err != nil {
			result.Results[i].Error = common.ServerError(err)
			continue
		}
		watcherId = mm.resources.Register(w)
		result.Results[i].NotifyWatcherId = watcherId
	}
	return result, nil
}

// GetUpgradeSeriesMessages returns all new messages associated with upgrade
// series events. Messages that have already been retrieved once are not
// returned by this method.
func (mm *MachineManagerAPI) GetUpgradeSeriesMessages(args params.UpgradeSeriesNotificationParams) (params.StringsResults, error) {
	if err := mm.checkCanRead(); err != nil {
		return params.StringsResults{}, err
	}
	results := params.StringsResults{
		Results: make([]params.StringsResult, len(args.Params)),
	}
	for i, param := range args.Params {
		machine, err := mm.machineFromTag(param.Entity.Tag)
		if err != nil {
			err = errors.Trace(err)
			results.Results[i].Error = common.ServerError(err)
			continue
		}
		messages, finished, err := machine.GetUpgradeSeriesMessages()
		if err != nil {
			results.Results[i].Error = common.ServerError(err)
			continue
		}
		if finished {
			// If there are no more messages we stop the watcher resource.
			err = mm.resources.Stop(param.WatcherId)
			if err != nil {
				results.Results[i].Error = common.ServerError(err)
				continue
			}
		}
		results.Results[i].Result = messages
	}
	return results, nil
}

func (mm *MachineManagerAPI) machineFromTag(tag string) (Machine, error) {
	machineTag, err := names.ParseMachineTag(tag)
	if err != nil {
		return nil, errors.Trace(err)
	}
	machine, err := mm.st.Machine(machineTag.Id())
	if err != nil {
		return nil, errors.Trace(err)
	}
	return machine, nil
}

// verifiedUnits verifies that the machine units and their tree of subordinates
// all support the input series. If not, an error is returned.
// If they do, the agent statuses are checked to ensure that they are all in
// the idle state i.e. not installing, running hooks, or needing intervention.
// the final check is that the unit itself is not in an error state.
func (mm *MachineManagerAPI) verifiedUnits(machine Machine, series string, force bool) ([]string, error) {
	principals := machine.Principals()
	units, err := machine.VerifyUnitsSeries(principals, series, force)
	if err != nil {
		return nil, errors.Trace(err)
	}

	unitNames := make([]string, len(units))
	for i, u := range units {
		agentStatus, err := u.AgentStatus()
		if err != nil {
			return nil, errors.Trace(err)
		}
		if agentStatus.Status != status.Idle {
			return nil, errors.Errorf("unit %s is not ready to start a series upgrade; its agent status is: %q %s",
				u.Name(), agentStatus.Status, agentStatus.Message)
		}
		unitStatus, err := u.Status()
		if err != nil {
			return nil, errors.Trace(err)
		}
		if unitStatus.Status == status.Error {
			return nil, errors.Errorf("unit %s is not ready to start a series upgrade; its status is: \"error\" %s",
				u.Name(), unitStatus.Message)
		}

		unitNames[i] = u.UnitTag().Id()
	}
	return unitNames, nil
}

// isSeriesLessThan returns a bool indicating whether the first argument's
// version is lexicographically less than the second argument's, thus indicating
// that the series represents an older version of the operating system. The
// output is only valid for Ubuntu series.
func isSeriesLessThan(series1, series2 string) (bool, error) {
	version1, err := series.SeriesVersion(series1)
	if err != nil {
		return false, err
	}
	version2, err := series.SeriesVersion(series2)
	if err != nil {
		return false, err
	}
	return version2 > version1, nil
}

// DEPRECATED: UpdateMachineSeries returns an error.
func (mm *MachineManagerAPIV4) UpdateMachineSeries(_ params.UpdateSeriesArgs) (params.ErrorResults, error) {
	return params.ErrorResults{
		Results: []params.ErrorResult{{
			Error: common.ServerError(errors.New("UpdateMachineSeries is no longer supported")),
		}},
	}, nil
}

func (mm *MachineManagerAPI) validateSeries(argumentSeries, currentSeries string, machineTag string) error {
	if argumentSeries == "" {
		return &params.Error{
			Message: "series missing from args",
			Code:    params.CodeBadRequest,
		}
	}

	opSys, err := series.GetOSFromSeries(argumentSeries)
	if err != nil {
		return errors.Trace(err)
	}
	if opSys != os.Ubuntu {
		return errors.Errorf("series %q is from OS %q and is not a valid upgrade target",
			argumentSeries, opSys.String())
	}

	opSys, err = series.GetOSFromSeries(currentSeries)
	if err != nil {
		return errors.Trace(err)
	}
	if opSys != os.Ubuntu {
		return errors.Errorf("%s is running %s and is not valid for Ubuntu series upgrade",
			machineTag, opSys.String())
	}

	if argumentSeries == currentSeries {
		return errors.Errorf("%s is already running series %s", machineTag, argumentSeries)
	}

	isOlderSeries, err := isSeriesLessThan(argumentSeries, currentSeries)
	if err != nil {
		return errors.Trace(err)
	}
	if isOlderSeries {
		return errors.Errorf("machine %s is running %s which is a newer series than %s.",
			machineTag, currentSeries, argumentSeries)
	}

	return nil
}

// TODO (stickupkid): Remove this in 2.8+ as legacy leases have been removed.
type legacyLeadershipPinning struct{}

// GetMachineApplicationNames returns the applications associated with a
// machine.
func (l legacyLeadershipPinning) GetMachineApplicationNames(string) ([]string, error) {
	return nil, nil
}

// UnpinApplicationLeadersByName takes a slice of application names and
// attempts to unpin them accordingly.
func (l legacyLeadershipPinning) UnpinApplicationLeadersByName(tag names.Tag, appNames []string) (params.PinApplicationsResults, error) {
	return params.PinApplicationsResults{
		Results: make([]params.PinApplicationResult, len(appNames)),
	}, nil
}<|MERGE_RESOLUTION|>--- conflicted
+++ resolved
@@ -67,21 +67,11 @@
 		return nil, errors.Trace(err)
 	}
 	pool := &poolShim{ctx.StatePool()}
-<<<<<<< HEAD
-	return NewMachineManagerAPI(backend, storageAccess, pool, ctx.Auth(), model.ModelTag(), context.CallContext(st), ctx.Resources())
-=======
 
 	var leadership Leadership
 	leadership, err = common.NewLeadershipPinningFromContext(ctx)
 	if err != nil {
-		// If we're using legacy leases then we don't have a leadership pinning
-		// type. In that case, we should use a default implementation.
-		// TODO (stickupkid): Remove this when it lands in 2.8+, as legacy
-		// leases have been removed.
-		if !errors.IsNotImplemented(err) {
-			return nil, errors.Trace(err)
-		}
-		leadership = legacyLeadershipPinning{}
+		return nil, errors.Trace(err)
 	}
 
 	return NewMachineManagerAPI(
@@ -90,11 +80,10 @@
 		pool,
 		ctx.Auth(),
 		model.ModelTag(),
-		state.CallContext(st),
+		context.CallContext(st),
 		ctx.Resources(),
 		leadership,
 	)
->>>>>>> 383e945c
 }
 
 // Version 4 of MachineManagerAPI
@@ -773,21 +762,4 @@
 	}
 
 	return nil
-}
-
-// TODO (stickupkid): Remove this in 2.8+ as legacy leases have been removed.
-type legacyLeadershipPinning struct{}
-
-// GetMachineApplicationNames returns the applications associated with a
-// machine.
-func (l legacyLeadershipPinning) GetMachineApplicationNames(string) ([]string, error) {
-	return nil, nil
-}
-
-// UnpinApplicationLeadersByName takes a slice of application names and
-// attempts to unpin them accordingly.
-func (l legacyLeadershipPinning) UnpinApplicationLeadersByName(tag names.Tag, appNames []string) (params.PinApplicationsResults, error) {
-	return params.PinApplicationsResults{
-		Results: make([]params.PinApplicationResult, len(appNames)),
-	}, nil
 }