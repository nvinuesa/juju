--- conflicted
+++ resolved
@@ -166,29 +166,6 @@
 }
 
 // AddMachines adds new machines with the supplied parameters.
-<<<<<<< HEAD
-=======
-// The args will contain machine series.
-func (mm *MachineManagerAPIV7) AddMachines(args params.AddMachines) (params.AddMachinesResults, error) {
-	for i, arg := range args.MachineParams {
-		if arg.Series == "" {
-			continue
-		}
-		base, err := series.GetBaseFromSeries(arg.Series)
-		if err != nil {
-			continue
-		}
-		arg.Base = &params.Base{
-			Name:    base.Name,
-			Channel: base.Channel.String(),
-		}
-		args.MachineParams[i] = arg
-	}
-	return mm.MachineManagerAPI.AddMachines(args)
-}
-
-// AddMachines adds new machines with the supplied parameters.
->>>>>>> da341600
 // The args will contain Base info.
 func (mm *MachineManagerAPI) AddMachines(args params.AddMachines) (params.AddMachinesResults, error) {
 	results := params.AddMachinesResults{
@@ -241,7 +218,6 @@
 
 	// TODO(wallyworld) - from here on we still expect series.
 	// Future work will convert downstream to use Base.
-<<<<<<< HEAD
 	var series string
 	if p.Base == nil {
 		model, err := mm.st.Model()
@@ -255,31 +231,9 @@
 		series = config.PreferredSeries(conf)
 	} else {
 		var err error
-		series, err = coreseries.GetSeriesFromBase(coreseries.Base{
-			Name:    p.Base.Name,
-			Channel: p.Base.Channel,
-		})
+		series, err = coreseries.GetSeriesFromChannel(p.Base.Name, p.Base.Channel)
 		if err != nil {
 			return nil, errors.Trace(err)
-=======
-	if p.Series == "" {
-		if p.Base == nil {
-			model, err := mm.st.Model()
-			if err != nil {
-				return nil, errors.Trace(err)
-			}
-			conf, err := model.Config()
-			if err != nil {
-				return nil, errors.Trace(err)
-			}
-			p.Series = config.PreferredSeries(conf)
-		} else {
-			var err error
-			p.Series, err = series.GetSeriesFromChannel(p.Base.Name, p.Base.Channel)
-			if err != nil {
-				return nil, errors.Trace(err)
-			}
->>>>>>> da341600
 		}
 	}
 	supportedSeries, err := supportedJujuSeries(time.Now(), series, "")
@@ -660,14 +614,10 @@
 ) (params.UpgradeSeriesUnitsResults, error) {
 	entities := make([]ValidationEntity, len(args.Args))
 	for i, arg := range args.Args {
-		argSeries, err := mm.seriesFromParams(arg)
-		if err != nil {
-			return params.UpgradeSeriesUnitsResults{}, apiservererrors.ServerError(err)
-		}
 		entities[i] = ValidationEntity{
-			Tag:    arg.Entity.Tag,
-			Series: argSeries,
-			Force:  arg.Force,
+			Tag:     arg.Entity.Tag,
+			Channel: arg.Channel,
+			Force:   arg.Force,
 		}
 	}
 
@@ -687,29 +637,6 @@
 		results.Results[i].UnitNames = v.UnitNames
 	}
 	return results, nil
-}
-
-func (mm *MachineManagerAPI) seriesFromParams(arg params.UpdateChannelArg) (string, error) {
-	machineTag, err := names.ParseMachineTag(arg.Entity.Tag)
-	if err != nil {
-		return "", errors.Trace(err)
-	}
-	machine, err := mm.st.Machine(machineTag.Id())
-	if err != nil {
-		return "", errors.Trace(err)
-	}
-	argSeries := arg.Series
-	if argSeries == "" && arg.Channel != "" {
-		base, err := series.GetBaseFromSeries(machine.Series())
-		if err != nil {
-			return "", errors.Trace(err)
-		}
-		argSeries, err = series.GetSeriesFromChannel(base.Name, arg.Channel)
-		if err != nil {
-			return "", errors.Trace(err)
-		}
-	}
-	return argSeries, nil
 }
 
 // UpgradeSeriesPrepare prepares a machine for a OS series upgrade.
@@ -720,12 +647,7 @@
 	if err := mm.check.ChangeAllowed(); err != nil {
 		return params.ErrorResult{}, err
 	}
-	argSeries, err := mm.seriesFromParams(arg)
-	if err != nil {
-		return params.ErrorResult{Error: apiservererrors.ServerError(err)}, nil
-	}
-	err = mm.upgradeSeriesAPI.Prepare(arg.Entity.Tag, argSeries, arg.Force)
-	if err != nil {
+	if err := mm.upgradeSeriesAPI.Prepare(arg.Entity.Tag, arg.Channel, arg.Force); err != nil {
 		return params.ErrorResult{Error: apiservererrors.ServerError(err)}, nil
 	}
 	return params.ErrorResult{}, nil
@@ -855,19 +777,6 @@
 	return version2 > version1, nil
 }
 
-<<<<<<< HEAD
-=======
-// UpdateMachineSeries returns an error.
-// DEPRECATED
-func (mm *MachineManagerAPIV4) UpdateMachineSeries(_ params.UpdateChannelArgs) (params.ErrorResults, error) {
-	return params.ErrorResults{
-		Results: []params.ErrorResult{{
-			Error: apiservererrors.ServerError(errors.New("UpdateMachineSeries is no longer supported")),
-		}},
-	}, nil
-}
-
->>>>>>> da341600
 // ModelAuthorizer defines if a given operation can be performed based on a
 // model tag.
 type ModelAuthorizer struct {
