// Copyright 2013, 2014 Canonical Ltd.
// Licensed under the AGPLv3, see LICENCE file for details.

package client

import (
	"context"

	"github.com/juju/collections/set"
	"github.com/juju/errors"
	"github.com/juju/version/v2"

	"github.com/juju/juju/apiserver/authentication"
	"github.com/juju/juju/apiserver/common"
	apiservererrors "github.com/juju/juju/apiserver/errors"
	"github.com/juju/juju/apiserver/facade"
	"github.com/juju/juju/controller"
<<<<<<< HEAD
=======
	"github.com/juju/juju/core/arch"
	"github.com/juju/juju/core/cache"
>>>>>>> 3620f9e1
	"github.com/juju/juju/core/leadership"
	coremodel "github.com/juju/juju/core/model"
	coreos "github.com/juju/juju/core/os"
	"github.com/juju/juju/core/permission"
	"github.com/juju/juju/environs"
	envtools "github.com/juju/juju/environs/tools"
	"github.com/juju/juju/internal/cloudconfig/podcfg"
	"github.com/juju/juju/internal/docker"
	"github.com/juju/juju/internal/docker/registry"
	"github.com/juju/juju/internal/featureflag"
	internallogger "github.com/juju/juju/internal/logger"
	"github.com/juju/juju/internal/tools"
	"github.com/juju/juju/rpc/params"
	"github.com/juju/juju/state"
	"github.com/juju/juju/state/stateenvirons"
)

var logger = internallogger.GetLogger("juju.apiserver.client")

type API struct {
	stateAccessor           Backend
	pool                    Pool
	storageAccessor         StorageInterface
	blockDeviceService      BlockDeviceService
	controllerConfigService ControllerConfigService
	auth                    facade.Authorizer
	resources               facade.Resources
	presence                facade.Presence

	toolsFinder      common.ToolsFinder
	leadershipReader leadership.Reader
	networkService   NetworkService
}

// TODO(wallyworld) - remove this method
// state returns a state.State instance for this API.
// Until all code is refactored to use interfaces, we
// need this helper to keep older code happy.
func (api *API) state() *state.State {
	return api.stateAccessor.(*stateShim).State
}

// Client serves client-specific API methods.
type Client struct {
	api              *API
	newEnviron       common.NewEnvironFunc
	check            *common.BlockChecker
	registryAPIFunc  func(repoDetails docker.ImageRepoDetails) (registry.Registry, error)
	modelInfoService ModelInfoService
}

// ClientV6 serves the (v6) client-specific API methods.
type ClientV6 struct {
	*Client
}

func (c *Client) checkCanRead() error {
	err := c.api.auth.HasPermission(permission.SuperuserAccess, c.api.stateAccessor.ControllerTag())
	if err != nil && !errors.Is(err, authentication.ErrorEntityMissingPermission) {
		return errors.Trace(err)
	}

	if err == nil {
		return nil
	}

	return c.api.auth.HasPermission(permission.ReadAccess, c.api.stateAccessor.ModelTag())
}

func (c *Client) checkCanWrite() error {
	err := c.api.auth.HasPermission(permission.SuperuserAccess, c.api.stateAccessor.ControllerTag())
	if err != nil && !errors.Is(err, authentication.ErrorEntityMissingPermission) {
		return errors.Trace(err)
	}

	if err == nil {
		return nil
	}

	return c.api.auth.HasPermission(permission.WriteAccess, c.api.stateAccessor.ModelTag())
}

func (c *Client) checkIsAdmin() error {
	err := c.api.auth.HasPermission(permission.SuperuserAccess, c.api.stateAccessor.ControllerTag())
	if err != nil && !errors.Is(err, authentication.ErrorEntityMissingPermission) {
		return errors.Trace(err)
	}

	if err == nil {
		return nil
	}

	return c.api.auth.HasPermission(permission.AdminAccess, c.api.stateAccessor.ModelTag())
}

// NewFacade creates a Client facade to handle API requests.
// Changes:
// - FindTools deals with CAAS models now;
func NewFacade(ctx facade.ModelContext) (*Client, error) {
	st := ctx.State()
	resources := ctx.Resources()
	authorizer := ctx.Auth()
	presence := ctx.Presence()

	model, err := st.Model()
	if err != nil {
		return nil, errors.Trace(err)
	}

	serviceFactory := ctx.ServiceFactory()

	configGetter := stateenvirons.EnvironConfigGetter{
		Model:             model,
		CloudService:      serviceFactory.Cloud(),
		CredentialService: serviceFactory.Credential(),
	}
	newEnviron := common.EnvironFuncForModel(model, serviceFactory.Cloud(), serviceFactory.Credential(), configGetter)

	modelUUID := model.UUID()

	systemState, err := ctx.StatePool().SystemState()
	if err != nil {
		return nil, errors.Trace(err)
	}

	controllerConfigService := serviceFactory.ControllerConfig()

	urlGetter := common.NewToolsURLGetter(modelUUID, systemState)
	toolsFinder := common.NewToolsFinder(controllerConfigService, configGetter, st, urlGetter, newEnviron, ctx.ControllerObjectStore())
	blockChecker := common.NewBlockChecker(st)
	leadershipReader, err := ctx.LeadershipReader()
	if err != nil {
		return nil, errors.Trace(err)
	}

	storageAccessor, err := getStorageState(st)
	if err != nil {
		return nil, errors.Trace(err)
	}

	return NewClient(
		&stateShim{
			State:                    st,
			model:                    model,
			session:                  nil,
			configSchemaSourceGetter: environs.ProviderConfigSchemaSource(serviceFactory.Cloud()),
		},
		ctx.ServiceFactory().ModelInfo(),
		&poolShim{pool: ctx.StatePool()},
		storageAccessor,
		serviceFactory.BlockDevice(),
		controllerConfigService,
		resources,
		authorizer,
		presence,
		toolsFinder,
		newEnviron,
		blockChecker,
		leadershipReader,
		ctx.ServiceFactory().Network(),
		registry.New,
	)
}

// NewClient creates a new instance of the Client Facade.
// TODO(aflynn): Create an args struct for this.
func NewClient(
	backend Backend,
	modelInfoService ModelInfoService,
	pool Pool,
	storageAccessor StorageInterface,
	blockDeviceService BlockDeviceService,
	controllerConfigService ControllerConfigService,
	resources facade.Resources,
	authorizer facade.Authorizer,
	presence facade.Presence,
	toolsFinder common.ToolsFinder,
	newEnviron common.NewEnvironFunc,
	blockChecker *common.BlockChecker,
	leadershipReader leadership.Reader,
	networkService NetworkService,
	registryAPIFunc func(docker.ImageRepoDetails) (registry.Registry, error),
) (*Client, error) {
	if !authorizer.AuthClient() {
		return nil, apiservererrors.ErrPerm
	}
	client := &Client{
		api: &API{
			stateAccessor:           backend,
			pool:                    pool,
			storageAccessor:         storageAccessor,
			blockDeviceService:      blockDeviceService,
			controllerConfigService: controllerConfigService,
			auth:                    authorizer,
			resources:               resources,
			presence:                presence,
			toolsFinder:             toolsFinder,
			leadershipReader:        leadershipReader,
			networkService:          networkService,
		},
		modelInfoService: modelInfoService,
		newEnviron:       newEnviron,
		check:            blockChecker,
		registryAPIFunc:  registryAPIFunc,
	}
	return client, nil
}

// WatchAll initiates a watcher for entities in the connected model.
func (c *Client) WatchAll(ctx context.Context) (params.AllWatcherId, error) {
	return params.AllWatcherId{}, errors.NotImplementedf("WatchAll")
}

// FindTools returns a List containing all tools matching the given parameters.
// TODO(juju 3.1) - remove, used by 2.9 client only
func (c *Client) FindTools(ctx context.Context, args params.FindToolsParams) (params.FindToolsResult, error) {
	if err := c.checkCanWrite(); err != nil {
		return params.FindToolsResult{}, err
	}
	model, err := c.modelInfoService.GetModelInfo(ctx)
	if err != nil {
		return params.FindToolsResult{}, errors.Trace(err)
	}

	list, err := c.api.toolsFinder.FindAgents(
		ctx,
		common.FindAgentsParams{
			Number:       args.Number,
			MajorVersion: args.MajorVersion,
			Arch:         args.Arch,
			OSType:       args.OSType,
			AgentStream:  args.AgentStream,
		},
	)
	result := params.FindToolsResult{
		List:  list,
		Error: apiservererrors.ServerError(err),
	}

	if model.Type != coremodel.CAAS {
		// We return now for non CAAS model.
		return result, errors.Annotate(err, "finding tool version from simple streams")
	}
	// Continue to check agent image tags via registry API for CAAS model.
	if err != nil && !errors.Is(err, errors.NotFound) || result.Error != nil && !params.IsCodeNotFound(result.Error) {
		return result, errors.Annotate(err, "finding tool versions from simplestream")
	}
	streamsVersions := set.NewStrings()
	for _, a := range result.List {
		streamsVersions.Add(a.Version.Number.String())
	}
	logger.Tracef("versions from simplestream %v", streamsVersions.SortedValues())
	return c.toolVersionsForCAAS(ctx, args, streamsVersions, model.AgentVersion)
}

func (c *Client) toolVersionsForCAAS(ctx context.Context, args params.FindToolsParams, streamsVersions set.Strings, current version.Number) (params.FindToolsResult, error) {
	result := params.FindToolsResult{}
	controllerCfg, err := c.api.controllerConfigService.ControllerConfig(ctx)
	if err != nil {
		return result, errors.Trace(err)
	}
	imageRepoDetails, err := docker.NewImageRepoDetails(controllerCfg.CAASImageRepo())
	if err != nil {
		return result, errors.Annotatef(err, "parsing %s", controller.CAASImageRepo)
	}
	if imageRepoDetails.Empty() {
		imageRepoDetails, err = docker.NewImageRepoDetails(podcfg.JujudOCINamespace)
		if err != nil {
			return result, errors.Trace(err)
		}
	}
	reg, err := c.registryAPIFunc(imageRepoDetails)
	if err != nil {
		return result, errors.Annotatef(err, "constructing registry API for %s", imageRepoDetails)
	}
	defer func() { _ = reg.Close() }()
	imageName := podcfg.JujudOCIName
	tags, err := reg.Tags(imageName)
	if err != nil {
		return result, errors.Trace(err)
	}

	wantArch := args.Arch
	if wantArch == "" {
		wantArch = arch.DefaultArchitecture
	}
	for _, tag := range tags {
		number := tag.AgentVersion()
		if number.Compare(current) <= 0 {
			continue
		}
		if current.Build == 0 && number.Build > 0 {
			continue
		}
		if args.MajorVersion != -1 && number.Major != args.MajorVersion {
			continue
		}
		if !controllerCfg.Features().Contains(featureflag.DeveloperMode) && streamsVersions.Size() > 0 {
			numberCopy := number
			numberCopy.Build = 0
			if !streamsVersions.Contains(numberCopy.String()) {
				continue
			}
		} else {
			// Fallback for when we can't query the streams versions.
			// Ignore tagged (non-release) versions if agent stream is released.
			if (args.AgentStream == "" || args.AgentStream == envtools.ReleasedStream) && number.Tag != "" {
				continue
			}
		}
<<<<<<< HEAD
		arch, err := reg.GetArchitecture(imageName, number.String())
		if errors.Is(err, errors.NotFound) {
=======
		arches, err := reg.GetArchitectures(imageName, number.String())
		if errors.IsNotFound(err) {
>>>>>>> 3620f9e1
			continue
		}
		if err != nil {
			return result, errors.Annotatef(err, "cannot get architecture for %s:%s", imageName, number.String())
		}
		if !set.NewStrings(arches...).Contains(wantArch) {
			continue
		}
		tools := tools.Tools{
			Version: version.Binary{
				Number:  number,
				Release: coreos.HostOSTypeName(),
				Arch:    wantArch,
			},
		}
		result.List = append(result.List, &tools)
	}
	return result, nil
}

// NOTE: this is necessary for the other packages that do upgrade tests.
// Really they should be using a mocked out api server, but that is outside
// the scope of this fix.
var skipReplicaCheck = false

// SkipReplicaCheck is required for tests only as the test mongo isn't a replica.
func SkipReplicaCheck(patcher Patcher) {
	patcher.PatchValue(&skipReplicaCheck, true)
}

// Patcher is provided by the test suites to temporarily change values.
type Patcher interface {
	PatchValue(dest, value interface{})
}<|MERGE_RESOLUTION|>--- conflicted
+++ resolved
@@ -15,11 +15,7 @@
 	apiservererrors "github.com/juju/juju/apiserver/errors"
 	"github.com/juju/juju/apiserver/facade"
 	"github.com/juju/juju/controller"
-<<<<<<< HEAD
-=======
 	"github.com/juju/juju/core/arch"
-	"github.com/juju/juju/core/cache"
->>>>>>> 3620f9e1
 	"github.com/juju/juju/core/leadership"
 	coremodel "github.com/juju/juju/core/model"
 	coreos "github.com/juju/juju/core/os"
@@ -330,13 +326,8 @@
 				continue
 			}
 		}
-<<<<<<< HEAD
-		arch, err := reg.GetArchitecture(imageName, number.String())
+		arches, err := reg.GetArchitectures(imageName, number.String())
 		if errors.Is(err, errors.NotFound) {
-=======
-		arches, err := reg.GetArchitectures(imageName, number.String())
-		if errors.IsNotFound(err) {
->>>>>>> 3620f9e1
 			continue
 		}
 		if err != nil {
