--- conflicted
+++ resolved
@@ -214,17 +214,7 @@
 }
 
 // FullStatus gives the information needed for juju status over the api
-<<<<<<< HEAD
 func (c *Client) FullStatus(ctx context.Context, args params.StatusParams) (params.FullStatus, error) {
-=======
-func (c *ClientV6) FullStatus(args params.StatusParams) (params.FullStatus, error) {
-	args.IncludeStorage = false
-	return c.Client.FullStatus(args)
-}
-
-// FullStatus gives the information needed for juju status over the api
-func (c *Client) FullStatus(args params.StatusParams) (params.FullStatus, error) {
->>>>>>> cfe48455
 	if err := c.checkCanRead(); err != nil {
 		return params.FullStatus{}, err
 	}
