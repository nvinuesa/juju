--- conflicted
+++ resolved
@@ -103,21 +103,6 @@
 	_ = s.clientForState(c, state)
 }
 
-func (s *serverSuite) assertModelVersion(c *gc.C, st *state.State, expectedVersion, expectedStream string) {
-	m, err := st.Model()
-	c.Assert(err, jc.ErrorIsNil)
-	modelConfig, err := m.ModelConfig()
-	c.Assert(err, jc.ErrorIsNil)
-	agentVersion, found := modelConfig.AllAttrs()["agent-version"].(string)
-	c.Assert(found, jc.IsTrue)
-	c.Assert(agentVersion, gc.Equals, expectedVersion)
-	var agentStream string
-	agentStream, found = modelConfig.AllAttrs()["agent-stream"].(string)
-	c.Assert(found, jc.IsTrue)
-	c.Assert(agentStream, gc.Equals, expectedStream)
-
-}
-
 type clientSuite struct {
 	baseSuite
 
@@ -231,154 +216,6 @@
 	c.Assert(status.ControllerTimestamp, gc.NotNil)
 }
 
-<<<<<<< HEAD
-=======
-func (s *clientSuite) testClientUnitResolved(c *gc.C, retry bool, expectedResolvedMode state.ResolvedMode) {
-	// Setup:
-	s.setUpScenario(c)
-	u, err := s.State.Unit("wordpress/0")
-	c.Assert(err, jc.ErrorIsNil)
-	now := time.Now()
-	sInfo := status.StatusInfo{
-		Status:  status.Error,
-		Message: "gaaah",
-		Since:   &now,
-	}
-	err = u.SetAgentStatus(sInfo)
-	c.Assert(err, jc.ErrorIsNil)
-	// Code under test:
-	err = apiclient.NewClient(s.APIState).Resolved("wordpress/0", retry)
-	c.Assert(err, jc.ErrorIsNil)
-	// Freshen the unit's state.
-	err = u.Refresh()
-	c.Assert(err, jc.ErrorIsNil)
-	// And now the actual test assertions: we set the unit as resolved via
-	// the API so it should have a resolved mode set.
-	mode := u.Resolved()
-	c.Assert(mode, gc.Equals, expectedResolvedMode)
-}
-
-func (s *clientSuite) TestClientUnitResolved(c *gc.C) {
-	s.testClientUnitResolved(c, false, state.ResolvedNoHooks)
-}
-
-func (s *clientSuite) TestClientUnitResolvedRetry(c *gc.C) {
-	s.testClientUnitResolved(c, true, state.ResolvedRetryHooks)
-}
-
-func (s *clientSuite) setupResolved(c *gc.C) *state.Unit {
-	s.setUpScenario(c)
-	u, err := s.State.Unit("wordpress/0")
-	c.Assert(err, jc.ErrorIsNil)
-	now := time.Now()
-	sInfo := status.StatusInfo{
-		Status:  status.Error,
-		Message: "gaaah",
-		Since:   &now,
-	}
-	err = u.SetAgentStatus(sInfo)
-	c.Assert(err, jc.ErrorIsNil)
-	return u
-}
-
-func (s *clientSuite) assertResolved(c *gc.C, u *state.Unit) {
-	err := apiclient.NewClient(s.APIState).Resolved("wordpress/0", true)
-	c.Assert(err, jc.ErrorIsNil)
-	// Freshen the unit's state.
-	err = u.Refresh()
-	c.Assert(err, jc.ErrorIsNil)
-	// And now the actual test assertions: we set the unit as resolved via
-	// the API so it should have a resolved mode set.
-	mode := u.Resolved()
-	c.Assert(mode, gc.Equals, state.ResolvedRetryHooks)
-}
-
-func (s *clientSuite) assertResolvedBlocked(c *gc.C, u *state.Unit, msg string) {
-	err := apiclient.NewClient(s.APIState).Resolved("wordpress/0", false)
-	s.AssertBlocked(c, err, msg)
-}
-
-func (s *clientSuite) TestBlockDestroyUnitResolved(c *gc.C) {
-	u := s.setupResolved(c)
-	s.BlockDestroyModel(c, "TestBlockDestroyUnitResolved")
-	s.assertResolved(c, u)
-}
-
-func (s *clientSuite) TestBlockRemoveUnitResolved(c *gc.C) {
-	u := s.setupResolved(c)
-	s.BlockRemoveObject(c, "TestBlockRemoveUnitResolved")
-	s.assertResolved(c, u)
-}
-
-func (s *clientSuite) TestBlockChangeUnitResolved(c *gc.C) {
-	u := s.setupResolved(c)
-	s.BlockAllChanges(c, "TestBlockChangeUnitResolved")
-	s.assertResolvedBlocked(c, u, "TestBlockChangeUnitResolved")
-}
-
-type mockRepo struct {
-	charmrepo.Interface
-	*jtesting.CallMocker
-}
-
-func (m *mockRepo) Resolve(ref *charm.URL) (canonRef *charm.URL, supportedSeries []string, err error) {
-	results := m.MethodCall(m, "Resolve", ref)
-	if results == nil {
-		entity := "charm or bundle"
-		if ref.Series != "" {
-			entity = "charm"
-		}
-		return nil, nil, errors.NotFoundf(`cannot resolve URL %q: %s`, ref, entity)
-	}
-	return results[0].(*charm.URL), []string{"bionic"}, nil
-}
-
-func (m *mockRepo) DownloadCharm(downloadURL, archivePath string) (*charm.CharmArchive, error) {
-	m.MethodCall(m, "DownloadCharm", downloadURL, archivePath)
-	return nil, nil
-}
-
-func (m *mockRepo) FindDownloadURL(curl *charm.URL, origin corecharm.Origin) (*url.URL, corecharm.Origin, error) {
-	m.MethodCall(m, "FindDownloadURL", curl, origin)
-	return nil, corecharm.Origin{}, nil
-}
-
-type clientRepoSuite struct {
-	baseSuite
-	repo *mockRepo
-}
-
-var _ = gc.Suite(&clientRepoSuite{})
-
-func (s *clientRepoSuite) SetUpTest(c *gc.C) {
-	s.baseSuite.SetUpTest(c)
-	c.Assert(s.APIState, gc.NotNil)
-
-	var logger loggo.Logger
-	s.repo = &mockRepo{
-		CallMocker: jtesting.NewCallMocker(logger),
-	}
-
-	s.PatchValue(&application.OpenCSRepo, func(args application.OpenCSRepoParams) (application.Repository, error) {
-		return s.repo, nil
-	})
-}
-
-func (s *clientRepoSuite) UploadCharm(url string) {
-	resultURL := charm.MustParseURL(url)
-	baseURL := *resultURL
-	baseURL.Series = ""
-	baseURL.Revision = -1
-	norevURL := *resultURL
-	norevURL.Revision = -1
-	for _, url := range []*charm.URL{resultURL, &baseURL, &norevURL} {
-		s.repo.Call("Resolve", url).Returns(
-			resultURL,
-		)
-	}
-}
-
->>>>>>> 22559093
 func (s *clientSuite) TestClientWatchAllReadPermission(c *gc.C) {
 	loggo.GetLogger("juju.apiserver").SetLogLevel(loggo.TRACE)
 	// A very simple end-to-end test, because
