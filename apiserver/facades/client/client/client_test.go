// Copyright 2012-2014 Canonical Ltd.
// Licensed under the AGPLv3, see LICENCE file for details.

package client_test

import (
	"fmt"
	"time"

	"github.com/golang/mock/gomock"
	"github.com/juju/charm/v9"
	"github.com/juju/errors"
	"github.com/juju/loggo"
	"github.com/juju/names/v4"
	"github.com/juju/replicaset/v2"
	jtesting "github.com/juju/testing"
	jc "github.com/juju/testing/checkers"
	"github.com/juju/version/v2"
	gc "gopkg.in/check.v1"

	"github.com/juju/juju/agent"
	apiclient "github.com/juju/juju/api/client/client"
	"github.com/juju/juju/apiserver/common"
	"github.com/juju/juju/apiserver/facade"
	"github.com/juju/juju/apiserver/facade/facadetest"
	"github.com/juju/juju/apiserver/facades/client/client"
	"github.com/juju/juju/apiserver/facades/client/client/mocks"
	"github.com/juju/juju/apiserver/testing"
	"github.com/juju/juju/controller"
	"github.com/juju/juju/core/instance"
	"github.com/juju/juju/core/life"
	"github.com/juju/juju/core/model"
	"github.com/juju/juju/core/multiwatcher"
	coreos "github.com/juju/juju/core/os"
	"github.com/juju/juju/core/permission"
	"github.com/juju/juju/core/status"
	"github.com/juju/juju/docker"
	"github.com/juju/juju/docker/registry"
	"github.com/juju/juju/docker/registry/image"
	registrymocks "github.com/juju/juju/docker/registry/mocks"
	"github.com/juju/juju/environs"
	"github.com/juju/juju/environs/config"
	"github.com/juju/juju/environs/context"
	envtools "github.com/juju/juju/environs/tools"
	"github.com/juju/juju/rpc"
	"github.com/juju/juju/rpc/params"
	"github.com/juju/juju/state"
	"github.com/juju/juju/state/stateenvirons"
	coretesting "github.com/juju/juju/testing"
	"github.com/juju/juju/testing/factory"
	"github.com/juju/juju/tools"
	jujuversion "github.com/juju/juju/version"
)

var validVersion = version.MustParse(fmt.Sprintf("%d.66.666", jujuversion.Current.Major))

type serverSuite struct {
	baseSuite
	client     *client.Client
	newEnviron func() (environs.BootstrapEnviron, error)
}

var _ = gc.Suite(&serverSuite{})

func (s *serverSuite) SetUpTest(c *gc.C) {
	s.ConfigAttrs = map[string]interface{}{
		"authorized-keys": coretesting.FakeAuthKeys,
	}
	s.baseSuite.SetUpTest(c)
	s.client = s.clientForState(c, s.State)
}

func (s *serverSuite) authClientForState(c *gc.C, st *state.State, auth facade.Authorizer) *client.Client {
	context := &facadetest.Context{
		Controller_: s.Controller,
		State_:      st,
		StatePool_:  s.StatePool,
		Auth_:       auth,
		Resources_:  common.NewResources(),
	}
	apiserverClient, err := client.NewFacade(context)
	c.Assert(err, jc.ErrorIsNil)

	m, err := st.Model()
	c.Assert(err, jc.ErrorIsNil)

	s.newEnviron = func() (environs.BootstrapEnviron, error) {
		return environs.GetEnviron(stateenvirons.EnvironConfigGetter{Model: m}, environs.New)
	}
	client.SetNewEnviron(apiserverClient, func() (environs.BootstrapEnviron, error) {
		return s.newEnviron()
	})
	// Wrap in a happy replicaset.
	session := &fakeSession{
		status: &replicaset.Status{
			Name: "test",
			Members: []replicaset.MemberStatus{
				{
					Id:      1,
					State:   replicaset.PrimaryState,
					Address: "192.168.42.1",
				},
			},
		},
	}
	client.OverrideClientBackendMongoSession(apiserverClient, session)
	return apiserverClient
}

func (s *serverSuite) clientForState(c *gc.C, st *state.State) *client.Client {
	return s.authClientForState(c, st, testing.FakeAuthorizer{
		Tag:        s.AdminUserTag(c),
		Controller: true,
	})
}

func (s *serverSuite) TestNewFacadeWaitsForCachedModel(c *gc.C) {
	setGenerationsControllerConfig(c, s.State)
	state := s.Factory.MakeModel(c, nil)
	defer state.Close()
	// When run in a stress situation, we should hit the race where
	// the model exists in the database but the cache hasn't been updated
	// before we ask for the client.
	_ = s.clientForState(c, state)
}

func (s *serverSuite) assertModelVersion(c *gc.C, st *state.State, expectedVersion, expectedStream string) {
	m, err := st.Model()
	c.Assert(err, jc.ErrorIsNil)
	modelConfig, err := m.ModelConfig()
	c.Assert(err, jc.ErrorIsNil)
	agentVersion, found := modelConfig.AllAttrs()["agent-version"].(string)
	c.Assert(found, jc.IsTrue)
	c.Assert(agentVersion, gc.Equals, expectedVersion)
	var agentStream string
	agentStream, found = modelConfig.AllAttrs()["agent-stream"].(string)
	c.Assert(found, jc.IsTrue)
	c.Assert(agentStream, gc.Equals, expectedStream)

}

func (s *serverSuite) TestSetModelAgentVersion(c *gc.C) {
	args := params.SetModelAgentVersion{
		Version:     version.MustParse(validVersion.String()),
		AgentStream: "proposed",
	}
	err := s.client.SetModelAgentVersion(args)
	c.Assert(err, jc.ErrorIsNil)
	s.assertModelVersion(c, s.State, validVersion.String(), "proposed")
}

func (s *serverSuite) TestSetModelAgentVersionOldModels(c *gc.C) {
	err := s.State.SetModelAgentVersion(version.MustParse("2.8.0"), nil, false)
	c.Assert(err, jc.ErrorIsNil)
	args := params.SetModelAgentVersion{
		Version: version.MustParse(fmt.Sprintf("%d.0.0", jujuversion.Current.Major)),
	}
	err = s.client.SetModelAgentVersion(args)
<<<<<<< HEAD
	c.Assert(err, gc.ErrorMatches, `
these models must first be upgraded to at least 2.9.17 before upgrading the controller:
 -admin/controller`[1:])
=======
	// We disable upgrading to juju3 for now.
	// 	c.Assert(err, gc.ErrorMatches, `
	// these models must first be upgraded to at least 2.8.9 before upgrading the controller:
	//  -admin/controller`[1:])
	c.Assert(err, gc.ErrorMatches, `"3.0.0" is not a supported version`)
>>>>>>> c285fbc7
}

func (s *serverSuite) TestSetModelAgentVersionForced(c *gc.C) {
	// Get the agent-version set in the model.
	cfg, err := s.Model.ModelConfig()
	c.Assert(err, jc.ErrorIsNil)
	agentVersion, ok := cfg.AgentVersion()
	c.Assert(ok, jc.IsTrue)
	currentVersion := agentVersion.String()

	// Add a machine with the current version and a unit with a different version
	machine, err := s.State.AddMachine("series", state.JobHostUnits)
	c.Assert(err, jc.ErrorIsNil)
	service, err := s.State.AddApplication(state.AddApplicationArgs{Name: "wordpress", Charm: s.AddTestingCharm(c, "wordpress")})
	c.Assert(err, jc.ErrorIsNil)
	unit, err := service.AddUnit(state.AddUnitParams{})
	c.Assert(err, jc.ErrorIsNil)

	err = machine.SetAgentVersion(version.MustParseBinary(currentVersion + "-ubuntu-amd64"))
	c.Assert(err, jc.ErrorIsNil)
	err = unit.SetAgentVersion(version.MustParseBinary("1.0.2-ubuntu-amd64"))
	c.Assert(err, jc.ErrorIsNil)

	// This should be refused because an agent doesn't match "currentVersion"
	args := params.SetModelAgentVersion{
		Version: version.MustParse(validVersion.String()),
	}
	err = s.client.SetModelAgentVersion(args)
	c.Check(err, gc.ErrorMatches, "some agents have not upgraded to the current model version .*: unit-wordpress-0")
	// Version hasn't changed
	s.assertModelVersion(c, s.State, currentVersion, "released")
	// But we can force it
	to := validVersion
	to.Minor++
	args = params.SetModelAgentVersion{
		Version:             to,
		IgnoreAgentVersions: true,
	}
	err = s.client.SetModelAgentVersion(args)
	c.Assert(err, jc.ErrorIsNil)
	s.assertModelVersion(c, s.State, to.String(), "released")
}

func (s *serverSuite) makeMigratingModel(c *gc.C, name string, mode state.MigrationMode) {
	otherSt := s.Factory.MakeModel(c, &factory.ModelParams{
		Name:  name,
		Owner: names.NewUserTag("some-user"),
	})
	defer otherSt.Close()
	model, err := otherSt.Model()
	c.Assert(err, jc.ErrorIsNil)
	err = model.SetMigrationMode(mode)
	c.Assert(err, jc.ErrorIsNil)
}

func (s *serverSuite) TestControllerModelSetModelAgentVersionBlockedByImportingModel(c *gc.C) {
	s.Factory.MakeUser(c, &factory.UserParams{Name: "some-user"})
	s.makeMigratingModel(c, "to-migrate", state.MigrationModeImporting)
	args := params.SetModelAgentVersion{
		Version: version.MustParse(validVersion.String()),
	}
	err := s.client.SetModelAgentVersion(args)
	c.Assert(err, gc.ErrorMatches, `model "some-user/to-migrate" is importing, upgrade blocked`)
}

func (s *serverSuite) TestControllerModelSetModelAgentVersionBlockedByExportingModel(c *gc.C) {
	s.Factory.MakeUser(c, &factory.UserParams{Name: "some-user"})
	s.makeMigratingModel(c, "to-migrate", state.MigrationModeExporting)
	args := params.SetModelAgentVersion{
		Version: version.MustParse(validVersion.String()),
	}
	err := s.client.SetModelAgentVersion(args)
	c.Assert(err, gc.ErrorMatches, `model "some-user/to-migrate" is exporting, upgrade blocked`)
}

func (s *serverSuite) TestUserModelSetModelAgentVersionNotAffectedByMigration(c *gc.C) {
	s.Factory.MakeUser(c, &factory.UserParams{Name: "some-user"})
	otherSt := s.Factory.MakeModel(c, nil)
	defer otherSt.Close()

	s.makeMigratingModel(c, "exporting-model", state.MigrationModeExporting)
	s.makeMigratingModel(c, "importing-model", state.MigrationModeImporting)
	args := params.SetModelAgentVersion{
		Version: version.MustParse("2.0.4"),
	}
	client := s.clientForState(c, otherSt)

	s.newEnviron = func() (environs.BootstrapEnviron, error) {
		return &mockEnviron{}, nil
	}

	err := client.SetModelAgentVersion(args)
	c.Assert(err, jc.ErrorIsNil)

	s.assertModelVersion(c, otherSt, "2.0.4", "released")
}

func (s *serverSuite) TestControllerModelSetModelAgentVersionChecksReplicaset(c *gc.C) {
	// Wrap in a very unhappy replicaset.
	session := &fakeSession{
		err: errors.New("boom"),
	}
	client.OverrideClientBackendMongoSession(s.client, session)
	args := params.SetModelAgentVersion{
		Version: version.MustParse(validVersion.String()),
	}
	err := s.client.SetModelAgentVersion(args)
	c.Assert(err.Error(), gc.Equals, "checking replicaset status: boom")
}

func (s *serverSuite) TestUserModelSetModelAgentVersionSkipsMongoCheck(c *gc.C) {
	s.Factory.MakeUser(c, &factory.UserParams{Name: "some-user"})
	otherSt := s.Factory.MakeModel(c, nil)
	defer otherSt.Close()

	args := params.SetModelAgentVersion{
		Version: version.MustParse("2.0.4"),
	}
	apiserverClient := s.clientForState(c, otherSt)
	// Wrap in a very unhappy replicaset.
	session := &fakeSession{
		err: errors.New("boom"),
	}
	client.OverrideClientBackendMongoSession(apiserverClient, session)
	s.newEnviron = func() (environs.BootstrapEnviron, error) {
		return &mockEnviron{}, nil
	}

	err := apiserverClient.SetModelAgentVersion(args)
	c.Assert(err, jc.ErrorIsNil)

	s.assertModelVersion(c, otherSt, "2.0.4", "released")
}

type mockEnviron struct {
	environs.Environ
	validateCloudEndpointCalled bool
	err                         error
}

func (m *mockEnviron) ValidateCloudEndpoint(context.ProviderCallContext) error {
	m.validateCloudEndpointCalled = true
	return m.err
}

func (s *serverSuite) assertCheckProviderAPI(c *gc.C, envError error, expectErr string) {
	env := &mockEnviron{err: envError}
	s.newEnviron = func() (environs.BootstrapEnviron, error) {
		return env, nil
	}
	args := params.SetModelAgentVersion{
		Version: version.MustParse(validVersion.String()),
	}
	err := s.client.SetModelAgentVersion(args)
	c.Assert(env.validateCloudEndpointCalled, jc.IsTrue)
	if expectErr != "" {
		c.Assert(err, gc.ErrorMatches, expectErr)
	} else {
		c.Assert(err, jc.ErrorIsNil)
	}
}

func (s *serverSuite) TestCheckProviderAPISuccess(c *gc.C) {
	s.assertCheckProviderAPI(c, nil, "")
}

func (s *serverSuite) TestCheckProviderAPIFail(c *gc.C) {
	s.assertCheckProviderAPI(c, errors.New("failme"), "cannot make API call to provider: failme")
}

func (s *serverSuite) assertSetModelAgentVersion(c *gc.C) {
	args := params.SetModelAgentVersion{
		Version: version.MustParse(validVersion.String()),
	}
	err := s.client.SetModelAgentVersion(args)
	c.Assert(err, jc.ErrorIsNil)
	modelConfig, err := s.Model.ModelConfig()
	c.Assert(err, jc.ErrorIsNil)
	agentVersion, found := modelConfig.AllAttrs()["agent-version"]
	c.Assert(found, jc.IsTrue)
	c.Assert(agentVersion, gc.Equals, validVersion.String())
}

func (s *serverSuite) assertSetModelAgentVersionBlocked(c *gc.C, msg string) {
	args := params.SetModelAgentVersion{
		Version: version.MustParse(validVersion.String()),
	}
	err := s.client.SetModelAgentVersion(args)
	s.AssertBlocked(c, err, msg)
}

func (s *serverSuite) TestBlockDestroySetModelAgentVersion(c *gc.C) {
	s.BlockDestroyModel(c, "TestBlockDestroySetModelAgentVersion")
	s.assertSetModelAgentVersion(c)
}

func (s *serverSuite) TestBlockRemoveSetModelAgentVersion(c *gc.C) {
	s.BlockRemoveObject(c, "TestBlockRemoveSetModelAgentVersion")
	s.assertSetModelAgentVersion(c)
}

func (s *serverSuite) TestBlockChangesSetModelAgentVersion(c *gc.C) {
	s.BlockAllChanges(c, "TestBlockChangesSetModelAgentVersion")
	s.assertSetModelAgentVersionBlocked(c, "TestBlockChangesSetModelAgentVersion")
}

func (s *serverSuite) TestAbortCurrentUpgrade(c *gc.C) {
	// Create a provisioned controller.
	machine, err := s.State.AddMachine("series", state.JobManageModel)
	c.Assert(err, jc.ErrorIsNil)
	err = machine.SetProvisioned(instance.Id("i-blah"), "", "fake-nonce", nil)
	c.Assert(err, jc.ErrorIsNil)

	// Start an upgrade.
	_, err = s.State.EnsureUpgradeInfo(
		machine.Id(),
		version.MustParse("2.0.0"),
		version.MustParse(validVersion.String()),
	)
	c.Assert(err, jc.ErrorIsNil)
	isUpgrading, err := s.State.IsUpgrading()
	c.Assert(err, jc.ErrorIsNil)
	c.Assert(isUpgrading, jc.IsTrue)

	// Abort it.
	err = s.client.AbortCurrentUpgrade()
	c.Assert(err, jc.ErrorIsNil)

	isUpgrading, err = s.State.IsUpgrading()
	c.Assert(err, jc.ErrorIsNil)
	c.Assert(isUpgrading, jc.IsFalse)
}

func (s *serverSuite) assertAbortCurrentUpgradeBlocked(c *gc.C, msg string) {
	err := s.client.AbortCurrentUpgrade()
	s.AssertBlocked(c, err, msg)
}

func (s *serverSuite) assertAbortCurrentUpgrade(c *gc.C) {
	err := s.client.AbortCurrentUpgrade()
	c.Assert(err, jc.ErrorIsNil)
	isUpgrading, err := s.State.IsUpgrading()
	c.Assert(err, jc.ErrorIsNil)
	c.Assert(isUpgrading, jc.IsFalse)
}

func (s *serverSuite) setupAbortCurrentUpgradeBlocked(c *gc.C) {
	// Create a provisioned controller.
	machine, err := s.State.AddMachine("series", state.JobManageModel)
	c.Assert(err, jc.ErrorIsNil)
	err = machine.SetProvisioned(instance.Id("i-blah"), "", "fake-nonce", nil)
	c.Assert(err, jc.ErrorIsNil)

	// Start an upgrade.
	_, err = s.State.EnsureUpgradeInfo(
		machine.Id(),
		version.MustParse("2.0.0"),
		version.MustParse(validVersion.String()),
	)
	c.Assert(err, jc.ErrorIsNil)
	isUpgrading, err := s.State.IsUpgrading()
	c.Assert(err, jc.ErrorIsNil)
	c.Assert(isUpgrading, jc.IsTrue)
}

func (s *serverSuite) TestBlockDestroyAbortCurrentUpgrade(c *gc.C) {
	s.setupAbortCurrentUpgradeBlocked(c)
	s.BlockDestroyModel(c, "TestBlockDestroyAbortCurrentUpgrade")
	s.assertAbortCurrentUpgrade(c)
}

func (s *serverSuite) TestBlockRemoveAbortCurrentUpgrade(c *gc.C) {
	s.setupAbortCurrentUpgradeBlocked(c)
	s.BlockRemoveObject(c, "TestBlockRemoveAbortCurrentUpgrade")
	s.assertAbortCurrentUpgrade(c)
}

func (s *serverSuite) TestBlockChangesAbortCurrentUpgrade(c *gc.C) {
	s.setupAbortCurrentUpgradeBlocked(c)
	s.BlockAllChanges(c, "TestBlockChangesAbortCurrentUpgrade")
	s.assertAbortCurrentUpgradeBlocked(c, "TestBlockChangesAbortCurrentUpgrade")
}

type clientSuite struct {
	baseSuite

	mgmtSpace *state.Space
}

func (s *clientSuite) SetUpTest(c *gc.C) {
	s.baseSuite.SetUpTest(c)

	var err error
	s.mgmtSpace, err = s.State.AddSpace("mgmt01", "", nil, false)
	c.Assert(err, jc.ErrorIsNil)

	err = s.State.UpdateControllerConfig(map[string]interface{}{controller.JujuManagementSpace: "mgmt01"}, nil)
	c.Assert(err, jc.ErrorIsNil)
}

var _ = gc.Suite(&clientSuite{})

// clearSinceTimes zeros out the updated timestamps inside status
// so we can easily check the results.
// Also set any empty status data maps to nil as there's no
// practical difference and it's easier to write tests that way.
func clearSinceTimes(status *params.FullStatus) {
	for applicationId, application := range status.Applications {
		for unitId, unit := range application.Units {
			unit.WorkloadStatus.Since = nil
			if len(unit.WorkloadStatus.Data) == 0 {
				unit.WorkloadStatus.Data = nil
			}
			unit.AgentStatus.Since = nil
			if len(unit.AgentStatus.Data) == 0 {
				unit.AgentStatus.Data = nil
			}
			for id, subord := range unit.Subordinates {
				subord.WorkloadStatus.Since = nil
				if len(subord.WorkloadStatus.Data) == 0 {
					subord.WorkloadStatus.Data = nil
				}
				subord.AgentStatus.Since = nil
				if len(subord.AgentStatus.Data) == 0 {
					subord.AgentStatus.Data = nil
				}
				unit.Subordinates[id] = subord
			}
			application.Units[unitId] = unit
		}
		application.Status.Since = nil
		if len(application.Status.Data) == 0 {
			application.Status.Data = nil
		}
		status.Applications[applicationId] = application
	}
	for applicationId, application := range status.RemoteApplications {
		application.Status.Since = nil
		if len(application.Status.Data) == 0 {
			application.Status.Data = nil
		}
		status.RemoteApplications[applicationId] = application
	}
	for id, machine := range status.Machines {
		machine.AgentStatus.Since = nil
		if len(machine.AgentStatus.Data) == 0 {
			machine.AgentStatus.Data = nil
		}
		machine.InstanceStatus.Since = nil
		if len(machine.InstanceStatus.Data) == 0 {
			machine.InstanceStatus.Data = nil
		}
		machine.ModificationStatus.Since = nil
		if len(machine.ModificationStatus.Data) == 0 {
			machine.ModificationStatus.Data = nil
		}
		status.Machines[id] = machine
	}
	for id, rel := range status.Relations {
		rel.Status.Since = nil
		if len(rel.Status.Data) == 0 {
			rel.Status.Data = nil
		}
		status.Relations[id] = rel
	}
	status.Model.ModelStatus.Since = nil
	if len(status.Model.ModelStatus.Data) == 0 {
		status.Model.ModelStatus.Data = nil
	}
}

// clearContollerTimestamp zeros out the controller timestamps inside
// status, so we can easily check the results.
func clearContollerTimestamp(status *params.FullStatus) {
	status.ControllerTimestamp = nil
}

func (s *clientSuite) TestClientStatus(c *gc.C) {
	loggo.GetLogger("juju.core.cache").SetLogLevel(loggo.TRACE)
	loggo.GetLogger("juju.state.allwatcher").SetLogLevel(loggo.TRACE)
	s.setUpScenario(c)
	status, err := apiclient.NewClient(s.APIState).Status(nil)
	clearSinceTimes(status)
	clearContollerTimestamp(status)
	c.Assert(err, jc.ErrorIsNil)
	c.Assert(status, jc.DeepEquals, scenarioStatus)
}

func (s *clientSuite) TestClientStatusControllerTimestamp(c *gc.C) {
	s.setUpScenario(c)
	status, err := apiclient.NewClient(s.APIState).Status(nil)
	clearSinceTimes(status)
	c.Assert(err, jc.ErrorIsNil)
	c.Assert(status.ControllerTimestamp, gc.NotNil)
}

func (s *clientSuite) TestClientWatchAllReadPermission(c *gc.C) {
	loggo.GetLogger("juju.apiserver").SetLogLevel(loggo.TRACE)
	// A very simple end-to-end test, because
	// all the logic is tested elsewhere.
	m, err := s.State.AddMachine("quantal", state.JobManageModel)
	c.Assert(err, jc.ErrorIsNil)
	err = m.SetProvisioned("i-0", "", agent.BootstrapNonce, nil)
	c.Assert(err, jc.ErrorIsNil)

	s.WaitForModelWatchersIdle(c, s.State.ModelUUID())
	user := s.Factory.MakeUser(c, &factory.UserParams{
		Password: "ro-password",
	})
	c.Assert(err, jc.ErrorIsNil)
	roClient := apiclient.NewClient(s.OpenAPIAs(c, user.UserTag(), "ro-password"))
	defer roClient.Close()

	watcher, err := roClient.WatchAll()
	c.Assert(err, jc.ErrorIsNil)
	defer func() {
		err := watcher.Stop()
		c.Assert(err, jc.ErrorIsNil)
	}()

	deltasCh := make(chan []params.Delta)
	go func() {
		for {
			deltas, err := watcher.Next()
			if err != nil {
				return // watcher stopped
			}
			deltasCh <- deltas
		}
	}()

	machineReady := func(got *params.MachineInfo) bool {
		equal, _ := jc.DeepEqual(got, &params.MachineInfo{
			ModelUUID:  s.State.ModelUUID(),
			Id:         m.Id(),
			InstanceId: "i-0",
			AgentStatus: params.StatusInfo{
				Current: status.Pending,
			},
			InstanceStatus: params.StatusInfo{
				Current: status.Pending,
			},
			Life:                    life.Alive,
			Series:                  "quantal",
			Jobs:                    []model.MachineJob{state.JobManageModel.ToParams()},
			Addresses:               []params.Address{},
			HardwareCharacteristics: &instance.HardwareCharacteristics{},
			HasVote:                 false,
			WantsVote:               true,
		})
		return equal
	}

	machineMatched := false
	timeout := time.After(coretesting.LongWait)
	i := 0
	for !machineMatched {
		select {
		case deltas := <-deltasCh:
			for _, delta := range deltas {
				entity := delta.Entity
				c.Logf("delta.Entity %d kind %s: %#v", i, entity.EntityId().Kind, entity)
				i++

				switch entity.EntityId().Kind {
				case multiwatcher.MachineKind:
					machine := entity.(*params.MachineInfo)
					machine.AgentStatus.Since = nil
					machine.InstanceStatus.Since = nil
					if machineReady(machine) {
						machineMatched = true
					} else {
						c.Log("machine delta not yet matched")
					}
				}
			}
		case <-timeout:
			c.Fatal("timed out waiting for watcher deltas to be ready")
		}
	}
}

func (s *clientSuite) TestClientWatchAllAdminPermission(c *gc.C) {
	loggo.GetLogger("juju.apiserver").SetLogLevel(loggo.TRACE)
	loggo.GetLogger("juju.state.allwatcher").SetLogLevel(loggo.TRACE)
	// A very simple end-to-end test, because
	// all the logic is tested elsewhere.
	m, err := s.State.AddMachine("quantal", state.JobManageModel)
	c.Assert(err, jc.ErrorIsNil)
	err = m.SetProvisioned("i-0", "", agent.BootstrapNonce, nil)
	c.Assert(err, jc.ErrorIsNil)
	// Include a remote app that needs admin access to see.

	_, err = s.State.AddRemoteApplication(state.AddRemoteApplicationParams{
		Name:        "remote-db2",
		OfferUUID:   "offer-uuid",
		URL:         "admin/prod.db2",
		SourceModel: coretesting.ModelTag,
		Endpoints: []charm.Relation{
			{
				Name:      "database",
				Interface: "db2",
				Role:      charm.RoleProvider,
				Scope:     charm.ScopeGlobal,
			},
		},
	})
	c.Assert(err, jc.ErrorIsNil)

	watcher, err := apiclient.NewClient(s.APIState).WatchAll()
	c.Assert(err, jc.ErrorIsNil)
	defer func() {
		err := watcher.Stop()
		c.Assert(err, jc.ErrorIsNil)
	}()

	deltasCh := make(chan []params.Delta)
	go func() {
		for {
			deltas, err := watcher.Next()
			if err != nil {
				return // watcher stopped
			}
			deltasCh <- deltas
		}
	}()

	machineReady := func(got *params.MachineInfo) bool {
		equal, _ := jc.DeepEqual(got, &params.MachineInfo{
			ModelUUID:  s.State.ModelUUID(),
			Id:         m.Id(),
			InstanceId: "i-0",
			AgentStatus: params.StatusInfo{
				Current: status.Pending,
			},
			InstanceStatus: params.StatusInfo{
				Current: status.Pending,
			},
			Life:                    life.Alive,
			Series:                  "quantal",
			Jobs:                    []model.MachineJob{state.JobManageModel.ToParams()},
			Addresses:               []params.Address{},
			HardwareCharacteristics: &instance.HardwareCharacteristics{},
			HasVote:                 false,
			WantsVote:               true,
		})
		return equal
	}

	appReady := func(got *params.RemoteApplicationUpdate) bool {
		equal, _ := jc.DeepEqual(got, &params.RemoteApplicationUpdate{
			Name:      "remote-db2",
			ModelUUID: s.State.ModelUUID(),
			OfferUUID: "offer-uuid",
			OfferURL:  "admin/prod.db2",
			Life:      "alive",
			Status: params.StatusInfo{
				Current: status.Unknown,
			},
		})
		return equal
	}

	machineMatched := false
	appMatched := false
	timeout := time.After(coretesting.LongWait)
	i := 0
	for !machineMatched || !appMatched {
		select {
		case deltas := <-deltasCh:
			for _, delta := range deltas {
				entity := delta.Entity
				c.Logf("delta.Entity %d kind %s: %#v", i, entity.EntityId().Kind, entity)
				i++

				switch entity.EntityId().Kind {
				case multiwatcher.MachineKind:
					machine := entity.(*params.MachineInfo)
					machine.AgentStatus.Since = nil
					machine.InstanceStatus.Since = nil
					if machineReady(machine) {
						machineMatched = true
					} else {
						c.Log("machine delta not yet matched")
					}
				case multiwatcher.RemoteApplicationKind:
					app := entity.(*params.RemoteApplicationUpdate)
					app.Status.Since = nil
					if appReady(app) {
						appMatched = true
					} else {
						c.Log("remote application delta not yet matched")
					}
				}
			}
		case <-timeout:
			c.Fatal("timed out waiting for watcher deltas to be ready")
		}
	}
}

func (s *clientSuite) AssertBlocked(c *gc.C, err error, msg string) {
	c.Assert(params.IsCodeOperationBlocked(err), jc.IsTrue, gc.Commentf("error: %#v", err))
	c.Assert(errors.Cause(err), gc.DeepEquals, &rpc.RequestError{
		Message: msg,
		Code:    "operation is blocked",
	})
}

func (s *serverSuite) TestCheckMongoStatusForUpgradeNonHAGood(c *gc.C) {
	session := &fakeSession{
		status: &replicaset.Status{
			Name: "test",
			Members: []replicaset.MemberStatus{
				{
					Id:      1,
					State:   replicaset.PrimaryState,
					Address: "192.168.42.1",
				},
			},
		},
	}
	err := s.client.CheckMongoStatusForUpgrade(session)
	c.Assert(err, jc.ErrorIsNil)
}

func (s *serverSuite) TestCheckMongoStatusForUpgradeHAGood(c *gc.C) {
	session := &fakeSession{
		status: &replicaset.Status{
			Name: "test",
			Members: []replicaset.MemberStatus{
				{
					Id:      1,
					State:   replicaset.PrimaryState,
					Address: "192.168.42.1",
				}, {
					Id:      2,
					State:   replicaset.SecondaryState,
					Address: "192.168.42.2",
				}, {
					Id:      3,
					State:   replicaset.SecondaryState,
					Address: "192.168.42.3",
				},
			},
		},
	}
	err := s.client.CheckMongoStatusForUpgrade(session)
	c.Assert(err, jc.ErrorIsNil)
}

func (s *serverSuite) TestCheckMongoStatusForUpgradeHANodeDown(c *gc.C) {
	session := &fakeSession{
		status: &replicaset.Status{
			Name: "test",
			Members: []replicaset.MemberStatus{
				{
					Id:      1,
					State:   replicaset.PrimaryState,
					Address: "192.168.42.1",
				}, {
					Id:      2,
					State:   replicaset.DownState,
					Address: "192.168.42.2",
				}, {
					Id:      3,
					State:   replicaset.SecondaryState,
					Address: "192.168.42.3",
				},
			},
		},
	}
	err := s.client.CheckMongoStatusForUpgrade(session)
	c.Assert(err.Error(), gc.Equals, "unable to upgrade, database node 2 (192.168.42.2) has state DOWN")
}

func (s *serverSuite) TestCheckMongoStatusForUpgradeHANodeRecovering(c *gc.C) {
	session := &fakeSession{
		status: &replicaset.Status{
			Name: "test",
			Members: []replicaset.MemberStatus{
				{
					Id:      1,
					State:   replicaset.RecoveringState,
					Address: "192.168.42.1",
				}, {
					Id:      2,
					State:   replicaset.PrimaryState,
					Address: "192.168.42.2",
				}, {
					Id:      3,
					State:   replicaset.SecondaryState,
					Address: "192.168.42.3",
				},
			},
		},
	}
	err := s.client.CheckMongoStatusForUpgrade(session)
	c.Assert(err.Error(), gc.Equals, "unable to upgrade, database node 1 (192.168.42.1) has state RECOVERING")
}

type fakeSession struct {
	status *replicaset.Status
	err    error
}

func (s fakeSession) CurrentStatus() (*replicaset.Status, error) {
	return s.status, s.err
}

type findToolsSuite struct {
	jtesting.IsolationSuite
}

var _ = gc.Suite(&findToolsSuite{})

func (s *findToolsSuite) TestFindToolsIAAS(c *gc.C) {
	ctrl := gomock.NewController(c)
	defer ctrl.Finish()

	backend := mocks.NewMockBackend(ctrl)
	model := mocks.NewMockModel(ctrl)
	authorizer := mocks.NewMockAuthorizer(ctrl)
	registryProvider := registrymocks.NewMockRegistry(ctrl)
	toolsFinder := mocks.NewMockToolsFinder(ctrl)

	simpleStreams := params.FindToolsResult{
		List: []*tools.Tools{
			{Version: version.MustParseBinary("2.9.6-ubuntu-amd64")},
		},
	}

	gomock.InOrder(
		authorizer.EXPECT().AuthClient().Return(true),
		backend.EXPECT().ControllerTag().Return(coretesting.ControllerTag),
		authorizer.EXPECT().HasPermission(permission.SuperuserAccess, coretesting.ControllerTag).Return(true, nil),
		backend.EXPECT().ModelTag().Return(coretesting.ModelTag),
		authorizer.EXPECT().HasPermission(permission.WriteAccess, coretesting.ModelTag).Return(true, nil),

		backend.EXPECT().Model().Return(model, nil),
		toolsFinder.EXPECT().FindTools(params.FindToolsParams{MajorVersion: 2}).
			Return(simpleStreams, nil),
		model.EXPECT().Type().Return(state.ModelTypeIAAS),
	)

	api, err := client.NewClient(
		backend,
		nil, nil,
		authorizer, nil, toolsFinder,
		nil, nil, nil, nil, nil, nil,
		func(docker.ImageRepoDetails) (registry.Registry, error) {
			return registryProvider, nil
		},
	)
	c.Assert(err, jc.ErrorIsNil)
	result, err := api.FindTools(params.FindToolsParams{MajorVersion: 2})
	c.Assert(err, jc.ErrorIsNil)
	c.Assert(result, gc.DeepEquals, simpleStreams)
}

func (s *findToolsSuite) getModelConfig(c *gc.C, agentVersion string) *config.Config {
	// Validate version string.
	ver, err := version.Parse(agentVersion)
	c.Assert(err, jc.ErrorIsNil)
	mCfg, err := config.New(config.UseDefaults, coretesting.FakeConfig().Merge(coretesting.Attrs{
		config.AgentVersionKey: ver.String(),
	}))
	c.Assert(err, jc.ErrorIsNil)
	return mCfg
}

func (s *findToolsSuite) TestFindToolsCAASReleased(c *gc.C) {
	ctrl := gomock.NewController(c)
	defer ctrl.Finish()

	backend := mocks.NewMockBackend(ctrl)
	model := mocks.NewMockModel(ctrl)
	authorizer := mocks.NewMockAuthorizer(ctrl)
	registryProvider := registrymocks.NewMockRegistry(ctrl)
	toolsFinder := mocks.NewMockToolsFinder(ctrl)

	simpleStreams := params.FindToolsResult{
		List: []*tools.Tools{
			{Version: version.MustParseBinary("2.9.9-ubuntu-amd64")},
			{Version: version.MustParseBinary("2.9.10-ubuntu-amd64")},
			{Version: version.MustParseBinary("2.9.11-ubuntu-amd64")},
		},
	}
	s.PatchValue(&coreos.HostOS, func() coreos.OSType { return coreos.Ubuntu })

	gomock.InOrder(
		authorizer.EXPECT().AuthClient().Return(true),
		backend.EXPECT().ControllerTag().Return(coretesting.ControllerTag),
		authorizer.EXPECT().HasPermission(permission.SuperuserAccess, coretesting.ControllerTag).Return(true, nil),
		backend.EXPECT().ModelTag().Return(coretesting.ModelTag),
		authorizer.EXPECT().HasPermission(permission.WriteAccess, coretesting.ModelTag).Return(true, nil),

		backend.EXPECT().Model().Return(model, nil),
		toolsFinder.EXPECT().FindTools(params.FindToolsParams{MajorVersion: 2}).
			Return(simpleStreams, nil),
		model.EXPECT().Type().Return(state.ModelTypeCAAS),
		model.EXPECT().Config().Return(s.getModelConfig(c, "2.9.9"), nil),

		backend.EXPECT().ControllerConfig().Return(controller.Config{
			controller.ControllerUUIDKey: coretesting.ControllerTag.Id(),
			controller.CAASImageRepo: `
{
    "serveraddress": "quay.io",
    "auth": "xxxxx==",
    "repository": "test-account"
}
`[1:],
		}, nil),
		registryProvider.EXPECT().Tags("jujud-operator").Return(tools.Versions{
			image.NewImageInfo(version.MustParse("2.9.8")),    // skip: older than current version.
			image.NewImageInfo(version.MustParse("2.9.9")),    // skip: older than current version.
			image.NewImageInfo(version.MustParse("2.9.10.1")), // skip: current is stable build.
			image.NewImageInfo(version.MustParse("2.9.10")),
			image.NewImageInfo(version.MustParse("2.9.11")),
			image.NewImageInfo(version.MustParse("2.9.12")), // skip: it's not released in simplestream yet.
		}, nil),
		registryProvider.EXPECT().GetArchitecture("jujud-operator", "2.9.10").Return("amd64", nil),
		registryProvider.EXPECT().GetArchitecture("jujud-operator", "2.9.11").Return("amd64", nil),
		registryProvider.EXPECT().Close().Return(nil),
	)

	api, err := client.NewClient(
		backend,
		nil, nil,
		authorizer, nil, toolsFinder,
		nil, nil, nil, nil, nil, nil,
		func(repo docker.ImageRepoDetails) (registry.Registry, error) {
			c.Assert(repo, gc.DeepEquals, docker.ImageRepoDetails{
				Repository:    "test-account",
				ServerAddress: "quay.io",
				BasicAuthConfig: docker.BasicAuthConfig{
					Auth: docker.NewToken("xxxxx=="),
				},
			})
			return registryProvider, nil
		},
	)
	c.Assert(err, jc.ErrorIsNil)
	result, err := api.FindTools(params.FindToolsParams{MajorVersion: 2})
	c.Assert(err, jc.ErrorIsNil)
	c.Assert(result, gc.DeepEquals, params.FindToolsResult{
		List: []*tools.Tools{
			{Version: version.MustParseBinary("2.9.10-ubuntu-amd64")},
			{Version: version.MustParseBinary("2.9.11-ubuntu-amd64")},
		},
	})
}

func (s *findToolsSuite) TestFindToolsCAASNonReleased(c *gc.C) {
	ctrl := gomock.NewController(c)
	defer ctrl.Finish()

	backend := mocks.NewMockBackend(ctrl)
	model := mocks.NewMockModel(ctrl)
	authorizer := mocks.NewMockAuthorizer(ctrl)
	registryProvider := registrymocks.NewMockRegistry(ctrl)
	toolsFinder := mocks.NewMockToolsFinder(ctrl)

	simpleStreams := params.FindToolsResult{
		List: []*tools.Tools{
			{Version: version.MustParseBinary("2.9.9-ubuntu-amd64")},
			{Version: version.MustParseBinary("2.9.10-ubuntu-amd64")},
			{Version: version.MustParseBinary("2.9.11-ubuntu-amd64")},
			{Version: version.MustParseBinary("2.9.12-ubuntu-amd64")},
		},
	}
	s.PatchValue(&coreos.HostOS, func() coreos.OSType { return coreos.Ubuntu })

	gomock.InOrder(
		authorizer.EXPECT().AuthClient().Return(true),
		backend.EXPECT().ControllerTag().Return(coretesting.ControllerTag),
		authorizer.EXPECT().HasPermission(permission.SuperuserAccess, coretesting.ControllerTag).Return(true, nil),
		backend.EXPECT().ModelTag().Return(coretesting.ModelTag),
		authorizer.EXPECT().HasPermission(permission.WriteAccess, coretesting.ModelTag).Return(true, nil),

		backend.EXPECT().Model().Return(model, nil),
		toolsFinder.EXPECT().FindTools(params.FindToolsParams{MajorVersion: 2, AgentStream: envtools.DevelStream}).
			Return(simpleStreams, nil),
		model.EXPECT().Type().Return(state.ModelTypeCAAS),
		model.EXPECT().Config().Return(s.getModelConfig(c, "2.9.9.1"), nil),

		backend.EXPECT().ControllerConfig().Return(controller.Config{
			controller.ControllerUUIDKey: coretesting.ControllerTag.Id(),
			controller.CAASImageRepo: `
{
    "serveraddress": "quay.io",
    "auth": "xxxxx==",
    "repository": "test-account"
}
`[1:],
		}, nil),
		registryProvider.EXPECT().Tags("jujud-operator").Return(tools.Versions{
			image.NewImageInfo(version.MustParse("2.9.8")), // skip: older than current version.
			image.NewImageInfo(version.MustParse("2.9.9")), // skip: older than current version.
			image.NewImageInfo(version.MustParse("2.9.10.1")),
			image.NewImageInfo(version.MustParse("2.9.10")),
			image.NewImageInfo(version.MustParse("2.9.11")),
			image.NewImageInfo(version.MustParse("2.9.12")),
			image.NewImageInfo(version.MustParse("2.9.13")), // skip: it's not released in simplestream yet.
		}, nil),
		registryProvider.EXPECT().GetArchitecture("jujud-operator", "2.9.10.1").Return("amd64", nil),
		registryProvider.EXPECT().GetArchitecture("jujud-operator", "2.9.10").Return("amd64", nil),
		registryProvider.EXPECT().GetArchitecture("jujud-operator", "2.9.11").Return("amd64", nil),
		registryProvider.EXPECT().GetArchitecture("jujud-operator", "2.9.12").Return("", errors.NotFoundf("2.9.12")), // This can only happen on a non-official registry account.
		registryProvider.EXPECT().Close().Return(nil),
	)

	api, err := client.NewClient(
		backend,
		nil, nil,
		authorizer, nil, toolsFinder,
		nil, nil, nil, nil, nil, nil,
		func(repo docker.ImageRepoDetails) (registry.Registry, error) {
			c.Assert(repo, gc.DeepEquals, docker.ImageRepoDetails{
				Repository:    "test-account",
				ServerAddress: "quay.io",
				BasicAuthConfig: docker.BasicAuthConfig{
					Auth: docker.NewToken("xxxxx=="),
				},
			})
			return registryProvider, nil
		},
	)
	c.Assert(err, jc.ErrorIsNil)
	result, err := api.FindTools(params.FindToolsParams{MajorVersion: 2, AgentStream: envtools.DevelStream})
	c.Assert(err, jc.ErrorIsNil)
	c.Assert(result, gc.DeepEquals, params.FindToolsResult{
		List: []*tools.Tools{
			{Version: version.MustParseBinary("2.9.10.1-ubuntu-amd64")},
			{Version: version.MustParseBinary("2.9.10-ubuntu-amd64")},
			{Version: version.MustParseBinary("2.9.11-ubuntu-amd64")},
		},
	})
}<|MERGE_RESOLUTION|>--- conflicted
+++ resolved
@@ -4,15 +4,12 @@
 package client_test
 
 import (
-	"fmt"
 	"time"
 
 	"github.com/golang/mock/gomock"
 	"github.com/juju/charm/v9"
 	"github.com/juju/errors"
 	"github.com/juju/loggo"
-	"github.com/juju/names/v4"
-	"github.com/juju/replicaset/v2"
 	jtesting "github.com/juju/testing"
 	jc "github.com/juju/testing/checkers"
 	"github.com/juju/version/v2"
@@ -49,10 +46,7 @@
 	coretesting "github.com/juju/juju/testing"
 	"github.com/juju/juju/testing/factory"
 	"github.com/juju/juju/tools"
-	jujuversion "github.com/juju/juju/version"
 )
-
-var validVersion = version.MustParse(fmt.Sprintf("%d.66.666", jujuversion.Current.Major))
 
 type serverSuite struct {
 	baseSuite
@@ -90,20 +84,6 @@
 	client.SetNewEnviron(apiserverClient, func() (environs.BootstrapEnviron, error) {
 		return s.newEnviron()
 	})
-	// Wrap in a happy replicaset.
-	session := &fakeSession{
-		status: &replicaset.Status{
-			Name: "test",
-			Members: []replicaset.MemberStatus{
-				{
-					Id:      1,
-					State:   replicaset.PrimaryState,
-					Address: "192.168.42.1",
-				},
-			},
-		},
-	}
-	client.OverrideClientBackendMongoSession(apiserverClient, session)
 	return apiserverClient
 }
 
@@ -139,168 +119,6 @@
 
 }
 
-func (s *serverSuite) TestSetModelAgentVersion(c *gc.C) {
-	args := params.SetModelAgentVersion{
-		Version:     version.MustParse(validVersion.String()),
-		AgentStream: "proposed",
-	}
-	err := s.client.SetModelAgentVersion(args)
-	c.Assert(err, jc.ErrorIsNil)
-	s.assertModelVersion(c, s.State, validVersion.String(), "proposed")
-}
-
-func (s *serverSuite) TestSetModelAgentVersionOldModels(c *gc.C) {
-	err := s.State.SetModelAgentVersion(version.MustParse("2.8.0"), nil, false)
-	c.Assert(err, jc.ErrorIsNil)
-	args := params.SetModelAgentVersion{
-		Version: version.MustParse(fmt.Sprintf("%d.0.0", jujuversion.Current.Major)),
-	}
-	err = s.client.SetModelAgentVersion(args)
-<<<<<<< HEAD
-	c.Assert(err, gc.ErrorMatches, `
-these models must first be upgraded to at least 2.9.17 before upgrading the controller:
- -admin/controller`[1:])
-=======
-	// We disable upgrading to juju3 for now.
-	// 	c.Assert(err, gc.ErrorMatches, `
-	// these models must first be upgraded to at least 2.8.9 before upgrading the controller:
-	//  -admin/controller`[1:])
-	c.Assert(err, gc.ErrorMatches, `"3.0.0" is not a supported version`)
->>>>>>> c285fbc7
-}
-
-func (s *serverSuite) TestSetModelAgentVersionForced(c *gc.C) {
-	// Get the agent-version set in the model.
-	cfg, err := s.Model.ModelConfig()
-	c.Assert(err, jc.ErrorIsNil)
-	agentVersion, ok := cfg.AgentVersion()
-	c.Assert(ok, jc.IsTrue)
-	currentVersion := agentVersion.String()
-
-	// Add a machine with the current version and a unit with a different version
-	machine, err := s.State.AddMachine("series", state.JobHostUnits)
-	c.Assert(err, jc.ErrorIsNil)
-	service, err := s.State.AddApplication(state.AddApplicationArgs{Name: "wordpress", Charm: s.AddTestingCharm(c, "wordpress")})
-	c.Assert(err, jc.ErrorIsNil)
-	unit, err := service.AddUnit(state.AddUnitParams{})
-	c.Assert(err, jc.ErrorIsNil)
-
-	err = machine.SetAgentVersion(version.MustParseBinary(currentVersion + "-ubuntu-amd64"))
-	c.Assert(err, jc.ErrorIsNil)
-	err = unit.SetAgentVersion(version.MustParseBinary("1.0.2-ubuntu-amd64"))
-	c.Assert(err, jc.ErrorIsNil)
-
-	// This should be refused because an agent doesn't match "currentVersion"
-	args := params.SetModelAgentVersion{
-		Version: version.MustParse(validVersion.String()),
-	}
-	err = s.client.SetModelAgentVersion(args)
-	c.Check(err, gc.ErrorMatches, "some agents have not upgraded to the current model version .*: unit-wordpress-0")
-	// Version hasn't changed
-	s.assertModelVersion(c, s.State, currentVersion, "released")
-	// But we can force it
-	to := validVersion
-	to.Minor++
-	args = params.SetModelAgentVersion{
-		Version:             to,
-		IgnoreAgentVersions: true,
-	}
-	err = s.client.SetModelAgentVersion(args)
-	c.Assert(err, jc.ErrorIsNil)
-	s.assertModelVersion(c, s.State, to.String(), "released")
-}
-
-func (s *serverSuite) makeMigratingModel(c *gc.C, name string, mode state.MigrationMode) {
-	otherSt := s.Factory.MakeModel(c, &factory.ModelParams{
-		Name:  name,
-		Owner: names.NewUserTag("some-user"),
-	})
-	defer otherSt.Close()
-	model, err := otherSt.Model()
-	c.Assert(err, jc.ErrorIsNil)
-	err = model.SetMigrationMode(mode)
-	c.Assert(err, jc.ErrorIsNil)
-}
-
-func (s *serverSuite) TestControllerModelSetModelAgentVersionBlockedByImportingModel(c *gc.C) {
-	s.Factory.MakeUser(c, &factory.UserParams{Name: "some-user"})
-	s.makeMigratingModel(c, "to-migrate", state.MigrationModeImporting)
-	args := params.SetModelAgentVersion{
-		Version: version.MustParse(validVersion.String()),
-	}
-	err := s.client.SetModelAgentVersion(args)
-	c.Assert(err, gc.ErrorMatches, `model "some-user/to-migrate" is importing, upgrade blocked`)
-}
-
-func (s *serverSuite) TestControllerModelSetModelAgentVersionBlockedByExportingModel(c *gc.C) {
-	s.Factory.MakeUser(c, &factory.UserParams{Name: "some-user"})
-	s.makeMigratingModel(c, "to-migrate", state.MigrationModeExporting)
-	args := params.SetModelAgentVersion{
-		Version: version.MustParse(validVersion.String()),
-	}
-	err := s.client.SetModelAgentVersion(args)
-	c.Assert(err, gc.ErrorMatches, `model "some-user/to-migrate" is exporting, upgrade blocked`)
-}
-
-func (s *serverSuite) TestUserModelSetModelAgentVersionNotAffectedByMigration(c *gc.C) {
-	s.Factory.MakeUser(c, &factory.UserParams{Name: "some-user"})
-	otherSt := s.Factory.MakeModel(c, nil)
-	defer otherSt.Close()
-
-	s.makeMigratingModel(c, "exporting-model", state.MigrationModeExporting)
-	s.makeMigratingModel(c, "importing-model", state.MigrationModeImporting)
-	args := params.SetModelAgentVersion{
-		Version: version.MustParse("2.0.4"),
-	}
-	client := s.clientForState(c, otherSt)
-
-	s.newEnviron = func() (environs.BootstrapEnviron, error) {
-		return &mockEnviron{}, nil
-	}
-
-	err := client.SetModelAgentVersion(args)
-	c.Assert(err, jc.ErrorIsNil)
-
-	s.assertModelVersion(c, otherSt, "2.0.4", "released")
-}
-
-func (s *serverSuite) TestControllerModelSetModelAgentVersionChecksReplicaset(c *gc.C) {
-	// Wrap in a very unhappy replicaset.
-	session := &fakeSession{
-		err: errors.New("boom"),
-	}
-	client.OverrideClientBackendMongoSession(s.client, session)
-	args := params.SetModelAgentVersion{
-		Version: version.MustParse(validVersion.String()),
-	}
-	err := s.client.SetModelAgentVersion(args)
-	c.Assert(err.Error(), gc.Equals, "checking replicaset status: boom")
-}
-
-func (s *serverSuite) TestUserModelSetModelAgentVersionSkipsMongoCheck(c *gc.C) {
-	s.Factory.MakeUser(c, &factory.UserParams{Name: "some-user"})
-	otherSt := s.Factory.MakeModel(c, nil)
-	defer otherSt.Close()
-
-	args := params.SetModelAgentVersion{
-		Version: version.MustParse("2.0.4"),
-	}
-	apiserverClient := s.clientForState(c, otherSt)
-	// Wrap in a very unhappy replicaset.
-	session := &fakeSession{
-		err: errors.New("boom"),
-	}
-	client.OverrideClientBackendMongoSession(apiserverClient, session)
-	s.newEnviron = func() (environs.BootstrapEnviron, error) {
-		return &mockEnviron{}, nil
-	}
-
-	err := apiserverClient.SetModelAgentVersion(args)
-	c.Assert(err, jc.ErrorIsNil)
-
-	s.assertModelVersion(c, otherSt, "2.0.4", "released")
-}
-
 type mockEnviron struct {
 	environs.Environ
 	validateCloudEndpointCalled bool
@@ -310,144 +128,6 @@
 func (m *mockEnviron) ValidateCloudEndpoint(context.ProviderCallContext) error {
 	m.validateCloudEndpointCalled = true
 	return m.err
-}
-
-func (s *serverSuite) assertCheckProviderAPI(c *gc.C, envError error, expectErr string) {
-	env := &mockEnviron{err: envError}
-	s.newEnviron = func() (environs.BootstrapEnviron, error) {
-		return env, nil
-	}
-	args := params.SetModelAgentVersion{
-		Version: version.MustParse(validVersion.String()),
-	}
-	err := s.client.SetModelAgentVersion(args)
-	c.Assert(env.validateCloudEndpointCalled, jc.IsTrue)
-	if expectErr != "" {
-		c.Assert(err, gc.ErrorMatches, expectErr)
-	} else {
-		c.Assert(err, jc.ErrorIsNil)
-	}
-}
-
-func (s *serverSuite) TestCheckProviderAPISuccess(c *gc.C) {
-	s.assertCheckProviderAPI(c, nil, "")
-}
-
-func (s *serverSuite) TestCheckProviderAPIFail(c *gc.C) {
-	s.assertCheckProviderAPI(c, errors.New("failme"), "cannot make API call to provider: failme")
-}
-
-func (s *serverSuite) assertSetModelAgentVersion(c *gc.C) {
-	args := params.SetModelAgentVersion{
-		Version: version.MustParse(validVersion.String()),
-	}
-	err := s.client.SetModelAgentVersion(args)
-	c.Assert(err, jc.ErrorIsNil)
-	modelConfig, err := s.Model.ModelConfig()
-	c.Assert(err, jc.ErrorIsNil)
-	agentVersion, found := modelConfig.AllAttrs()["agent-version"]
-	c.Assert(found, jc.IsTrue)
-	c.Assert(agentVersion, gc.Equals, validVersion.String())
-}
-
-func (s *serverSuite) assertSetModelAgentVersionBlocked(c *gc.C, msg string) {
-	args := params.SetModelAgentVersion{
-		Version: version.MustParse(validVersion.String()),
-	}
-	err := s.client.SetModelAgentVersion(args)
-	s.AssertBlocked(c, err, msg)
-}
-
-func (s *serverSuite) TestBlockDestroySetModelAgentVersion(c *gc.C) {
-	s.BlockDestroyModel(c, "TestBlockDestroySetModelAgentVersion")
-	s.assertSetModelAgentVersion(c)
-}
-
-func (s *serverSuite) TestBlockRemoveSetModelAgentVersion(c *gc.C) {
-	s.BlockRemoveObject(c, "TestBlockRemoveSetModelAgentVersion")
-	s.assertSetModelAgentVersion(c)
-}
-
-func (s *serverSuite) TestBlockChangesSetModelAgentVersion(c *gc.C) {
-	s.BlockAllChanges(c, "TestBlockChangesSetModelAgentVersion")
-	s.assertSetModelAgentVersionBlocked(c, "TestBlockChangesSetModelAgentVersion")
-}
-
-func (s *serverSuite) TestAbortCurrentUpgrade(c *gc.C) {
-	// Create a provisioned controller.
-	machine, err := s.State.AddMachine("series", state.JobManageModel)
-	c.Assert(err, jc.ErrorIsNil)
-	err = machine.SetProvisioned(instance.Id("i-blah"), "", "fake-nonce", nil)
-	c.Assert(err, jc.ErrorIsNil)
-
-	// Start an upgrade.
-	_, err = s.State.EnsureUpgradeInfo(
-		machine.Id(),
-		version.MustParse("2.0.0"),
-		version.MustParse(validVersion.String()),
-	)
-	c.Assert(err, jc.ErrorIsNil)
-	isUpgrading, err := s.State.IsUpgrading()
-	c.Assert(err, jc.ErrorIsNil)
-	c.Assert(isUpgrading, jc.IsTrue)
-
-	// Abort it.
-	err = s.client.AbortCurrentUpgrade()
-	c.Assert(err, jc.ErrorIsNil)
-
-	isUpgrading, err = s.State.IsUpgrading()
-	c.Assert(err, jc.ErrorIsNil)
-	c.Assert(isUpgrading, jc.IsFalse)
-}
-
-func (s *serverSuite) assertAbortCurrentUpgradeBlocked(c *gc.C, msg string) {
-	err := s.client.AbortCurrentUpgrade()
-	s.AssertBlocked(c, err, msg)
-}
-
-func (s *serverSuite) assertAbortCurrentUpgrade(c *gc.C) {
-	err := s.client.AbortCurrentUpgrade()
-	c.Assert(err, jc.ErrorIsNil)
-	isUpgrading, err := s.State.IsUpgrading()
-	c.Assert(err, jc.ErrorIsNil)
-	c.Assert(isUpgrading, jc.IsFalse)
-}
-
-func (s *serverSuite) setupAbortCurrentUpgradeBlocked(c *gc.C) {
-	// Create a provisioned controller.
-	machine, err := s.State.AddMachine("series", state.JobManageModel)
-	c.Assert(err, jc.ErrorIsNil)
-	err = machine.SetProvisioned(instance.Id("i-blah"), "", "fake-nonce", nil)
-	c.Assert(err, jc.ErrorIsNil)
-
-	// Start an upgrade.
-	_, err = s.State.EnsureUpgradeInfo(
-		machine.Id(),
-		version.MustParse("2.0.0"),
-		version.MustParse(validVersion.String()),
-	)
-	c.Assert(err, jc.ErrorIsNil)
-	isUpgrading, err := s.State.IsUpgrading()
-	c.Assert(err, jc.ErrorIsNil)
-	c.Assert(isUpgrading, jc.IsTrue)
-}
-
-func (s *serverSuite) TestBlockDestroyAbortCurrentUpgrade(c *gc.C) {
-	s.setupAbortCurrentUpgradeBlocked(c)
-	s.BlockDestroyModel(c, "TestBlockDestroyAbortCurrentUpgrade")
-	s.assertAbortCurrentUpgrade(c)
-}
-
-func (s *serverSuite) TestBlockRemoveAbortCurrentUpgrade(c *gc.C) {
-	s.setupAbortCurrentUpgradeBlocked(c)
-	s.BlockRemoveObject(c, "TestBlockRemoveAbortCurrentUpgrade")
-	s.assertAbortCurrentUpgrade(c)
-}
-
-func (s *serverSuite) TestBlockChangesAbortCurrentUpgrade(c *gc.C) {
-	s.setupAbortCurrentUpgradeBlocked(c)
-	s.BlockAllChanges(c, "TestBlockChangesAbortCurrentUpgrade")
-	s.assertAbortCurrentUpgradeBlocked(c, "TestBlockChangesAbortCurrentUpgrade")
 }
 
 type clientSuite struct {
@@ -776,107 +456,6 @@
 	})
 }
 
-func (s *serverSuite) TestCheckMongoStatusForUpgradeNonHAGood(c *gc.C) {
-	session := &fakeSession{
-		status: &replicaset.Status{
-			Name: "test",
-			Members: []replicaset.MemberStatus{
-				{
-					Id:      1,
-					State:   replicaset.PrimaryState,
-					Address: "192.168.42.1",
-				},
-			},
-		},
-	}
-	err := s.client.CheckMongoStatusForUpgrade(session)
-	c.Assert(err, jc.ErrorIsNil)
-}
-
-func (s *serverSuite) TestCheckMongoStatusForUpgradeHAGood(c *gc.C) {
-	session := &fakeSession{
-		status: &replicaset.Status{
-			Name: "test",
-			Members: []replicaset.MemberStatus{
-				{
-					Id:      1,
-					State:   replicaset.PrimaryState,
-					Address: "192.168.42.1",
-				}, {
-					Id:      2,
-					State:   replicaset.SecondaryState,
-					Address: "192.168.42.2",
-				}, {
-					Id:      3,
-					State:   replicaset.SecondaryState,
-					Address: "192.168.42.3",
-				},
-			},
-		},
-	}
-	err := s.client.CheckMongoStatusForUpgrade(session)
-	c.Assert(err, jc.ErrorIsNil)
-}
-
-func (s *serverSuite) TestCheckMongoStatusForUpgradeHANodeDown(c *gc.C) {
-	session := &fakeSession{
-		status: &replicaset.Status{
-			Name: "test",
-			Members: []replicaset.MemberStatus{
-				{
-					Id:      1,
-					State:   replicaset.PrimaryState,
-					Address: "192.168.42.1",
-				}, {
-					Id:      2,
-					State:   replicaset.DownState,
-					Address: "192.168.42.2",
-				}, {
-					Id:      3,
-					State:   replicaset.SecondaryState,
-					Address: "192.168.42.3",
-				},
-			},
-		},
-	}
-	err := s.client.CheckMongoStatusForUpgrade(session)
-	c.Assert(err.Error(), gc.Equals, "unable to upgrade, database node 2 (192.168.42.2) has state DOWN")
-}
-
-func (s *serverSuite) TestCheckMongoStatusForUpgradeHANodeRecovering(c *gc.C) {
-	session := &fakeSession{
-		status: &replicaset.Status{
-			Name: "test",
-			Members: []replicaset.MemberStatus{
-				{
-					Id:      1,
-					State:   replicaset.RecoveringState,
-					Address: "192.168.42.1",
-				}, {
-					Id:      2,
-					State:   replicaset.PrimaryState,
-					Address: "192.168.42.2",
-				}, {
-					Id:      3,
-					State:   replicaset.SecondaryState,
-					Address: "192.168.42.3",
-				},
-			},
-		},
-	}
-	err := s.client.CheckMongoStatusForUpgrade(session)
-	c.Assert(err.Error(), gc.Equals, "unable to upgrade, database node 1 (192.168.42.1) has state RECOVERING")
-}
-
-type fakeSession struct {
-	status *replicaset.Status
-	err    error
-}
-
-func (s fakeSession) CurrentStatus() (*replicaset.Status, error) {
-	return s.status, s.err
-}
-
 type findToolsSuite struct {
 	jtesting.IsolationSuite
 }
