// Copyright 2016 Canonical Ltd.
// Licensed under the AGPLv3, see LICENCE file for details.

package cloud

import (
<<<<<<< HEAD
	stdcontext "context"

	"github.com/juju/names/v4"
=======
	"github.com/juju/names/v5"
>>>>>>> 985d5a51

	"github.com/juju/juju/cloud"
	"github.com/juju/juju/core/permission"
	"github.com/juju/juju/core/watcher"
	"github.com/juju/juju/domain/credential"
	credentialservice "github.com/juju/juju/domain/credential/service"
	"github.com/juju/juju/state"
)

// CloudService provides access to clouds.
type CloudService interface {
	ListAll(stdcontext.Context) ([]cloud.Cloud, error)
	Get(stdcontext.Context, string) (*cloud.Cloud, error)
	Save(ctx stdcontext.Context, cld cloud.Cloud) error
	Delete(ctx stdcontext.Context, name string) error
}

// CloudPermissionService provides access to cloud permissions.
type CloudPermissionService interface {
	GetCloudAccess(cloud string, user names.UserTag) (permission.Access, error)
	GetCloudUsers(cloud string) (map[string]permission.Access, error)
	CreateCloudAccess(cloud string, user names.UserTag, access permission.Access) error
	UpdateCloudAccess(cloud string, user names.UserTag, access permission.Access) error
	RemoveCloudAccess(cloud string, user names.UserTag) error
	CloudsForUser(user names.UserTag) ([]cloud.CloudAccess, error)
}

// UserService provides access to users.
type UserService interface {
	User(tag names.UserTag) (User, error)
}

// ModelCredentialService provides access to model credential info.
type ModelCredentialService interface {
	CredentialModelsAndOwnerAccess(tag names.CloudCredentialTag) ([]cloud.CredentialOwnerModelAccess, error)
}

// CredentialService provides access to the credential domain service.
type CredentialService interface {
	CloudCredential(ctx stdcontext.Context, id credential.ID) (cloud.Credential, error)
	AllCloudCredentialsForOwner(ctx stdcontext.Context, owner string) (map[credential.ID]cloud.Credential, error)
	CloudCredentialsForOwner(ctx stdcontext.Context, owner, cloudName string) (map[string]cloud.Credential, error)
	UpdateCloudCredential(ctx stdcontext.Context, id credential.ID, cred cloud.Credential) error
	RemoveCloudCredential(ctx stdcontext.Context, id credential.ID) error
	WatchCredential(ctx stdcontext.Context, id credential.ID) (watcher.NotifyWatcher, error)
	CheckAndUpdateCredential(ctx stdcontext.Context, id credential.ID, cred cloud.Credential, force bool) ([]credentialservice.UpdateCredentialModelResult, error)
	CheckAndRevokeCredential(ctx stdcontext.Context, id credential.ID, force bool) error
}

type User interface {
	DisplayName() string
}

type stateShim struct {
	*state.State
}

func (s stateShim) User(tag names.UserTag) (User, error) {
	return s.State.User(tag)
}<|MERGE_RESOLUTION|>--- conflicted
+++ resolved
@@ -4,13 +4,9 @@
 package cloud
 
 import (
-<<<<<<< HEAD
 	stdcontext "context"
 
-	"github.com/juju/names/v4"
-=======
 	"github.com/juju/names/v5"
->>>>>>> 985d5a51
 
 	"github.com/juju/juju/cloud"
 	"github.com/juju/juju/core/permission"
