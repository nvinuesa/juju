--- conflicted
+++ resolved
@@ -30,12 +30,7 @@
 	apiservertesting "github.com/juju/juju/apiserver/testing"
 	"github.com/juju/juju/cloud"
 	corecontroller "github.com/juju/juju/controller"
-<<<<<<< HEAD
-=======
-	"github.com/juju/juju/core/cache"
 	"github.com/juju/juju/core/leadership"
-	coremultiwatcher "github.com/juju/juju/core/multiwatcher"
->>>>>>> f3c6ba9b
 	"github.com/juju/juju/core/permission"
 	"github.com/juju/juju/core/watcher/registry"
 	"github.com/juju/juju/domain/access"
@@ -59,23 +54,15 @@
 	statetesting.StateSuite
 	servicefactorytesting.ServiceFactorySuite
 
-<<<<<<< HEAD
 	controllerConfigAttrs map[string]any
 
-	controller      *controller.ControllerAPI
-	resources       *common.Resources
-	watcherRegistry facade.WatcherRegistry
-	authorizer      apiservertesting.FakeAuthorizer
-	hub             *pubsub.StructuredHub
-	context         facadetest.ModelContext
-=======
 	controller       *controller.ControllerAPI
 	resources        *common.Resources
+	watcherRegistry  facade.WatcherRegistry
 	authorizer       apiservertesting.FakeAuthorizer
 	hub              *pubsub.StructuredHub
-	context          facadetest.Context
+	context          facadetest.ModelContext
 	leadershipReader leadership.Reader
->>>>>>> f3c6ba9b
 }
 
 var _ = gc.Suite(&controllerSuite{})
@@ -118,29 +105,17 @@
 		AdminTag: s.Owner,
 	}
 
-<<<<<<< HEAD
+	s.leadershipReader = noopLeadershipReader{}
 	s.context = facadetest.ModelContext{
-		State_:           s.State,
-		StatePool_:       s.StatePool,
-		Resources_:       s.resources,
-		WatcherRegistry_: s.watcherRegistry,
-		Auth_:            s.authorizer,
-		Hub_:             s.hub,
-		ServiceFactory_:  s.ControllerServiceFactory(c),
-		Logger_:          loggertesting.WrapCheckLog(c),
-=======
-	s.leadershipReader = noopLeadershipReader{}
-
-	s.context = facadetest.Context{
-		State_:               s.State,
-		StatePool_:           s.StatePool,
-		Resources_:           s.resources,
-		Auth_:                s.authorizer,
-		Controller_:          cacheController,
-		Hub_:                 s.hub,
-		MultiwatcherFactory_: multiWatcherWorker,
-		LeadershipReader_:    s.leadershipReader,
->>>>>>> f3c6ba9b
+		State_:            s.State,
+		StatePool_:        s.StatePool,
+		Resources_:        s.resources,
+		WatcherRegistry_:  s.watcherRegistry,
+		Auth_:             s.authorizer,
+		Hub_:              s.hub,
+		ServiceFactory_:   s.ControllerServiceFactory(c),
+		Logger_:           loggertesting.WrapCheckLog(c),
+		LeadershipReader_: s.leadershipReader,
 	}
 	controller, err := controller.LatestAPI(context.Background(), s.context)
 	c.Assert(err, jc.ErrorIsNil)
@@ -394,7 +369,7 @@
 	macsJSON, err := json.Marshal([]macaroon.Slice{{mac}})
 	c.Assert(err, jc.ErrorIsNil)
 
-	controller.SetPreCheckResult(s, nil)
+	controller.SetPrecheckResult(s, nil)
 
 	// Kick off migrations
 	args := params.InitiateMigrationArgs{
@@ -487,13 +462,8 @@
 
 func (s *controllerSuite) TestInitiateMigrationPartialFailure(c *gc.C) {
 	st := s.Factory.MakeModel(c, nil)
-<<<<<<< HEAD
 	defer func() { _ = st.Close() }()
 	controller.SetPrecheckResult(s, nil)
-=======
-	defer st.Close()
-	controller.SetPreCheckResult(s, nil)
->>>>>>> f3c6ba9b
 
 	m, err := st.Model()
 	c.Assert(err, jc.ErrorIsNil)
@@ -558,7 +528,7 @@
 	st := s.Factory.MakeModel(c, nil)
 	defer st.Close()
 
-	controller.SetPreCheckResult(s, errors.New("boom"))
+	controller.SetPrecheckResult(s, errors.New("boom"))
 
 	m, err := st.Model()
 	c.Assert(err, jc.ErrorIsNil)
@@ -663,11 +633,7 @@
 
 func (s *controllerSuite) TestModelStatus(c *gc.C) {
 	// Check that we don't err out immediately if a model errs.
-<<<<<<< HEAD
 	results, err := s.controller.ModelStatus(context.Background(), params.Entities{Entities: []params.Entity{{
-=======
-	results, err := s.controller.ModelStatus(params.Entities{Entities: []params.Entity{{
->>>>>>> f3c6ba9b
 		Tag: "bad-tag",
 	}, {
 		Tag: s.Model.ModelTag().String(),
@@ -677,11 +643,7 @@
 	c.Assert(results.Results[0].Error, gc.ErrorMatches, `"bad-tag" is not a valid tag`)
 
 	// Check that we don't err out if a model errs even if some firsts in collection pass.
-<<<<<<< HEAD
 	results, err = s.controller.ModelStatus(context.Background(), params.Entities{Entities: []params.Entity{{
-=======
-	results, err = s.controller.ModelStatus(params.Entities{Entities: []params.Entity{{
->>>>>>> f3c6ba9b
 		Tag: s.Model.ModelTag().String(),
 	}, {
 		Tag: "bad-tag",
@@ -691,11 +653,7 @@
 	c.Assert(results.Results[1].Error, gc.ErrorMatches, `"bad-tag" is not a valid tag`)
 
 	// Check that we return successfully if no errors.
-<<<<<<< HEAD
 	results, err = s.controller.ModelStatus(context.Background(), params.Entities{Entities: []params.Entity{{
-=======
-	results, err = s.controller.ModelStatus(params.Entities{Entities: []params.Entity{{
->>>>>>> f3c6ba9b
 		Tag: s.Model.ModelTag().String(),
 	}}})
 	c.Assert(err, jc.ErrorIsNil)
@@ -1020,7 +978,6 @@
 	return ctrl
 }
 
-<<<<<<< HEAD
 func (s *accessSuite) TearDownTest(c *gc.C) {
 	s.StateSuite.TearDownTest(c)
 }
@@ -1041,6 +998,9 @@
 		nil,
 		nil,
 		s.accessService,
+		nil,
+		nil,
+		nil,
 	)
 	c.Assert(err, jc.ErrorIsNil)
 
@@ -1145,9 +1105,6 @@
 	c.Check(model.Name, gc.Equals, expected.Name())
 	c.Check(model.UUID, gc.Equals, expected.UUID())
 	c.Check(model.OwnerTag, gc.Equals, expected.Owner().String())
-=======
-func (noopRegisterer) Unregister(prometheus.Collector) bool {
-	return true
 }
 
 type noopLeadershipReader struct {
@@ -1156,5 +1113,4 @@
 
 func (noopLeadershipReader) Leaders() (map[string]string, error) {
 	return make(map[string]string), nil
->>>>>>> f3c6ba9b
 }