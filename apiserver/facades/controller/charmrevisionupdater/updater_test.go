--- conflicted
+++ resolved
@@ -102,10 +102,7 @@
 	})
 	c.Assert(err, jc.ErrorIsNil)
 	s.model.EXPECT().Config().Return(cfg, nil).AnyTimes()
-<<<<<<< HEAD
-=======
 	s.model.EXPECT().ModelTag().Return(testing.ModelTag).AnyTimes()
->>>>>>> 33a867b7
 	s.model.EXPECT().Metrics().Return(state.ModelMetrics{
 		UUID:           uuid,
 		ControllerUUID: "controller-1",
@@ -132,10 +129,7 @@
 	})
 	c.Assert(err, jc.ErrorIsNil)
 	s.model.EXPECT().Config().Return(cfg, nil).AnyTimes()
-<<<<<<< HEAD
-=======
 	s.model.EXPECT().ModelTag().Return(testing.ModelTag).AnyTimes()
->>>>>>> 33a867b7
 	matcher := charmhubConfigMatcher{expected: []charmhubConfigExpected{
 		{id: "charm-1", revision: 22},
 		{id: "charm-2", revision: 41},
@@ -304,10 +298,7 @@
 	})
 	c.Assert(err, jc.ErrorIsNil)
 	s.model.EXPECT().Config().Return(cfg, nil).Times(2)
-<<<<<<< HEAD
-=======
 	s.model.EXPECT().ModelTag().Return(testing.ModelTag).AnyTimes()
->>>>>>> 33a867b7
 	s.testCharmstoreUpdate(c, ctrl, false)
 }
 
@@ -392,25 +383,6 @@
 		ControllerUUID: "controller-1",
 		CloudName:      "cloud",
 	}, nil).AnyTimes()
-<<<<<<< HEAD
-=======
 	mExp.ModelTag().Return(testing.ModelTag).AnyTimes()
->>>>>>> 33a867b7
 	s.state.EXPECT().AliveRelationKeys().Return(nil)
-}
-
-func (s *updaterSuite) expectResources(c *gc.C, name string, revision, size int, hexFingerprint string) {
-	fingerprint, err := resource.ParseFingerprint(hexFingerprint)
-	c.Assert(err, jc.ErrorIsNil)
-	resources := resource.Resource{
-		Meta: resource.Meta{
-			Name: name,
-			Type: resource.TypeFile,
-		},
-		Origin:      resource.OriginStore,
-		Revision:    revision,
-		Fingerprint: fingerprint,
-		Size:        int64(size),
-	}
-	s.state.EXPECT().Resources().Return(resources, nil).AnyTimes()
 }