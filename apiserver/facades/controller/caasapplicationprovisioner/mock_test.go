// Copyright 2017 Canonical Ltd.
// Licensed under the AGPLv3, see LICENCE file for details.

package caasapplicationprovisioner_test

import (
	"bytes"
	"encoding/json"
	"io"
	"strings"
	"time"

	"github.com/juju/charm/v9"
	"github.com/juju/errors"
	"github.com/juju/names/v4"
	"github.com/juju/testing"
	"gopkg.in/tomb.v2"

	"github.com/juju/juju/apiserver/common"
	"github.com/juju/juju/apiserver/facades/controller/caasapplicationprovisioner"
	k8sconstants "github.com/juju/juju/caas/kubernetes/provider/constants"
	"github.com/juju/juju/controller"
	coreconfig "github.com/juju/juju/core/config"
	"github.com/juju/juju/core/constraints"
	"github.com/juju/juju/core/network"
	"github.com/juju/juju/core/resources"
	"github.com/juju/juju/core/status"
	"github.com/juju/juju/environs/config"
	"github.com/juju/juju/state"
	statetesting "github.com/juju/juju/state/testing"
	"github.com/juju/juju/storage"
	"github.com/juju/juju/storage/poolmanager"
	coretesting "github.com/juju/juju/testing"
)

type mockState struct {
	testing.Stub

	common.APIAddressAccessor
	model                   *mockModel
	applicationWatcher      *mockStringsWatcher
	app                     *mockApplication
	resource                *mockResources
	operatorRepo            string
	controllerConfigWatcher *statetesting.MockNotifyWatcher
}

func newMockState() *mockState {
	st := &mockState{
		applicationWatcher: newMockStringsWatcher(),
	}
	st.model = &mockModel{state: st}
	return st
}

func (st *mockState) WatchControllerConfig() state.NotifyWatcher {
	st.MethodCall(st, "WatchControllerConfig")
	return st.controllerConfigWatcher
}

func (st *mockState) WatchApplications() state.StringsWatcher {
	st.MethodCall(st, "WatchApplications")
	return st.applicationWatcher
}

func (st *mockState) ControllerConfig() (controller.Config, error) {
	cfg := coretesting.FakeControllerConfig()
	cfg[controller.CAASImageRepo] = st.operatorRepo
	return cfg, nil
}

func (st *mockState) APIHostPortsForAgents() ([]network.SpaceHostPorts, error) {
	st.MethodCall(st, "APIHostPortsForAgents")
	return []network.SpaceHostPorts{
		network.NewSpaceHostPorts(1, "10.0.0.1"),
	}, nil
}

func (st *mockState) Application(appName string) (caasapplicationprovisioner.Application, error) {
	st.MethodCall(st, "Application", appName)
	if appName != "gitlab" {
		return nil, errors.NotFoundf("app %v", appName)
	}
	return st.app, nil
}

func (st *mockState) Model() (caasapplicationprovisioner.Model, error) {
	st.MethodCall(st, "Model")
	if err := st.NextErr(); err != nil {
		return nil, err
	}
	return st.model, nil
}

func (st *mockState) ModelUUID() string {
	st.MethodCall(st, "ModelUUID")
	return coretesting.ModelTag.Id()
}

func (st *mockState) ResolveConstraints(cons constraints.Value) (constraints.Value, error) {
	st.MethodCall(st, "ResolveConstraints", cons)
	if err := st.NextErr(); err != nil {
		return constraints.Value{}, err
	}
	return cons, nil
}

func (st *mockState) Resources() caasapplicationprovisioner.Resources {
	st.MethodCall(st, "Resources")
	return st.resource
}

type mockResources struct {
	caasapplicationprovisioner.Resources
	resource *resources.DockerImageDetails
}

func (m *mockResources) OpenResource(applicationID string, name string) (resources.Resource, io.ReadCloser, error) {
	out, err := json.Marshal(m.resource)
	return resources.Resource{}, io.NopCloser(bytes.NewBuffer(out)), err
}

type mockStorageRegistry struct {
	storage.ProviderRegistry
}

func (m *mockStorageRegistry) StorageProvider(p storage.ProviderType) (storage.Provider, error) {
	return nil, errors.NotFoundf("provider %q", p)
}

type mockStoragePoolManager struct {
	testing.Stub
	poolmanager.PoolManager
}

func (m *mockStoragePoolManager) Get(name string) (*storage.Config, error) {
	m.MethodCall(m, "Get", name)
	if err := m.NextErr(); err != nil {
		return nil, err
	}
	return storage.NewConfig(name, k8sconstants.StorageProviderType, map[string]interface{}{"foo": "bar"})
}

type mockModel struct {
	testing.Stub
	state              *mockState
	modelConfigChanges *statetesting.MockNotifyWatcher
}

func (m *mockModel) UUID() string {
	m.MethodCall(m, "UUID")
	return coretesting.ModelTag.Id()
}

func (m *mockModel) ModelConfig() (*config.Config, error) {
	m.MethodCall(m, "ModelConfig")
	attrs := coretesting.FakeConfig()
	attrs["operator-storage"] = "k8s-storage"
	attrs["agent-version"] = "2.6-beta3.666"
	return config.New(config.UseDefaults, attrs)
}

func (m *mockModel) Containers(providerIds ...string) ([]state.CloudContainer, error) {
	m.MethodCall(m, "Containers", providerIds)
	if err := m.NextErr(); err != nil {
		return nil, err
	}

	providerIdMap := map[string]struct{}{}
	for _, v := range providerIds {
		providerIdMap[v] = struct{}{}
	}

	containers := []state.CloudContainer(nil)
	for _, u := range m.state.app.units {
		if u.containerInfo == nil {
			continue
		}
		if _, ok := providerIdMap[u.containerInfo.providerId]; !ok {
			continue
		}
		containers = append(containers, u.containerInfo)
	}

	return containers, nil
}

func (m *mockModel) WatchForModelConfigChanges() state.NotifyWatcher {
	m.MethodCall(m, "WatchForModelConfigChanges")
	return m.modelConfigChanges
}

type mockApplication struct {
	testing.Stub
	state.Authenticator
	life                 state.Life
	tag                  names.Tag
	password             string
	base                 state.Base
	charm                caasapplicationprovisioner.Charm
	units                []*mockUnit
	constraints          constraints.Value
	storageConstraints   map[string]state.StorageConstraints
	deviceConstraints    map[string]state.DeviceConstraints
	charmModifiedVersion int
	config               coreconfig.ConfigAttributes
	scale                int
	unitsWatcher         *statetesting.MockStringsWatcher
	unitsChanges         chan []string
<<<<<<< HEAD
	charmPending         bool
}

func (a *mockApplication) CharmPendingToBeDownloaded() bool {
	a.MethodCall(a, "CharmPendingToBeDownloaded")
	return a.charmPending
=======
	watcher              *statetesting.MockNotifyWatcher
>>>>>>> 7a4a4e42
}

func (a *mockApplication) Tag() names.Tag {
	a.MethodCall(a, "Tag")
	return a.tag
}

func (a *mockApplication) SetPassword(password string) error {
	a.MethodCall(a, "SetPassword", password)
	if err := a.NextErr(); err != nil {
		return err
	}
	a.password = password
	return nil
}

func (a *mockApplication) Life() state.Life {
	a.MethodCall(a, "Life")
	return a.life
}

func (a *mockApplication) Charm() (caasapplicationprovisioner.Charm, bool, error) {
	a.MethodCall(a, "Charm")
	if err := a.NextErr(); err != nil {
		return nil, false, err
	}
	return a.charm, false, nil
}

func (a *mockApplication) AllUnits() ([]caasapplicationprovisioner.Unit, error) {
	a.MethodCall(a, "AllUnits")
	if err := a.NextErr(); err != nil {
		return nil, err
	}
	units := []caasapplicationprovisioner.Unit(nil)
	for _, u := range a.units {
		units = append(units, u)
	}
	return units, nil
}

func (a *mockApplication) Constraints() (constraints.Value, error) {
	a.MethodCall(a, "Constraints")
	if err := a.NextErr(); err != nil {
		return constraints.Value{}, err
	}
	return a.constraints, nil
}

func (a *mockApplication) UpdateUnits(unitsOp *state.UpdateUnitsOperation) error {
	a.MethodCall(a, "UpdateUnits", unitsOp)
	return a.NextErr()
}

func (a *mockApplication) StorageConstraints() (map[string]state.StorageConstraints, error) {
	a.MethodCall(a, "StorageConstraints")
	if err := a.NextErr(); err != nil {
		return nil, err
	}
	return a.storageConstraints, nil
}

func (a *mockApplication) DeviceConstraints() (map[string]state.DeviceConstraints, error) {
	a.MethodCall(a, "DeviceConstraints")
	if err := a.NextErr(); err != nil {
		return nil, err
	}
	return a.deviceConstraints, nil
}

func (a *mockApplication) Name() string {
	a.MethodCall(a, "Name")
	return a.tag.Id()
}

func (a *mockApplication) Base() state.Base {
	a.MethodCall(a, "Base")
	return a.base
}

func (a *mockApplication) SetOperatorStatus(statusInfo status.StatusInfo) error {
	a.MethodCall(a, "SetOperatorStatus", statusInfo)
	return a.NextErr()
}

func (a *mockApplication) SetStatus(statusInfo status.StatusInfo) error {
	a.MethodCall(a, "SetStatus", statusInfo)
	return a.NextErr()
}

func (a *mockApplication) CharmModifiedVersion() int {
	a.MethodCall(a, "CharmModifiedVersion")
	return a.charmModifiedVersion
}

func (a *mockApplication) CharmURL() (curl *string, force bool) {
	a.MethodCall(a, "CharmURL")
	cURL := a.charm.URL().String()
	return &cURL, false
}

func (a *mockApplication) ApplicationConfig() (coreconfig.ConfigAttributes, error) {
	a.MethodCall(a, "ApplicationConfig")
	return a.config, a.NextErr()
}

func (a *mockApplication) GetScale() int {
	a.MethodCall(a, "GetScale")
	return a.scale
}

func (a *mockApplication) ClearResources() error {
	a.MethodCall(a, "ClearResources")
	return a.NextErr()
}

func (a *mockApplication) WatchUnits() state.StringsWatcher {
	a.MethodCall(a, "WatchUnits")
	return a.unitsWatcher
}

func (a *mockApplication) Watch() state.NotifyWatcher {
	a.MethodCall(a, "Watch")
	return a.watcher
}

type mockCharm struct {
	meta     *charm.Meta
	manifest *charm.Manifest
	url      *charm.URL
}

func (ch *mockCharm) Meta() *charm.Meta {
	return ch.meta
}

func (ch *mockCharm) Manifest() *charm.Manifest {
	return ch.manifest
}

func (ch *mockCharm) URL() *charm.URL {
	return ch.url
}

type mockWatcher struct {
	testing.Stub
	tomb.Tomb
}

func (w *mockWatcher) Kill() {
	w.MethodCall(w, "Kill")
	w.Tomb.Kill(nil)
}

func (w *mockWatcher) Stop() error {
	w.MethodCall(w, "Stop")
	if err := w.NextErr(); err != nil {
		return err
	}
	w.Tomb.Kill(nil)
	return w.Tomb.Wait()
}

type mockStringsWatcher struct {
	mockWatcher
	changes chan []string
}

func newMockStringsWatcher() *mockStringsWatcher {
	w := &mockStringsWatcher{changes: make(chan []string, 1)}
	w.Tomb.Go(func() error {
		<-w.Tomb.Dying()
		return nil
	})
	return w
}

func (w *mockStringsWatcher) Changes() <-chan []string {
	w.MethodCall(w, "Changes")
	return w.changes
}

type mockUnit struct {
	testing.Stub
	destroyOp           *state.DestroyUnitOperation
	containerInfo       *mockCloudContainer
	status              status.StatusInfo
	tag                 names.Tag
	updateUnitOperation *state.UpdateUnitOperation
}

func (u *mockUnit) Tag() names.Tag {
	return u.tag
}

func (u *mockUnit) DestroyOperation() *state.DestroyUnitOperation {
	u.MethodCall(u, "DestroyOperation")
	return u.destroyOp
}

func (u *mockUnit) Status() (status.StatusInfo, error) {
	u.MethodCall(u, "Status")
	return u.status, u.NextErr()
}

func (u *mockUnit) EnsureDead() error {
	u.MethodCall(u, "EnsureDead")
	return u.NextErr()
}

func (u *mockUnit) ContainerInfo() (state.CloudContainer, error) {
	u.MethodCall(u, "ContainerInfo")
	return u.containerInfo, u.NextErr()
}

func (u *mockUnit) UpdateOperation(props state.UnitUpdateProperties) *state.UpdateUnitOperation {
	u.MethodCall(u, "UpdateOperation", props)
	return u.updateUnitOperation
}

type mockCloudContainer struct {
	testing.Stub
	unit       string
	providerId string
}

func (c *mockCloudContainer) Unit() string {
	return c.unit
}

func (c *mockCloudContainer) ProviderId() string {
	return c.providerId
}

func (c *mockCloudContainer) Address() *network.SpaceAddress {
	return nil
}

func (c *mockCloudContainer) Ports() []string {
	return nil
}

type mockStorage struct {
	testing.Stub
	storageFilesystems map[names.StorageTag]names.FilesystemTag
	storageVolumes     map[names.StorageTag]names.VolumeTag
	storageAttachments map[names.UnitTag]names.StorageTag
	backingVolume      names.VolumeTag
}

func (m *mockStorage) StorageInstance(tag names.StorageTag) (state.StorageInstance, error) {
	m.MethodCall(m, "StorageInstance", tag)
	return &mockStorageInstance{
		tag:   tag,
		owner: names.NewUserTag("fred"),
	}, nil
}

func (m *mockStorage) AllFilesystems() ([]state.Filesystem, error) {
	m.MethodCall(m, "AllFilesystems")
	var result []state.Filesystem
	for _, fsTag := range m.storageFilesystems {
		result = append(result, &mockFilesystem{Stub: &m.Stub, tag: fsTag, volTag: m.backingVolume})
	}
	return result, nil
}

func (m *mockStorage) DestroyStorageInstance(tag names.StorageTag, destroyAttachments bool, force bool, maxWait time.Duration) (err error) {
	m.MethodCall(m, "DestroyStorageInstance", tag, destroyAttachments, force)
	return nil
}

func (m *mockStorage) DestroyFilesystem(tag names.FilesystemTag, force bool) (err error) {
	m.MethodCall(m, "DestroyFilesystem", tag)
	return nil
}

func (m *mockStorage) DestroyVolume(tag names.VolumeTag) (err error) {
	m.MethodCall(m, "DestroyVolume", tag)
	return nil
}

func (m *mockStorage) Filesystem(fsTag names.FilesystemTag) (state.Filesystem, error) {
	m.MethodCall(m, "Filesystem", fsTag)
	return &mockFilesystem{Stub: &m.Stub, tag: fsTag, volTag: m.backingVolume}, nil
}

func (m *mockStorage) StorageInstanceFilesystem(tag names.StorageTag) (state.Filesystem, error) {
	return &mockFilesystem{Stub: &m.Stub, tag: m.storageFilesystems[tag], volTag: m.backingVolume}, nil
}

func (m *mockStorage) UnitStorageAttachments(unit names.UnitTag) ([]state.StorageAttachment, error) {
	m.MethodCall(m, "UnitStorageAttachments", unit)
	return []state.StorageAttachment{
		&mockStorageAttachment{
			unit:    unit,
			storage: m.storageAttachments[unit],
		},
	}, nil
}

func (m *mockStorage) SetFilesystemInfo(fsTag names.FilesystemTag, fsInfo state.FilesystemInfo) error {
	m.MethodCall(m, "SetFilesystemInfo", fsTag, fsInfo)
	return nil
}

func (m *mockStorage) SetFilesystemAttachmentInfo(host names.Tag, fsTag names.FilesystemTag, info state.FilesystemAttachmentInfo) error {
	m.MethodCall(m, "SetFilesystemAttachmentInfo", host, fsTag, info)
	return nil
}

func (m *mockStorage) Volume(volTag names.VolumeTag) (state.Volume, error) {
	m.MethodCall(m, "Volume", volTag)
	return &mockVolume{Stub: &m.Stub, tag: volTag}, nil
}

func (m *mockStorage) StorageInstanceVolume(tag names.StorageTag) (state.Volume, error) {
	return &mockVolume{Stub: &m.Stub, tag: m.storageVolumes[tag]}, nil
}

func (m *mockStorage) SetVolumeInfo(volTag names.VolumeTag, volInfo state.VolumeInfo) error {
	m.MethodCall(m, "SetVolumeInfo", volTag, volInfo)
	return nil
}

func (m *mockStorage) SetVolumeAttachmentInfo(host names.Tag, volTag names.VolumeTag, info state.VolumeAttachmentInfo) error {
	m.MethodCall(m, "SetVolumeAttachmentInfo", host, volTag, info)
	return nil
}

type mockStorageInstance struct {
	state.StorageInstance
	tag   names.StorageTag
	owner names.Tag
}

func (a *mockStorageInstance) Kind() state.StorageKind {
	return state.StorageKindFilesystem
}

func (a *mockStorageInstance) Tag() names.Tag {
	return a.tag
}

func (a *mockStorageInstance) StorageName() string {
	id := a.tag.Id()
	return strings.Split(id, "/")[0]
}

type mockStorageAttachment struct {
	state.StorageAttachment
	testing.Stub
	unit    names.UnitTag
	storage names.StorageTag
}

func (a *mockStorageAttachment) StorageInstance() names.StorageTag {
	return a.storage
}

type mockFilesystem struct {
	*testing.Stub
	state.Filesystem
	tag    names.FilesystemTag
	volTag names.VolumeTag
}

func (f *mockFilesystem) Tag() names.Tag {
	return f.FilesystemTag()
}

func (f *mockFilesystem) FilesystemTag() names.FilesystemTag {
	return f.tag
}

func (f *mockFilesystem) Volume() (names.VolumeTag, error) {
	if f.volTag.Id() == "" {
		return f.volTag, state.ErrNoBackingVolume
	}
	return f.volTag, nil
}

func (f *mockFilesystem) SetStatus(statusInfo status.StatusInfo) error {
	f.MethodCall(f, "SetStatus", statusInfo)
	return nil
}

func (f *mockFilesystem) Info() (state.FilesystemInfo, error) {
	return state.FilesystemInfo{}, errors.NotProvisionedf("filesystem")
}

type mockVolume struct {
	*testing.Stub
	state.Volume
	tag names.VolumeTag
}

func (v *mockVolume) Tag() names.Tag {
	return v.VolumeTag()
}

func (v *mockVolume) VolumeTag() names.VolumeTag {
	return v.tag
}

func (v *mockVolume) SetStatus(statusInfo status.StatusInfo) error {
	v.MethodCall(v, "SetStatus", statusInfo)
	return nil
}

func (v *mockVolume) Info() (state.VolumeInfo, error) {
	return state.VolumeInfo{}, errors.NotProvisionedf("volume")
}

type mockResourceOpener struct {
	testing.Stub

	appName   string
	resources *mockResources
}

func (ro *mockResourceOpener) OpenResource(name string) (resources.Opened, error) {
	ro.MethodCall(ro, "OpenResource", name)
	r, rio, err := ro.resources.OpenResource(ro.appName, name)
	if err != nil {
		return resources.Opened{}, err
	}
	return resources.Opened{Resource: r, ReadCloser: rio}, nil
}<|MERGE_RESOLUTION|>--- conflicted
+++ resolved
@@ -207,16 +207,12 @@
 	scale                int
 	unitsWatcher         *statetesting.MockStringsWatcher
 	unitsChanges         chan []string
-<<<<<<< HEAD
 	charmPending         bool
 }
 
 func (a *mockApplication) CharmPendingToBeDownloaded() bool {
 	a.MethodCall(a, "CharmPendingToBeDownloaded")
 	return a.charmPending
-=======
-	watcher              *statetesting.MockNotifyWatcher
->>>>>>> 7a4a4e42
 }
 
 func (a *mockApplication) Tag() names.Tag {
