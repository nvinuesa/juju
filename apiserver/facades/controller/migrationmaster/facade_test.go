--- conflicted
+++ resolved
@@ -177,13 +177,15 @@
 func (s *Suite) TestModelInfo(c *gc.C) {
 	defer s.setupMocks(c).Finish()
 
-<<<<<<< HEAD
 	s.modelInfoService.EXPECT().GetModelInfo(gomock.Any()).Return(model.ReadOnlyModel{
 		UUID:            "model-uuid",
 		Name:            "model-name",
 		CredentialOwner: "owner",
 	}, nil)
 
+	modelDescription := description.NewModel(description.ModelArgs{})
+	s.modelExporter.EXPECT().ExportModel(gomock.Any(), gomock.Any(), gomock.Any()).Return(modelDescription, nil)
+
 	modelConfig, err := config.New(false, map[string]any{
 		config.UUIDKey:         "deadbeef-0bad-400d-8000-4b1d0d06f00d",
 		config.NameKey:         "model-name",
@@ -192,16 +194,6 @@
 	})
 	c.Assert(err, jc.ErrorIsNil)
 	s.modelConfigService.EXPECT().ModelConfig(gomock.Any()).Return(modelConfig, nil)
-=======
-	modelDescription := description.NewModel(description.ModelArgs{})
-
-	exp := s.backend.EXPECT()
-	exp.ModelUUID().Return("model-uuid")
-	exp.ModelName().Return("model-name", nil)
-	exp.ModelOwner().Return(names.NewUserTag("owner"), nil)
-	exp.AgentVersion().Return(version.MustParse("1.2.3"), nil)
-	exp.Export(gomock.Any()).Return(modelDescription, nil)
->>>>>>> f3c6ba9b
 
 	mod, err := s.mustMakeAPI(c).ModelInfo(context.Background())
 	c.Assert(err, jc.ErrorIsNil)
