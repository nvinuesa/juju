// Copyright 2013 Canonical Ltd.
// Licensed under the AGPLv3, see LICENCE file for details.

package params

import (
	"time"

	"github.com/juju/version/v2"

	"github.com/juju/juju/core/constraints"
	"github.com/juju/juju/core/instance"
	"github.com/juju/juju/core/life"
	"github.com/juju/juju/core/model"
	"github.com/juju/juju/core/status"
	"github.com/juju/juju/tools"
)

// MachineContainersParams holds the arguments for making a SetSupportedContainers
// API call.
type MachineContainersParams struct {
	Params []MachineContainers `json:"params"`
}

// MachineContainers holds the arguments for making an SetSupportedContainers call
// on a given machine.
type MachineContainers struct {
	MachineTag     string                   `json:"machine-tag"`
	ContainerTypes []instance.ContainerType `json:"container-types"`
}

// MachineContainerResults holds the results from making the call to SupportedContainers
// on a given machine.
type MachineContainerResults struct {
	Results []MachineContainerResult `json:"results"`
}

// MachineContainerResult holds the result of making the call to SupportedContainers
// on a given machine.
type MachineContainerResult struct {
	Error          *Error                   `json:"error,omitempty"`
	ContainerTypes []instance.ContainerType `json:"container-types"`
	Determined     bool                     `json:"determined"`
}

// WatchContainer identifies a single container type within a machine.
type WatchContainer struct {
	MachineTag    string `json:"machine-tag"`
	ContainerType string `json:"container-type"`
}

// WatchContainers holds the arguments for making a WatchContainers
// API call.
type WatchContainers struct {
	Params []WatchContainer `json:"params"`
}

// CharmURL identifies a single charm URL.
type CharmURL struct {
	URL string `json:"url"`
}

// CharmURLs identifies multiple charm URLs.
type CharmURLs struct {
	URLs []CharmURL `json:"urls"`
}

// StringsResult holds the result of an API call that returns a slice
// of strings or an error.
type StringsResult struct {
	Error  *Error   `json:"error,omitempty"`
	Result []string `json:"result,omitempty"`
}

// StringsResults holds the bulk operation result of an API call
// that returns a slice of strings or an error.
type StringsResults struct {
	Results []StringsResult `json:"results"`
}

// StringResult holds a string or an error.
type StringResult struct {
	Error  *Error `json:"error,omitempty"`
	Result string `json:"result"`
}

// StringResults holds the bulk operation result of an API call
// that returns a string or an error.
type StringResults struct {
	Results []StringResult `json:"results"`
}

// MapResult holds a generic map or an error.
type MapResult struct {
	Result map[string]interface{} `json:"result"`
	Error  *Error                 `json:"error,omitempty"`
}

// MapResults holds the bulk operation result of an API call
// that returns a map or an error.
type MapResults struct {
	Results []MapResult `json:"results"`
}

// ModelResult holds the result of an API call returning a name and UUID
// for a model.
type ModelResult struct {
	Error *Error `json:"error,omitempty"`
	Name  string `json:"name"`
	UUID  string `json:"uuid"`
	Type  string `json:"type"`
}

// ModelCreateArgs holds the arguments that are necessary to create
// a model.
type ModelCreateArgs struct {
	// Name is the name for the new model.
	Name string `json:"name"`

	// OwnerTag represents the user that will own the new model.
	// The OwnerTag must be a valid user tag.  If the user tag represents
	// a local user, that user must exist.
	OwnerTag string `json:"owner-tag"`

	// Config defines the model config, which includes the name of the
	// model. A model UUID is allocated by the API server during the
	// creation of the model.
	Config map[string]interface{} `json:"config,omitempty"`

	// CloudTag is the tag of the cloud to create the model in.
	// If this is empty, the model will be created in the same
	// cloud as the controller model.
	CloudTag string `json:"cloud-tag,omitempty"`

	// CloudRegion is the name of the cloud region to create the
	// model in. If the cloud does not support regions, this must
	// be empty. If this is empty, and CloudTag is empty, the model
	// will be created in the same region as the controller model.
	CloudRegion string `json:"region,omitempty"`

	// CloudCredentialTag is the tag of the cloud credential to use
	// for managing the model's resources. If the cloud does not
	// require credentials, this may be empty. If this is empty,
	// and the owner is the controller owner, the same credential
	// used for the controller model will be used.
	CloudCredentialTag string `json:"credential,omitempty"`
}

// Model holds the result of an API call returning a name and UUID
// for a model and the tag of the server in which it is running.
type Model struct {
	Name     string `json:"name"`
	UUID     string `json:"uuid"`
	Type     string `json:"type"`
	OwnerTag string `json:"owner-tag"`
}

// UserModel holds information about a model and the last
// time the model was accessed for a particular user.
type UserModel struct {
	Model          `json:"model"`
	LastConnection *time.Time `json:"last-connection"`
}

// UserModelList holds information about a list of models
// for a particular user.
type UserModelList struct {
	UserModels []UserModel `json:"user-models"`
}

// ResolvedModeResult holds a resolved mode or an error.
type ResolvedModeResult struct {
	Error *Error       `json:"error,omitempty"`
	Mode  ResolvedMode `json:"mode"`
}

// ResolvedModeResults holds the bulk operation result of an API call
// that returns a resolved mode or an error.
type ResolvedModeResults struct {
	Results []ResolvedModeResult `json:"results"`
}

// StringBoolResult holds the result of an API call that returns a
// string and a boolean.
type StringBoolResult struct {
	Error  *Error `json:"error,omitempty"`
	Result string `json:"result"`
	Ok     bool   `json:"ok"`
}

// StringBoolResults holds multiple results with a string and a bool
// each.
type StringBoolResults struct {
	Results []StringBoolResult `json:"results"`
}

// BoolResult holds the result of an API call that returns a
// a boolean or an error.
type BoolResult struct {
	Error  *Error `json:"error,omitempty"`
	Result bool   `json:"result"`
}

// BoolResults holds multiple results with BoolResult each.
type BoolResults struct {
	Results []BoolResult `json:"results"`
}

// IntResults holds multiple results with an int in each.
type IntResults struct {
	// Results holds a list of results for calls that return an int or error.
	Results []IntResult `json:"results"`
}

// IntResult holds the result of an API call that returns a
// int or an error.
type IntResult struct {
	// Error holds the error (if any) of this call.
	Error *Error `json:"error,omitempty"`
	// Result holds the integer result of the call (if Error is nil).
	Result int `json:"result"`
}

// Settings holds relation settings names and values.
type Settings map[string]string

// SettingsResult holds a relation settings map or an error.
type SettingsResult struct {
	Error    *Error   `json:"error,omitempty"`
	Settings Settings `json:"settings"`
}

// SettingsResults holds the result of an API calls that
// returns settings for multiple relations.
type SettingsResults struct {
	Results []SettingsResult `json:"results"`
}

// ConfigSettings holds unit, application or charm configuration settings
// with string keys and arbitrary values.
type ConfigSettings map[string]interface{}

// ConfigSettingsResult holds a configuration map or an error.
type ConfigSettingsResult struct {
	Error    *Error         `json:"error,omitempty"`
	Settings ConfigSettings `json:"settings"`
}

// ConfigSettingsResults holds multiple configuration maps or errors.
type ConfigSettingsResults struct {
	Results []ConfigSettingsResult `json:"results"`
}

// UnitStateResult holds a unit's state map or an error.
type UnitStateResult struct {
	Error *Error `json:"error,omitempty"`
	// Charm state set by the unit via hook tool.
	CharmState map[string]string `json:"charm-state,omitempty"`
	// Uniter internal state for this unit.
	UniterState string `json:"uniter-state,omitempty"`
	// RelationState is a internal relation state for this unit.
	RelationState map[int]string `json:"relation-state,omitempty"`
	// StorageState is a internal storage state for this unit.
	StorageState string `json:"storage-state,omitempty"`
	// MeterStatusState encodes the meter status state for this unit.
	MeterStatusState string `json:"meter-status-state,omitempty"`
}

// UnitStateResults holds multiple unit state maps or errors.
type UnitStateResults struct {
	Results []UnitStateResult `json:"results"`
}

// SetUnitStateArgs holds multiple SetUnitStateArg objects to be persisted by the controller.
type SetUnitStateArgs struct {
	Args []SetUnitStateArg `json:"args"`
}

// SetUnitStateArg holds a unit tag and pointers to data persisted from
// or via the uniter. State is a map with KV-pairs that represent a
// local charm state to be persisted by the controller.  The other fields
// represent uniter internal data.
//
// Each field with omitempty is optional, setting it will cause the field
// to be evaluated for changes to the persisted data.  A pointer to nil or
// empty data will cause the persisted data to be deleted.
type SetUnitStateArg struct {
	Tag              string             `json:"tag"`
	CharmState       *map[string]string `json:"charm-state,omitempty"`
	UniterState      *string            `json:"uniter-state,omitempty"`
	RelationState    *map[int]string    `json:"relation-state,omitempty"`
	StorageState     *string            `json:"storage-state,omitempty"`
	MeterStatusState *string            `json:"meter-status-state,omitempty"`
}

// CommitHookChangesArgs serves as a container for CommitHookChangesArg objects
// to be processed by the controller.
type CommitHookChangesArgs struct {
	Args []CommitHookChangesArg `json:"args"`
}

// CommitHookChangesArg holds a unit tag and a list of optional uniter API
// call payloads that are to be executed transactionally.
type CommitHookChangesArg struct {
	Tag string `json:"tag"`

	UpdateNetworkInfo    bool                   `json:"update-network-info"`
	RelationUnitSettings []RelationUnitSettings `json:"relation-unit-settings,omitempty"`
	OpenPorts            []EntityPortRange      `json:"open-ports,omitempty"`
	ClosePorts           []EntityPortRange      `json:"close-ports,omitempty"`
	SetUnitState         *SetUnitStateArg       `json:"unit-state,omitempty"`
	AddStorage           []StorageAddParams     `json:"add-storage,omitempty"`
	SetPodSpec           *PodSpec               `json:"pod-spec,omitempty"`
	SetRawK8sSpec        *PodSpec               `json:"set-raw-k8s-spec,omitempty"`
}

// ModelConfig holds a model configuration.
type ModelConfig map[string]interface{}

// ControllerConfig holds a controller configuration.
type ControllerConfig map[string]interface{}

// ModelConfigResult holds model configuration.
type ModelConfigResult struct {
	Config ModelConfig `json:"config"`
}

// ControllerConfigResult holds controller configuration.
type ControllerConfigResult struct {
	Config ControllerConfig `json:"config"`
}

// ControllerAPIInfoResult holds controller api address details.
type ControllerAPIInfoResult struct {
	Addresses []string `json:"addresses"`
	CACert    string   `json:"cacert"`
	Error     *Error   `json:"error,omitempty"`
}

// ControllerAPIInfoResults holds controller api address details results.
type ControllerAPIInfoResults struct {
	Results []ControllerAPIInfoResult `json:"results"`
}

// RelationUnit holds a relation and a unit tag.
type RelationUnit struct {
	Relation string `json:"relation"`
	Unit     string `json:"unit"`
}

// RelationUnits holds the parameters for API calls expecting a pair
// of relation and unit tags.
type RelationUnits struct {
	RelationUnits []RelationUnit `json:"relation-units"`
}

// RelationIds holds multiple relation ids.
type RelationIds struct {
	RelationIds []int `json:"relation-ids"`
}

// RelationUnitPair holds a relation tag, a local and remote unit tags.
type RelationUnitPair struct {
	Relation   string `json:"relation"`
	LocalUnit  string `json:"local-unit"`
	RemoteUnit string `json:"remote-unit"`
}

// RelationUnitPairs holds the parameters for API calls expecting
// multiple sets of a relation tag, a local and remote unit tags.
type RelationUnitPairs struct {
	RelationUnitPairs []RelationUnitPair `json:"relation-unit-pairs"`
}

// RelationUnitSettings holds a relation tag, a unit tag and local
// unit and app-level settings.
type RelationUnitSettings struct {
	Relation            string   `json:"relation"`
	Unit                string   `json:"unit"`
	Settings            Settings `json:"settings"`
	ApplicationSettings Settings `json:"application-settings"`
}

// RelationUnitsSettings holds the arguments for making a EnterScope
// or UpdateRelationSettings API calls.
type RelationUnitsSettings struct {
	RelationUnits []RelationUnitSettings `json:"relation-units"`
}

// RelationResults holds the result of an API call that returns
// information about multiple relations.
type RelationResults struct {
	Results []RelationResult `json:"results"`
}

// RelationResult returns information about a single relation,
// or an error.
type RelationResult struct {
	Error            *Error     `json:"error,omitempty"`
	Life             life.Value `json:"life"`
	Suspended        bool       `json:"bool,omitempty"`
	Id               int        `json:"id"`
	Key              string     `json:"key"`
	Endpoint         Endpoint   `json:"endpoint"`
	OtherApplication string     `json:"other-application,omitempty"`
}

// EntityCharmURL holds an entity's tag and a charm URL.
type EntityCharmURL struct {
	Tag      string `json:"tag"`
	CharmURL string `json:"charm-url"`
}

// EntitiesCharmURL holds the parameters for making a SetCharmURL API
// call.
type EntitiesCharmURL struct {
	Entities []EntityCharmURL `json:"entities"`
}

// EntityWorkloadVersion holds the workload version for an entity.
type EntityWorkloadVersion struct {
	Tag             string `json:"tag"`
	WorkloadVersion string `json:"workload-version"`
}

// EntityWorkloadVersions holds the parameters for setting the
// workload version for a set of entities.
type EntityWorkloadVersions struct {
	Entities []EntityWorkloadVersion `json:"entities"`
}

// BytesResult holds the result of an API call that returns a slice
// of bytes.
type BytesResult struct {
	Result []byte `json:"result"`
}

// LifeResult holds the life status of a single entity, or an error
// indicating why it is not available.
type LifeResult struct {
	Life  life.Value `json:"life"`
	Error *Error     `json:"error,omitempty"`
}

// LifeResults holds the life or error status of multiple entities.
type LifeResults struct {
	Results []LifeResult `json:"results"`
}

// InstanceInfo holds information about an instance. Instances are
// typically virtual machines hosted by a cloud provider but may also
// be a container.
//
// The InstanceInfo struct contains three categories of information:
//  - interal data, as the machine's tag and the tags of any attached
//    storage volumes
//  - naming and other provider-specific information, including the
//    instance id and display name
//  - configuration information, including its attached storage volumes,
//    charm profiles and networking
type InstanceInfo struct {
	Tag             string                            `json:"tag"`
	InstanceId      instance.Id                       `json:"instance-id"`
	DisplayName     string                            `json:"display-name"`
	Nonce           string                            `json:"nonce"`
	Characteristics *instance.HardwareCharacteristics `json:"characteristics"`
	Volumes         []Volume                          `json:"volumes"`
	// VolumeAttachments is a mapping from volume tag to
	// volume attachment info.
	VolumeAttachments map[string]VolumeAttachmentInfo `json:"volume-attachments"`

	NetworkConfig []NetworkConfig `json:"network-config"`
	CharmProfiles []string        `json:"charm-profiles"`
}

// InstancesInfo holds the parameters for making a SetInstanceInfo
// call for multiple machines.
type InstancesInfo struct {
	Machines []InstanceInfo `json:"machines"`
}

// EntityStatus holds the status of an entity.
type EntityStatus struct {
	Status status.Status          `json:"status"`
	Info   string                 `json:"info"`
	Data   map[string]interface{} `json:"data,omitempty"`
	Since  *time.Time             `json:"since"`
}

// EntityStatusArgs holds parameters for setting the status of a single entity.
type EntityStatusArgs struct {
	Tag    string                 `json:"tag"`
	Status string                 `json:"status"`
	Info   string                 `json:"info"`
	Data   map[string]interface{} `json:"data"`
}

// SetStatus holds the parameters for making a SetStatus/UpdateStatus call.
type SetStatus struct {
	Entities []EntityStatusArgs `json:"entities"`
}

// ConstraintsResult holds machine constraints or an error.
type ConstraintsResult struct {
	Error       *Error            `json:"error,omitempty"`
	Constraints constraints.Value `json:"constraints"`
}

// ConstraintsResults holds multiple constraints results.
type ConstraintsResults struct {
	Results []ConstraintsResult `json:"results"`
}

// AgentGetEntitiesResults holds the results of a
// agent.API.GetEntities call.
type AgentGetEntitiesResults struct {
	Entities []AgentGetEntitiesResult `json:"entities"`
}

// AgentGetEntitiesResult holds the results of a
// machineagent.API.GetEntities call for a single entity.
type AgentGetEntitiesResult struct {
	Life          life.Value             `json:"life"`
	Jobs          []model.MachineJob     `json:"jobs"`
	ContainerType instance.ContainerType `json:"container-type"`
	Error         *Error                 `json:"error,omitempty"`
}

// VersionResult holds the version and possibly error for a given
// DesiredVersion() API call.
type VersionResult struct {
	Version *version.Number `json:"version,omitempty"`
	Error   *Error          `json:"error,omitempty"`
}

// VersionResults is a list of versions for the requested entities.
type VersionResults struct {
	Results []VersionResult `json:"results"`
}

// SetModelEnvironVersions holds the tags and associated environ versions
// of a collection of models.
type SetModelEnvironVersions struct {
	Models []SetModelEnvironVersion `json:"models,omitempty"`
}

// SetModelEnvironVersion holds the tag and associated environ version
// of a model.
type SetModelEnvironVersion struct {
	// ModelTag is the string representation of a model tag, which
	// should be parsable using names.ParseModelTag.
	ModelTag string `json:"model-tag"`

	// Version is the environ version to set for the model.
	Version int `json:"version"`
}

// ToolsResult holds the tools and possibly error for a given
// Tools() API call.
type ToolsResult struct {
	ToolsList tools.List `json:"tools"`
	Error     *Error     `json:"error,omitempty"`
}

// ToolsResults is a list of tools for various requested agents.
type ToolsResults struct {
	Results []ToolsResult `json:"results"`
}

// Version holds a specific binary version.
type Version struct {
	Version version.Binary `json:"version"`
}

// EntityVersion specifies the tools version to be set for an entity
// with the given tag.
// version.Binary directly.
type EntityVersion struct {
	Tag   string   `json:"tag"`
	Tools *Version `json:"tools"`
}

// EntitiesVersion specifies what tools are being run for
// multiple entities.
type EntitiesVersion struct {
	AgentTools []EntityVersion `json:"agent-tools"`
}

// NotifyWatchResult holds a NotifyWatcher id and an error (if any).
type NotifyWatchResult struct {
	NotifyWatcherId string
	Error           *Error `json:"error,omitempty"`
}

// NotifyWatchResults holds the results for any API call which ends up
// returning a list of NotifyWatchers
type NotifyWatchResults struct {
	Results []NotifyWatchResult `json:"results"`
}

// StringsWatchResult holds a StringsWatcher id, changes and an error
// (if any).
type StringsWatchResult struct {
	StringsWatcherId string   `json:"watcher-id"`
	Changes          []string `json:"changes,omitempty"`
	Error            *Error   `json:"error,omitempty"`
}

// StringsWatchResults holds the results for any API call which ends up
// returning a list of StringsWatchers.
type StringsWatchResults struct {
	Results []StringsWatchResult `json:"results"`
}

// EntitiesWatchResult holds a EntitiesWatcher id, changes and an error
// (if any).
type EntitiesWatchResult struct {
	// Note legacy serialization tag.
	EntitiesWatcherId string   `json:"watcher-id"`
	Changes           []string `json:"changes,omitempty"`
	Error             *Error   `json:"error,omitempty"`
}

// EntitiesWatchResults holds the results for any API call which ends up
// returning a list of EntitiesWatchers.
type EntitiesWatchResults struct {
	Results []EntitiesWatchResult `json:"results"`
}

// UnitSettings specifies the version of some unit's settings in some relation.
type UnitSettings struct {
	Version int64 `json:"version"`
}

// RelationUnitsChange describes the membership and settings of; or changes to;
// some relation scope.
type RelationUnitsChange struct {

	// Changed holds a set of units that are known to be in scope, and the
	// latest known settings version for each.
	Changed map[string]UnitSettings `json:"changed"`

	// Changed holds the versions of each application data for applications related
	// to this unit.
	AppChanged map[string]int64 `json:"app-changed,omitempty"`

	// Departed holds a set of units that have previously been reported to
	// be in scope, but which no longer are.
	Departed []string `json:"departed,omitempty"`
}

// RelationUnitsWatchResult holds a RelationUnitsWatcher id, baseline state
// (in the Changes field), and an error (if any).
type RelationUnitsWatchResult struct {
	RelationUnitsWatcherId string              `json:"watcher-id"`
	Changes                RelationUnitsChange `json:"changes"`
	Error                  *Error              `json:"error,omitempty"`
}

// RelationUnitsWatchResults holds the results for any API call which ends up
// returning a list of RelationUnitsWatchers.
type RelationUnitsWatchResults struct {
	Results []RelationUnitsWatchResult `json:"results"`
}

// RelationUnitStatus holds details about scope
// and suspended status for a relation unit.
type RelationUnitStatus struct {
	RelationTag string `json:"relation-tag"`
	InScope     bool   `json:"in-scope"`
	Suspended   bool   `json:"suspended"`
}

// RelationUnitStatusResult holds details about scope and status for
// relation units, and an error.
type RelationUnitStatusResult struct {
	RelationResults []RelationUnitStatus `json:"results"`
	Error           *Error               `json:"error,omitempty"`
}

// RelationUnitStatusResults holds the results of a
// uniter RelationStatus API call.
type RelationUnitStatusResults struct {
	Results []RelationUnitStatusResult `json:"results"`
}

// RelationApplications holds a set of pairs of relation & application
// tags.
type RelationApplications struct {
	RelationApplications []RelationApplication `json:"relation-applications"`
}

// RelationApplication holds one (relation, application) pair.
type RelationApplication struct {
	Relation    string `json:"relation"`
	Application string `json:"application"`
}

// MachineStorageIdsWatchResult holds a MachineStorageIdsWatcher id,
// changes and an error (if any).
type MachineStorageIdsWatchResult struct {
	MachineStorageIdsWatcherId string             `json:"watcher-id"`
	Changes                    []MachineStorageId `json:"changes"`
	Error                      *Error             `json:"error,omitempty"`
}

// MachineStorageIdsWatchResults holds the results for any API call which ends
// up returning a list of MachineStorageIdsWatchers.
type MachineStorageIdsWatchResults struct {
	Results []MachineStorageIdsWatchResult `json:"results"`
}

// CharmsResponse is the server response to charm upload or GET requests.
type CharmsResponse struct {
	Error string `json:"error,omitempty"`

	// ErrorCode holds the code associated with the error.
	// Ideally, Error would hold an Error object and the
	// code would be in that, but for backward compatibility,
	// we cannot do that.
	ErrorCode string `json:"error-code,omitempty"`

	// ErrorInfo holds extra information associated with the error.
	ErrorInfo map[string]interface{} `json:"error-info,omitempty"`

	CharmURL string   `json:"charm-url,omitempty"`
	Files    []string `json:"files,omitempty"`
}

// RunParams is used to provide the parameters to the Run method.
// Commands and Timeout are expected to have values, and one or more
// values should be in the Machines, Applications, or Units slices.
type RunParams struct {
	Commands       string        `json:"commands"`
	Timeout        time.Duration `json:"timeout"`
	Machines       []string      `json:"machines,omitempty"`
	Applications   []string      `json:"applications,omitempty"`
	Units          []string      `json:"units,omitempty"`
	Parallel       *bool         `json:"parallel,omitempty"`
	ExecutionGroup *string       `json:"execution-group,omitempty"`

	// WorkloadContext for CAAS is true when the Commands should be run on
	// the workload not the operator.
	WorkloadContext bool `json:"workload-context,omitempty"`
}

// RunResult contains the result from an individual run call on a machine.
// UnitId is populated if the command was run inside the unit context.
type RunResult struct {
	Code   int    `json:"code-id"`
	Stdout []byte `json:"stdout,omitempty"`
	Stderr []byte `json:"stderr,omitempty"`
	// FIXME: should be tags not id strings
	MachineId string `json:"machine-id"`
	UnitId    string `json:"unit-id"`
	Error     string `json:"error"`
}

// RunResults is used to return the slice of results.  API server side calls
// need to return single structure values.
type RunResults struct {
	Results []RunResult `json:"results"`
}

// AgentVersionResult is used to return the current version number of the
// agent running the API server.
type AgentVersionResult struct {
	Version version.Number `json:"version"`
}

// ProvisioningNetworkTopology holds a network topology that is based on
// positive machine space constraints.
// This is used for creating NICs on instances where the provider is not space
// aware; I.e. not MAAS.
// We only care about positive constraints because negative constraints are
// satisfied implicitly by only creating NICs connected to subnets in inclusive
// spaces.
type ProvisioningNetworkTopology struct {
	// SubnetAZs is a map of availability zone names
	// indexed by provider subnet ID.
	SubnetAZs map[string][]string `json:"subnet-zones"`

	// SpaceSubnets is a map of subnet provider IDs from the map above
	// indexed by the space ID that the subnets reside in.
	SpaceSubnets map[string][]string `json:"space-subnets"`
}

// ProvisioningInfo holds machine provisioning info.
type ProvisioningInfo struct {
	Constraints       constraints.Value        `json:"constraints"`
	Series            string                   `json:"series"`
	Placement         string                   `json:"placement"`
	Jobs              []model.MachineJob       `json:"jobs"`
	RootDisk          *VolumeParams            `json:"root-disk,omitempty"`
	Volumes           []VolumeParams           `json:"volumes,omitempty"`
	VolumeAttachments []VolumeAttachmentParams `json:"volume-attachments,omitempty"`
	Tags              map[string]string        `json:"tags,omitempty"`
	ImageMetadata     []CloudImageMetadata     `json:"image-metadata,omitempty"`
	EndpointBindings  map[string]string        `json:"endpoint-bindings,omitempty"`
	ControllerConfig  map[string]interface{}   `json:"controller-config,omitempty"`
	CloudInitUserData map[string]interface{}   `json:"cloudinit-userdata,omitempty"`
	CharmLXDProfiles  []string                 `json:"charm-lxd-profiles,omitempty"`

	ProvisioningNetworkTopology
}

// ProvisioningInfoResult holds machine provisioning info or an error.
type ProvisioningInfoResult struct {
	Result *ProvisioningInfo `json:"result"`
	Error  *Error            `json:"error,omitempty"`
}

// ProvisioningInfoResults holds multiple machine provisioning info results.
type ProvisioningInfoResults struct {
	Results []ProvisioningInfoResult `json:"results"`
}

<<<<<<< HEAD
=======
// ProvisioningNetworkTopology holds a network topology that is based on
// positive machine space constraints.
// This is used for creating NICs on instances where the provider is not space
// aware; I.e. not MAAS.
// We only care about positive constraints because negative constraints are
// satisfied implicitly by only creating NICs connected to subnets in inclusive
// spaces.
type ProvisioningNetworkTopology struct {
	// SubnetAZs is a map of availability zone names
	// indexed by provider subnet ID.
	SubnetAZs map[string][]string `json:"subnet-zones"`

	// SpaceSubnets is a map of subnet provider IDs from the map above
	// indexed by the space ID that the subnets reside in.
	SpaceSubnets map[string][]string `json:"space-subnets"`
}

// ProvisioningInfoV10 holds machine provisioning info returned by
// versions 10 and above of the provisioner API facade.
type ProvisioningInfoV10 struct {
	ProvisioningInfoBase
	ProvisioningNetworkTopology
}

// ProvisioningInfoResultV10 holds machine provisioning info or an error
// for versions 10 and above of the provisioner API facade.
type ProvisioningInfoResultV10 struct {
	Result *ProvisioningInfoV10 `json:"result"`
	Error  *Error               `json:"error,omitempty"`
}

// ProvisioningInfoResultsV10 holds multiple machine provisioning info results
// for versions 10 and above of the provisioner API facade.
type ProvisioningInfoResultsV10 struct {
	Results []ProvisioningInfoResultV10 `json:"results"`
}

>>>>>>> d597250f
// Metric holds a single metric.
type Metric struct {
	Key    string            `json:"key"`
	Value  string            `json:"value"`
	Time   time.Time         `json:"time"`
	Labels map[string]string `json:"labels,omitempty"`
}

// MetricsParam contains the metrics for a single unit.
type MetricsParam struct {
	Tag     string   `json:"tag"`
	Metrics []Metric `json:"metrics"`
}

// MetricsParams contains the metrics for multiple units.
type MetricsParams struct {
	Metrics []MetricsParam `json:"metrics"`
}

// MetricBatch is a list of metrics with metadata.
type MetricBatch struct {
	UUID     string    `json:"uuid"`
	CharmURL string    `json:"charm-url"`
	Created  time.Time `json:"created"`
	Metrics  []Metric  `json:"metrics"`
}

// MetricBatchParam contains a single metric batch.
type MetricBatchParam struct {
	Tag   string      `json:"tag"`
	Batch MetricBatch `json:"batch"`
}

// MetricBatchParams contains multiple metric batches.
type MetricBatchParams struct {
	Batches []MetricBatchParam `json:"batches"`
}

// MeterStatusResult holds unit meter status or error.
type MeterStatusResult struct {
	Code  string `json:"code"`
	Info  string `json:"info"`
	Error *Error `json:"error,omitempty"`
}

// MeterStatusResults holds meter status results for multiple units.
type MeterStatusResults struct {
	Results []MeterStatusResult `json:"results"`
}

// SingularClaim represents a request for exclusive administrative access
// to an entity (model or controller) on the part of the claimant.
type SingularClaim struct {
	EntityTag   string        `json:"entity-tag"`
	ClaimantTag string        `json:"claimant-tag"`
	Duration    time.Duration `json:"duration"`
}

// SingularClaims holds any number of SingularClaim~s.
type SingularClaims struct {
	Claims []SingularClaim `json:"claims"`
}

// DashboardArchiveVersion holds information on a specific Dashboard archive version.
type DashboardArchiveVersion struct {
	// Version holds the Juju Dashboard version number.
	Version version.Number `json:"version"`
	// SHA256 holds the SHA256 hash of the Dashboard tar.bz2 archive.
	SHA256 string `json:"sha256"`
	// Current holds whether this specific version is the current one served
	// by the controller.
	Current bool `json:"current"`
}

// DashboardArchiveResponse holds the response to /dashboard-archive GET requests.
type DashboardArchiveResponse struct {
	Versions []DashboardArchiveVersion `json:"versions"`
}

// DashboardVersionRequest holds the body for /dashboard-version PUT requests.
type DashboardVersionRequest struct {
	// Version holds the Juju Dashboard version number.
	Version version.Number `json:"version"`
}

// LogMessage is a structured logging entry.
type LogMessage struct {
	Entity    string    `json:"tag"`
	Timestamp time.Time `json:"ts"`
	Severity  string    `json:"sev"`
	Module    string    `json:"mod"`
	Location  string    `json:"loc"`
	Message   string    `json:"msg"`
}

// ResourceUploadResult is used to return some details about an
// uploaded resource.
type ResourceUploadResult struct {
	// Error will contain details about a failed upload attempt.
	Error *Error `json:"error,omitempty"`

	// ID uniquely identifies a resource-application pair within the model.
	ID string `json:"id"`

	// Timestamp indicates when the resource was added to the model.
	Timestamp time.Time `json:"timestamp"`
}

// UnitRefreshResult is used to return the latest values for attributes
// on a unit.
type UnitRefreshResult struct {
	Life       life.Value
	Resolved   ResolvedMode
	Error      *Error
	ProviderID string `json:"provider-id,omitempty"`
}

// UnitRefreshResults holds the results for any API call which ends
// up returning a list of UnitRefreshResult.
type UnitRefreshResults struct {
	Results []UnitRefreshResult
}

// EntityString holds an entity tag and a string value.
type EntityString struct {
	Tag   string `json:"tag"`
	Value string `json:"value"`
}

// SetPodSpecParams holds the arguments for setting the pod
// spec for a set of applications.
// TODO(juju3) - remove
type SetPodSpecParams struct {
	Specs []EntityString `json:"specs"`
}

// PodSpec holds an entity tag and optional podspec value.
type PodSpec struct {
	Tag  string  `json:"tag"`
	Spec *string `json:"spec,omitempty"`
}

// GoalStateResults holds the results of GoalStates API call
type GoalStateResults struct {
	Results []GoalStateResult `json:"results"`
}

// GoalStateResult the result of GoalStates per entity.
type GoalStateResult struct {
	Result *GoalState `json:"result"`
	Error  *Error     `json:"error"`
}

// GoalStateStatus goal-state at unit level
type GoalStateStatus struct {
	Status string     `json:"status"`
	Since  *time.Time `json:"since"`
}

// UnitsGoalState collection of GoalStatesStatus with unit name
type UnitsGoalState map[string]GoalStateStatus

// GoalState goal-state at application level, stores Units and Units-Relations
type GoalState struct {
	Units     UnitsGoalState            `json:"units"`
	Relations map[string]UnitsGoalState `json:"relations"`
}

// ContainerTypeResult holds the result of a machine's ContainerType.
type ContainerTypeResult struct {
	Type  instance.ContainerType `json:"container-type"`
	Error *Error                 `json:"error"`
}<|MERGE_RESOLUTION|>--- conflicted
+++ resolved
@@ -815,46 +815,6 @@
 	Results []ProvisioningInfoResult `json:"results"`
 }
 
-<<<<<<< HEAD
-=======
-// ProvisioningNetworkTopology holds a network topology that is based on
-// positive machine space constraints.
-// This is used for creating NICs on instances where the provider is not space
-// aware; I.e. not MAAS.
-// We only care about positive constraints because negative constraints are
-// satisfied implicitly by only creating NICs connected to subnets in inclusive
-// spaces.
-type ProvisioningNetworkTopology struct {
-	// SubnetAZs is a map of availability zone names
-	// indexed by provider subnet ID.
-	SubnetAZs map[string][]string `json:"subnet-zones"`
-
-	// SpaceSubnets is a map of subnet provider IDs from the map above
-	// indexed by the space ID that the subnets reside in.
-	SpaceSubnets map[string][]string `json:"space-subnets"`
-}
-
-// ProvisioningInfoV10 holds machine provisioning info returned by
-// versions 10 and above of the provisioner API facade.
-type ProvisioningInfoV10 struct {
-	ProvisioningInfoBase
-	ProvisioningNetworkTopology
-}
-
-// ProvisioningInfoResultV10 holds machine provisioning info or an error
-// for versions 10 and above of the provisioner API facade.
-type ProvisioningInfoResultV10 struct {
-	Result *ProvisioningInfoV10 `json:"result"`
-	Error  *Error               `json:"error,omitempty"`
-}
-
-// ProvisioningInfoResultsV10 holds multiple machine provisioning info results
-// for versions 10 and above of the provisioner API facade.
-type ProvisioningInfoResultsV10 struct {
-	Results []ProvisioningInfoResultV10 `json:"results"`
-}
-
->>>>>>> d597250f
 // Metric holds a single metric.
 type Metric struct {
 	Key    string            `json:"key"`
