// Copyright 2013 Canonical Ltd.
// Licensed under the AGPLv3, see LICENCE file for details.

package common_test

import (
	"fmt"

	"github.com/juju/errors"
	"github.com/juju/names/v5"
	jujutesting "github.com/juju/testing"
	jc "github.com/juju/testing/checkers"
	"github.com/juju/version/v2"
	"go.uber.org/mock/gomock"
	gc "gopkg.in/check.v1"

	"github.com/juju/juju/apiserver/common"
	"github.com/juju/juju/apiserver/common/mocks"
	apiservertesting "github.com/juju/juju/apiserver/testing"
	"github.com/juju/juju/core/arch"
	"github.com/juju/juju/core/network"
	coreos "github.com/juju/juju/core/os"
	"github.com/juju/juju/core/os/ostype"
	"github.com/juju/juju/environs"
	"github.com/juju/juju/environs/config"
	envtools "github.com/juju/juju/environs/tools"
	"github.com/juju/juju/rpc/params"
	"github.com/juju/juju/state/binarystorage"
	coretesting "github.com/juju/juju/testing"
	coretools "github.com/juju/juju/tools"
	jujuversion "github.com/juju/juju/version"
)

type getToolsSuite struct {
	entityFinder *mocks.MockToolsFindEntity
	configGetter *mocks.MockEnvironConfigGetter
	toolsFinder  *mocks.MockToolsFinder

	machine0 *mocks.MockAgentTooler
}

var _ = gc.Suite(&getToolsSuite{})

func (s *getToolsSuite) setup(c *gc.C) *gomock.Controller {
	ctrl := gomock.NewController(c)

	s.entityFinder = mocks.NewMockToolsFindEntity(ctrl)
	s.configGetter = mocks.NewMockEnvironConfigGetter(ctrl)
	s.toolsFinder = mocks.NewMockToolsFinder(ctrl)

	s.machine0 = mocks.NewMockAgentTooler(ctrl)

	return ctrl
}

func (s *getToolsSuite) TestTools(c *gc.C) {
	defer s.setup(c).Finish()

	getCanRead := func() (common.AuthFunc, error) {
		return func(tag names.Tag) bool {
			return tag == names.NewMachineTag("0") || tag == names.NewMachineTag("42")
		}, nil
	}
	tg := common.NewToolsGetter(
		s.entityFinder, s.configGetter, nil,
		nil, s.toolsFinder, getCanRead,
	)
	c.Assert(tg, gc.NotNil)

	args := params.Entities{
		Entities: []params.Entity{
			{Tag: "machine-0"},
			{Tag: "machine-1"},
			{Tag: "machine-42"},
		},
	}

	current := coretesting.CurrentVersion()
	configAttrs := map[string]interface{}{
		"name":                 "some-name",
		"type":                 "some-type",
		"uuid":                 coretesting.ModelTag.Id(),
		config.AgentVersionKey: current.Number.String(),
		"secret-backend":       "auto",
	}
	cfg, err := config.New(config.NoDefaults, configAttrs)
	c.Assert(err, jc.ErrorIsNil)
	s.configGetter.EXPECT().ModelConfig().Return(cfg, nil)

	s.entityFinder.EXPECT().FindEntity(names.NewMachineTag("0")).Return(s.machine0, nil)
	s.machine0.EXPECT().AgentTools().Return(&coretools.Tools{Version: current}, nil)
	s.toolsFinder.EXPECT().FindAgents(common.FindAgentsParams{
		Number: current.Number,
		OSType: current.Release,
		Arch:   current.Arch,
	}).Return(coretools.List{{
		Version: current,
		URL:     "tools:" + current.String(),
	}}, nil)

	s.entityFinder.EXPECT().FindEntity(names.NewMachineTag("42")).Return(nil, apiservertesting.NotFoundError("machine 42"))

	result, err := tg.Tools(args)

	c.Assert(err, jc.ErrorIsNil)
	c.Assert(result.Results, gc.HasLen, 3)
	c.Assert(result.Results[0].Error, gc.IsNil)
	c.Assert(result.Results[0].ToolsList, gc.HasLen, 1)
	tools := result.Results[0].ToolsList[0]
	c.Assert(tools.Version, gc.DeepEquals, current)
	c.Assert(tools.URL, gc.Equals, "tools:"+current.String())
	c.Assert(result.Results[1].Error, gc.DeepEquals, apiservertesting.ErrUnauthorized)
	c.Assert(result.Results[2].Error, gc.DeepEquals, apiservertesting.NotFoundError("machine 42"))
}

func (s *getToolsSuite) TestOSTools(c *gc.C) {
	defer s.setup(c).Finish()

	getCanRead := func() (common.AuthFunc, error) {
		return func(tag names.Tag) bool {
			return tag == names.NewMachineTag("0")
		}, nil
	}
	tg := common.NewToolsGetter(
		s.entityFinder, s.configGetter, nil,
		nil, s.toolsFinder, getCanRead,
	)
	c.Assert(tg, gc.NotNil)

	current := coretesting.CurrentVersion()
	currentCopy := current
<<<<<<< HEAD
	currentCopy.Release = "foo"
=======
	currentCopy.Release = "jammy"
>>>>>>> 67728990
	configAttrs := map[string]interface{}{
		"name":                 "some-name",
		"type":                 "some-type",
		"uuid":                 coretesting.ModelTag.Id(),
		config.AgentVersionKey: currentCopy.Number.String(),
		"secret-backend":       "auto",
	}
	cfg, err := config.New(config.NoDefaults, configAttrs)
	c.Assert(err, jc.ErrorIsNil)
	s.configGetter.EXPECT().ModelConfig().Return(cfg, nil)

	s.entityFinder.EXPECT().FindEntity(names.NewMachineTag("0")).Return(s.machine0, nil)
	s.machine0.EXPECT().AgentTools().Return(&coretools.Tools{Version: currentCopy}, nil)
	s.toolsFinder.EXPECT().FindAgents(common.FindAgentsParams{
		Number: currentCopy.Number,
		OSType: currentCopy.Release,
		Arch:   currentCopy.Arch,
	}).Return(coretools.List{{
		Version: current,
		URL:     "tools:" + current.String(),
	}}, nil)

	args := params.Entities{
		Entities: []params.Entity{
			{Tag: "machine-0"},
		}}
	result, err := tg.Tools(args)

	c.Assert(err, jc.ErrorIsNil)
	c.Assert(result.Results, gc.HasLen, 1)
	c.Assert(result.Results[0].Error, gc.IsNil)
	c.Assert(result.Results[0].ToolsList, gc.HasLen, 1)
	tools := result.Results[0].ToolsList[0]
	c.Assert(tools.Version, gc.DeepEquals, current)
	c.Assert(tools.URL, gc.Equals, "tools:"+current.String())
}

func (s *getToolsSuite) TestToolsError(c *gc.C) {
	defer s.setup(c).Finish()

	getCanRead := func() (common.AuthFunc, error) {
		return nil, fmt.Errorf("splat")
	}
	tg := common.NewToolsGetter(
		s.entityFinder, s.configGetter, nil,
		nil, s.toolsFinder, getCanRead,
	)
	c.Assert(tg, gc.NotNil)

	args := params.Entities{
		Entities: []params.Entity{{Tag: "machine-42"}},
	}
	result, err := tg.Tools(args)
	c.Assert(err, gc.ErrorMatches, "splat")
	c.Assert(result.Results, gc.HasLen, 1)
}

type setToolsSuite struct {
	entityFinder *mocks.MockToolsFindEntity

	machine0 *mocks.MockAgentTooler
}

var _ = gc.Suite(&setToolsSuite{})

func (s *setToolsSuite) setup(c *gc.C) *gomock.Controller {
	ctrl := gomock.NewController(c)

	s.entityFinder = mocks.NewMockToolsFindEntity(ctrl)

	s.machine0 = mocks.NewMockAgentTooler(ctrl)

	return ctrl
}

func (s *setToolsSuite) TestSetTools(c *gc.C) {
	defer s.setup(c).Finish()

	getCanWrite := func() (common.AuthFunc, error) {
		return func(tag names.Tag) bool {
			return tag == names.NewMachineTag("0") || tag == names.NewMachineTag("42")
		}, nil
	}
	ts := common.NewToolsSetter(s.entityFinder, getCanWrite)
	c.Assert(ts, gc.NotNil)

	current := coretesting.CurrentVersion()
	args := params.EntitiesVersion{
		AgentTools: []params.EntityVersion{{
			Tag: "machine-0",
			Tools: &params.Version{
				Version: current,
			},
		}, {
			Tag: "machine-1",
			Tools: &params.Version{
				Version: current,
			},
		}, {
			Tag: "machine-42",
			Tools: &params.Version{
				Version: current,
			},
		}},
	}

	s.entityFinder.EXPECT().FindEntity(names.NewMachineTag("0")).Return(s.machine0, nil)
	s.machine0.EXPECT().SetAgentVersion(current).Return(nil)

	s.entityFinder.EXPECT().FindEntity(names.NewMachineTag("42")).Return(nil, apiservertesting.NotFoundError("machine 42"))

	result, err := ts.SetTools(args)
	c.Assert(err, jc.ErrorIsNil)
	c.Assert(result.Results, gc.HasLen, 3)
	c.Assert(result.Results[0].Error, gc.IsNil)
	c.Assert(result.Results[1].Error, gc.DeepEquals, apiservertesting.ErrUnauthorized)
	c.Assert(result.Results[2].Error, gc.DeepEquals, apiservertesting.NotFoundError("machine 42"))
}

func (s *setToolsSuite) TestToolsSetError(c *gc.C) {
	defer s.setup(c).Finish()

	getCanWrite := func() (common.AuthFunc, error) {
		return nil, fmt.Errorf("splat")
	}
	ts := common.NewToolsSetter(s.entityFinder, getCanWrite)
	args := params.EntitiesVersion{
		AgentTools: []params.EntityVersion{{
			Tag: "machine-42",
			Tools: &params.Version{
				Version: coretesting.CurrentVersion(),
			},
		}},
	}
	result, err := ts.SetTools(args)
	c.Assert(err, gc.ErrorMatches, "splat")
	c.Assert(result.Results, gc.HasLen, 1)
}

type findToolsSuite struct {
	jujutesting.IsolationSuite

	toolsStorageGetter *mocks.MockToolsStorageGetter
	urlGetter          *mocks.MockToolsURLGetter
	storage            *mocks.MockStorageCloser

	bootstrapEnviron *mocks.MockBootstrapEnviron
	newEnviron       func() (environs.BootstrapEnviron, error)
}

var _ = gc.Suite(&findToolsSuite{})

func (s *findToolsSuite) SetUpTest(c *gc.C) {
	s.IsolationSuite.SetUpTest(c)
}

func (s *findToolsSuite) setup(c *gc.C) *gomock.Controller {
	ctrl := gomock.NewController(c)

	s.toolsStorageGetter = mocks.NewMockToolsStorageGetter(ctrl)
	s.urlGetter = mocks.NewMockToolsURLGetter(ctrl)
	s.urlGetter.EXPECT().ToolsURLs(gomock.Any()).DoAndReturn(func(arg version.Binary) ([]string, error) {
		return []string{fmt.Sprintf("tools:%v", arg)}, nil
	}).AnyTimes()

	s.bootstrapEnviron = mocks.NewMockBootstrapEnviron(ctrl)
	s.storage = mocks.NewMockStorageCloser(ctrl)
	s.newEnviron = func() (environs.BootstrapEnviron, error) {
		return s.bootstrapEnviron, nil
	}
	return ctrl
}

func (s *findToolsSuite) expectMatchingStorageTools(storageMetadata []binarystorage.Metadata, err error) {
	s.toolsStorageGetter.EXPECT().ToolsStorage().Return(s.storage, nil)
	s.storage.EXPECT().AllMetadata().Return(storageMetadata, err)
	s.storage.EXPECT().Close().Return(nil)
}

func (s *findToolsSuite) expectBootstrapEnvironConfig(c *gc.C) {
	current := coretesting.CurrentVersion()
	configAttrs := map[string]interface{}{
		"name":                 "some-name",
		"type":                 "some-type",
		"uuid":                 coretesting.ModelTag.Id(),
		config.AgentVersionKey: current.Number.String(),
		"secret-backend":       "auto",
	}
	cfg, err := config.New(config.NoDefaults, configAttrs)
	c.Assert(err, jc.ErrorIsNil)

	s.bootstrapEnviron.EXPECT().Config().Return(cfg)
}

func (s *findToolsSuite) TestFindToolsMatchMajor(c *gc.C) {
	defer s.setup(c).Finish()

	envtoolsList := coretools.List{
		&coretools.Tools{
			Version: version.MustParseBinary("123.456.0-windows-alpha"),
			Size:    2048,
			SHA256:  "badf00d",
		},
		&coretools.Tools{
			Version: version.MustParseBinary("123.456.1-windows-alpha"),
		},
	}
	s.PatchValue(common.EnvtoolsFindTools, func(_ envtools.SimplestreamsFetcher, e environs.BootstrapEnviron, major, minor int, streams []string, filter coretools.Filter) (coretools.List, error) {
		c.Assert(major, gc.Equals, 123)
		c.Assert(minor, gc.Equals, 456)
		c.Assert(streams, gc.DeepEquals, []string{"released"})
		c.Assert(filter.OSType, gc.Equals, "windows")
		c.Assert(filter.Arch, gc.Equals, "alpha")
		return envtoolsList, nil
	})

	storageMetadata := []binarystorage.Metadata{{
		Version: "123.456.0-windows-alpha",
		Size:    1024,
		SHA256:  "feedface",
	}, {
		Version: "666.456.0-windows-alpha",
		Size:    1024,
		SHA256:  "feedface666",
	}}
	s.expectMatchingStorageTools(storageMetadata, nil)
	s.expectBootstrapEnvironConfig(c)

	toolsFinder := common.NewToolsFinder(
		nil, s.toolsStorageGetter, s.urlGetter, s.newEnviron,
	)

	result, err := toolsFinder.FindAgents(common.FindAgentsParams{
		MajorVersion: 123,
		MinorVersion: 456,
		OSType:       "windows",
		Arch:         "alpha",
	})

	c.Assert(err, jc.ErrorIsNil)
	c.Assert(result, jc.DeepEquals, coretools.List{
		&coretools.Tools{
			Version: version.MustParseBinary(storageMetadata[0].Version),
			Size:    storageMetadata[0].Size,
			SHA256:  storageMetadata[0].SHA256,
			URL:     "tools:" + storageMetadata[0].Version,
		},
		&coretools.Tools{
			Version: version.MustParseBinary("123.456.1-windows-alpha"),
			URL:     "tools:123.456.1-windows-alpha",
		},
	})
}

func (s *findToolsSuite) TestFindToolsRequestAgentStream(c *gc.C) {
	defer s.setup(c).Finish()

	envtoolsList := coretools.List{
		&coretools.Tools{
			Version: version.MustParseBinary("123.456.0-windows-alpha"),
			Size:    2048,
			SHA256:  "badf00d",
		},
		&coretools.Tools{
			Version: version.MustParseBinary("123.456.1-windows-alpha"),
		},
	}
	s.PatchValue(common.EnvtoolsFindTools, func(_ envtools.SimplestreamsFetcher, e environs.BootstrapEnviron, major, minor int, streams []string, filter coretools.Filter) (coretools.List, error) {
		c.Assert(major, gc.Equals, 123)
		c.Assert(minor, gc.Equals, 456)
		c.Assert(streams, gc.DeepEquals, []string{"pretend"})
		c.Assert(filter.OSType, gc.Equals, "windows")
		c.Assert(filter.Arch, gc.Equals, "alpha")
		return envtoolsList, nil
	})

	storageMetadata := []binarystorage.Metadata{{
		Version: "123.456.0-windows-alpha",
		Size:    1024,
		SHA256:  "feedface",
	}}
	s.expectMatchingStorageTools(storageMetadata, nil)
	s.expectBootstrapEnvironConfig(c)

	toolsFinder := common.NewToolsFinder(
		nil, s.toolsStorageGetter, s.urlGetter, s.newEnviron,
	)
	result, err := toolsFinder.FindAgents(common.FindAgentsParams{
		MajorVersion: 123,
		MinorVersion: 456,
		OSType:       "windows",
		Arch:         "alpha",
		AgentStream:  "pretend",
	})
	c.Assert(err, jc.ErrorIsNil)
	c.Assert(result, jc.DeepEquals, coretools.List{
		&coretools.Tools{
			Version: version.MustParseBinary(storageMetadata[0].Version),
			Size:    storageMetadata[0].Size,
			SHA256:  storageMetadata[0].SHA256,
			URL:     "tools:" + storageMetadata[0].Version,
		},
		&coretools.Tools{
			Version: version.MustParseBinary("123.456.1-windows-alpha"),
			URL:     "tools:123.456.1-windows-alpha",
		},
	})
}

func (s *findToolsSuite) TestFindToolsNotFound(c *gc.C) {
	defer s.setup(c).Finish()

	s.PatchValue(common.EnvtoolsFindTools, func(_ envtools.SimplestreamsFetcher, e environs.BootstrapEnviron, major, minor int, stream []string, filter coretools.Filter) (list coretools.List, err error) {
		return nil, errors.NotFoundf("tools")
	})

	s.expectMatchingStorageTools([]binarystorage.Metadata{}, nil)
	s.expectBootstrapEnvironConfig(c)

	toolsFinder := common.NewToolsFinder(nil, s.toolsStorageGetter, nil, s.newEnviron)
	_, err := toolsFinder.FindAgents(common.FindAgentsParams{})
	c.Assert(err, jc.Satisfies, errors.IsNotFound)
}

func (s *findToolsSuite) TestFindToolsExactInStorage(c *gc.C) {
	defer s.setup(c).Finish()

	storageMetadata := []binarystorage.Metadata{
		{Version: "1.22-beta1-ubuntu-amd64"},
		{Version: "1.22.0-ubuntu-amd64"},
	}
	s.PatchValue(&arch.HostArch, func() string { return arch.AMD64 })
	s.PatchValue(&coreos.HostOS, func() ostype.OSType { return ostype.Ubuntu })

	s.expectMatchingStorageTools(storageMetadata, nil)
	s.PatchValue(&jujuversion.Current, version.MustParseBinary("1.22-beta1-ubuntu-amd64").Number)
	s.testFindToolsExact(c, true, true)

	s.expectMatchingStorageTools(storageMetadata, nil)
	s.PatchValue(&jujuversion.Current, version.MustParseBinary("1.22.0-ubuntu-amd64").Number)
	s.testFindToolsExact(c, true, false)
}

func (s *findToolsSuite) TestFindToolsExactNotInStorage(c *gc.C) {
	defer s.setup(c).Finish()

	s.expectMatchingStorageTools([]binarystorage.Metadata{}, nil)
	s.expectBootstrapEnvironConfig(c)
	s.PatchValue(&jujuversion.Current, version.MustParse("1.22-beta1"))
	s.testFindToolsExact(c, false, true)

	s.expectMatchingStorageTools([]binarystorage.Metadata{}, nil)
	s.expectBootstrapEnvironConfig(c)
	s.PatchValue(&jujuversion.Current, version.MustParse("1.22.0"))
	s.testFindToolsExact(c, false, false)
}

func (s *findToolsSuite) testFindToolsExact(c *gc.C, inStorage bool, develVersion bool) {
	var called bool
	current := coretesting.CurrentVersion()
	s.PatchValue(common.EnvtoolsFindTools, func(_ envtools.SimplestreamsFetcher, e environs.BootstrapEnviron, major, minor int, stream []string, filter coretools.Filter) (list coretools.List, err error) {
		called = true
		c.Assert(filter.Number, gc.Equals, jujuversion.Current)
		c.Assert(filter.OSType, gc.Equals, current.Release)
		c.Assert(filter.Arch, gc.Equals, arch.HostArch())
		if develVersion {
			c.Assert(stream, gc.DeepEquals, []string{"devel", "proposed", "released"})
		} else {
			c.Assert(stream, gc.DeepEquals, []string{"released"})
		}
		return nil, errors.NotFoundf("tools")
	})
	toolsFinder := common.NewToolsFinder(nil, s.toolsStorageGetter, s.urlGetter, s.newEnviron)
	_, err := toolsFinder.FindAgents(common.FindAgentsParams{
		Number: jujuversion.Current,
		OSType: current.Release,
		Arch:   arch.HostArch(),
	})
	if inStorage {
		c.Assert(err, gc.IsNil)
		c.Assert(called, jc.IsFalse)
	} else {
		c.Assert(err, gc.ErrorMatches, "tools not found")
		c.Assert(called, jc.IsTrue)
	}
}

func (s *findToolsSuite) TestFindToolsToolsStorageError(c *gc.C) {
	defer s.setup(c).Finish()

	var called bool
	s.PatchValue(common.EnvtoolsFindTools, func(_ envtools.SimplestreamsFetcher, e environs.BootstrapEnviron, major, minor int, stream []string, filter coretools.Filter) (list coretools.List, err error) {
		called = true
		return nil, errors.NotFoundf("tools")
	})

	s.expectMatchingStorageTools(nil, errors.New("AllMetadata failed"))

	toolsFinder := common.NewToolsFinder(nil, s.toolsStorageGetter, s.urlGetter, s.newEnviron)
	_, err := toolsFinder.FindAgents(common.FindAgentsParams{})
	// ToolsStorage errors always cause FindAgents to bail. Only
	// if AllMetadata succeeds but returns nothing that matches
	// do we continue on to searching simplestreams.
	c.Assert(err, gc.ErrorMatches, "AllMetadata failed")
	c.Assert(called, jc.IsFalse)
}

var _ = gc.Suite(&getUrlSuite{})

type getUrlSuite struct {
	apiHostPortsGetter *mocks.MockAPIHostPortsForAgentsGetter
}

var _ = gc.Suite(&getUrlSuite{})

func (s *getUrlSuite) setup(c *gc.C) *gomock.Controller {
	ctrl := gomock.NewController(c)

	s.apiHostPortsGetter = mocks.NewMockAPIHostPortsForAgentsGetter(ctrl)
	return ctrl
}

func (s *getUrlSuite) TestToolsURLGetterNoAPIHostPorts(c *gc.C) {
	defer s.setup(c).Finish()

	s.apiHostPortsGetter.EXPECT().APIHostPortsForAgents().Return(nil, nil)

	g := common.NewToolsURLGetter("my-uuid", s.apiHostPortsGetter)
	_, err := g.ToolsURLs(coretesting.CurrentVersion())
	c.Assert(err, gc.ErrorMatches, "no suitable API server address to pick from")
}

func (s *getUrlSuite) TestToolsURLGetterAPIHostPortsError(c *gc.C) {
	defer s.setup(c).Finish()

	s.apiHostPortsGetter.EXPECT().APIHostPortsForAgents().Return(nil, errors.New("oh noes"))

	g := common.NewToolsURLGetter("my-uuid", s.apiHostPortsGetter)
	_, err := g.ToolsURLs(coretesting.CurrentVersion())
	c.Assert(err, gc.ErrorMatches, "oh noes")
}

func (s *getUrlSuite) TestToolsURLGetter(c *gc.C) {
	defer s.setup(c).Finish()

	s.apiHostPortsGetter.EXPECT().APIHostPortsForAgents().Return([]network.SpaceHostPorts{
		network.NewSpaceHostPorts(1234, "0.1.2.3"),
	}, nil)

	g := common.NewToolsURLGetter("my-uuid", s.apiHostPortsGetter)
	current := coretesting.CurrentVersion()
	urls, err := g.ToolsURLs(current)
	c.Assert(err, jc.ErrorIsNil)
	c.Assert(urls, jc.DeepEquals, []string{
		"https://0.1.2.3:1234/model/my-uuid/tools/" + current.String(),
	})
}<|MERGE_RESOLUTION|>--- conflicted
+++ resolved
@@ -129,11 +129,7 @@
 
 	current := coretesting.CurrentVersion()
 	currentCopy := current
-<<<<<<< HEAD
-	currentCopy.Release = "foo"
-=======
 	currentCopy.Release = "jammy"
->>>>>>> 67728990
 	configAttrs := map[string]interface{}{
 		"name":                 "some-name",
 		"type":                 "some-type",
