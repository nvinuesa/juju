// Copyright 2013 Canonical Ltd.
// Licensed under the AGPLv3, see LICENCE file for details.

package apiserver

import (
	"context"
	"fmt"
	"io"
	"net/http"
	"net/url"
	"os"
	"path"
	"path/filepath"
	"strconv"
	"strings"
	"sync"
	"sync/atomic"
	"time"

	"github.com/juju/clock"
	"github.com/juju/errors"
	"github.com/juju/loggo"
	"github.com/juju/names/v5"
	"github.com/juju/pubsub/v2"
	"github.com/juju/ratelimit"
	"github.com/juju/worker/v3/dependency"
	"github.com/prometheus/client_golang/prometheus"
	"gopkg.in/tomb.v2"

	"github.com/juju/juju/apiserver/apiserverhttp"
	"github.com/juju/juju/apiserver/authentication"
	"github.com/juju/juju/apiserver/authentication/jwt"
	"github.com/juju/juju/apiserver/authentication/macaroon"
	"github.com/juju/juju/apiserver/common"
	"github.com/juju/juju/apiserver/common/apihttp"
	"github.com/juju/juju/apiserver/common/crossmodel"
	apiservererrors "github.com/juju/juju/apiserver/errors"
	"github.com/juju/juju/apiserver/facade"
	"github.com/juju/juju/apiserver/httpcontext"
	"github.com/juju/juju/apiserver/logsink"
	"github.com/juju/juju/apiserver/observer"
	"github.com/juju/juju/apiserver/stateauthenticator"
	"github.com/juju/juju/apiserver/websocket"
	"github.com/juju/juju/controller"
	"github.com/juju/juju/core/auditlog"
	"github.com/juju/juju/core/cache"
	coredatabase "github.com/juju/juju/core/database"
	"github.com/juju/juju/core/lease"
	"github.com/juju/juju/core/multiwatcher"
	"github.com/juju/juju/core/presence"
	"github.com/juju/juju/core/resources"
	"github.com/juju/juju/pubsub/apiserver"
	controllermsg "github.com/juju/juju/pubsub/controller"
	"github.com/juju/juju/resource"
	"github.com/juju/juju/rpc"
	"github.com/juju/juju/rpc/jsoncodec"
	"github.com/juju/juju/state"
	"github.com/juju/juju/worker/syslogger"
)

var logger = loggo.GetLogger("juju.apiserver")

var defaultHTTPMethods = []string{"GET", "POST", "HEAD", "PUT", "DELETE", "OPTIONS"}

// Server holds the server side of the API.
type Server struct {
	tomb      tomb.Tomb
	clock     clock.Clock
	pingClock clock.Clock
	wg        sync.WaitGroup

	shared *sharedServerContext

	// tag of the machine where the API server is running.
	tag     names.Tag
	dataDir string
	logDir  string
	facades *facade.Registry

	localMacaroonAuthenticator macaroon.LocalMacaroonAuthenticator
	jwtAuthenticator           jwt.Authenticator

	httpAuthenticators  []authentication.HTTPAuthenticator
	loginAuthenticators []authentication.LoginAuthenticator

	offerAuthCtxt          *crossmodel.AuthContext
	lastConnectionID       uint64
	newObserver            observer.ObserverFactory
	allowModelAccess       bool
	logSinkWriter          io.WriteCloser
	logsinkRateLimitConfig logsink.RateLimitConfig
	apiServerLoggers       apiServerLoggers
	getAuditConfig         func() auditlog.Config
	upgradeComplete        func() bool
	mux                    *apiserverhttp.Mux
	metricsCollector       *Collector
	execEmbeddedCommand    ExecEmbeddedCommandFunc

	// mu guards the fields below it.
	mu sync.Mutex

	// healthStatus is returned from the health endpoint.
	healthStatus string

	// publicDNSName_ holds the value that will be returned in
	// LoginResult.PublicDNSName. Currently this is set once and does
	// not change but in the future it may change when a server
	// certificate is explicitly set, hence it's here guarded by the
	// mutex.
	publicDNSName_ string

	// agentRateLimitMax and agentRateLimitRate are values used to create
	// the token bucket that ratelimits the agent connections. These values
	// come from controller config, and can be updated on the fly to adjust
	// the rate limiting.
	agentRateLimitMax  int
	agentRateLimitRate time.Duration
	agentRateLimit     *ratelimit.Bucket

	// resourceLock is used to limit the number of
	// concurrent resource downloads to units.
	resourceLock resource.ResourceDownloadLock

	// registerIntrospectionHandlers is a function that will
	// call a function with (path, http.Handler) tuples. This
	// is to support registering the handlers underneath the
	// "/introspection" prefix.
	registerIntrospectionHandlers func(func(string, http.Handler))
}

// ServerConfig holds parameters required to set up an API server.
type ServerConfig struct {
	Clock     clock.Clock
	PingClock clock.Clock
	Tag       names.Tag
	DataDir   string
	LogDir    string
	Hub       *pubsub.StructuredHub
	Presence  presence.Recorder
	Mux       *apiserverhttp.Mux

	// LocalMacaroonAuthenticator is the request authenticator used for verifying
	// local user macaroons.
	LocalMacaroonAuthenticator macaroon.LocalMacaroonAuthenticator

	// JWTAuthenticator is the request authenticator used for validating jwt
	// tokens when the controller has been bootstrapped with a trusted token
	// provider.
	JWTAuthenticator jwt.Authenticator

	// MultiwatcherFactory is used by the API server to create
	// multiwatchers. The real factory is managed by the multiwatcher
	// worker.
	MultiwatcherFactory multiwatcher.Factory

	// StatePool is the StatePool used for looking up State
	// to pass to facades. StatePool will not be closed by the
	// server; it is the callers responsibility to close it
	// after the apiserver has exited.
	StatePool *state.StatePool

	// Controller is the in-memory representation of the models
	// in the controller. It is kept up to date with an all model
	// watcher and the modelcache worker.
	Controller *cache.Controller

	// UpgradeComplete is a function that reports whether or not
	// the if the agent running the API server has completed
	// running upgrade steps. This is used by the API server to
	// limit logins during upgrades.
	UpgradeComplete func() bool

	// PublicDNSName is reported to the API clients who connect.
	PublicDNSName string

	// AllowModelAccess holds whether users will be allowed to
	// access models that they have access rights to even when
	// they don't have access to the controller.
	AllowModelAccess bool

	// NewObserver is a function which will return an observer. This
	// is used per-connection to instantiate a new observer to be
	// notified of key events during API requests.
	NewObserver observer.ObserverFactory

	// RegisterIntrospectionHandlers is a function that will
	// call a function with (path, http.Handler) tuples. This
	// is to support registering the handlers underneath the
	// "/introspection" prefix.
	RegisterIntrospectionHandlers func(func(string, http.Handler))

	// LogSinkConfig holds parameters to control the API server's
	// logsink endpoint behaviour. If this is nil, the values from
	// DefaultLogSinkConfig() will be used.
	LogSinkConfig *LogSinkConfig

	// SysLogger is a logger that will tee the output from logging
	// to the local syslog.
	SysLogger syslogger.SysLogger

	// GetAuditConfig holds a function that returns the current audit
	// logging config. The function may return updated values, so
	// should be called every time a new login is handled.
	GetAuditConfig func() auditlog.Config

	// LeaseManager gives access to leadership and singular claimers
	// and checkers for use in API facades.
	LeaseManager lease.Manager

	// MetricsCollector defines all the metrics to be collected for the
	// apiserver
	MetricsCollector *Collector

	// ExecEmbeddedCommand is a function which creates an embedded Juju CLI instance.
	ExecEmbeddedCommand ExecEmbeddedCommandFunc

	// CharmhubHTTPClient is the HTTP client used for Charmhub API requests.
	CharmhubHTTPClient facade.HTTPClient

	// DBGetter supplies sql.DB references on request, for named databases.
	DBGetter coredatabase.DBGetter
}

// Validate validates the API server configuration.
func (c ServerConfig) Validate() error {
	if c.StatePool == nil {
		return errors.NotValidf("missing StatePool")
	}
	if c.Controller == nil {
		return errors.NotValidf("missing Controller")
	}
	if c.MultiwatcherFactory == nil {
		return errors.NotValidf("missing MultiwatcherFactory")
	}
	if c.Hub == nil {
		return errors.NotValidf("missing Hub")
	}
	if c.Presence == nil {
		return errors.NotValidf("missing Presence")
	}
	if c.Mux == nil {
		return errors.NotValidf("missing Mux")
	}
	if c.LocalMacaroonAuthenticator == nil {
		return errors.NotValidf("missing local macaroon authenticator")
	}
	if c.Clock == nil {
		return errors.NotValidf("missing Clock")
	}
	if c.NewObserver == nil {
		return errors.NotValidf("missing NewObserver")
	}
	if c.UpgradeComplete == nil {
		return errors.NotValidf("nil UpgradeComplete")
	}
	if c.GetAuditConfig == nil {
		return errors.NotValidf("missing GetAuditConfig")
	}
	if c.LogSinkConfig != nil {
		if err := c.LogSinkConfig.Validate(); err != nil {
			return errors.Annotate(err, "validating logsink configuration")
		}
	}
	if c.SysLogger == nil {
		return errors.NotValidf("nil SysLogger")
	}
	if c.MetricsCollector == nil {
		return errors.NotValidf("missing MetricsCollector")
	}
	return nil
}

func (c ServerConfig) pingClock() clock.Clock {
	if c.PingClock == nil {
		return c.Clock
	}
	return c.PingClock
}

// NewServer serves API requests using the given configuration.
func NewServer(cfg ServerConfig) (*Server, error) {
	if cfg.LogSinkConfig == nil {
		logSinkConfig := DefaultLogSinkConfig()
		cfg.LogSinkConfig = &logSinkConfig
	}
	if err := cfg.Validate(); err != nil {
		return nil, errors.Trace(err)
	}
	// Important note:
	// Do not manipulate the state within NewServer as the API
	// server needs to run before mongo upgrades have happened and
	// any state manipulation may be relying on features of the
	// database added by upgrades. Here be dragons.
	return newServer(cfg)
}

const readyTimeout = time.Second * 30

func newServer(cfg ServerConfig) (_ *Server, err error) {
	systemState, err := cfg.StatePool.SystemState()
	if err != nil {
		return nil, errors.Trace(err)
	}
	controllerConfig, err := systemState.ControllerConfig()
	if err != nil {
		return nil, errors.Annotate(err, "unable to get controller config")
	}

	shared, err := newSharedServerContext(sharedServerConfig{
		statePool:           cfg.StatePool,
		controller:          cfg.Controller,
		multiwatcherFactory: cfg.MultiwatcherFactory,
		centralHub:          cfg.Hub,
		presence:            cfg.Presence,
		leaseManager:        cfg.LeaseManager,
		controllerConfig:    controllerConfig,
		logger:              loggo.GetLogger("juju.apiserver"),
		charmhubHTTPClient:  cfg.CharmhubHTTPClient,
		dbGetter:            cfg.DBGetter,
	})
	if err != nil {
		return nil, errors.Trace(err)
	}

	systemState, err = cfg.StatePool.SystemState()
	if err != nil {
		return nil, errors.Trace(err)
	}
	model, err := systemState.Model()
	if err != nil {
		return nil, errors.Trace(err)
	}

	modelConfig, err := model.Config()
	if err != nil {
		return nil, errors.Trace(err)
	}
	loggingOutputs, _ := modelConfig.LoggingOutput()

	httpAuthenticators := []authentication.HTTPAuthenticator{cfg.LocalMacaroonAuthenticator}
	loginAuthenticators := []authentication.LoginAuthenticator{cfg.LocalMacaroonAuthenticator}
	// We only want to add the jwt authenticator if it's not nil.
	if cfg.JWTAuthenticator != nil {
		httpAuthenticators = append([]authentication.HTTPAuthenticator{cfg.JWTAuthenticator}, httpAuthenticators...)
		loginAuthenticators = append([]authentication.LoginAuthenticator{cfg.JWTAuthenticator}, loginAuthenticators...)
	}

	srv := &Server{
		clock:                         cfg.Clock,
		pingClock:                     cfg.pingClock(),
		newObserver:                   cfg.NewObserver,
		shared:                        shared,
		tag:                           cfg.Tag,
		dataDir:                       cfg.DataDir,
		logDir:                        cfg.LogDir,
		upgradeComplete:               cfg.UpgradeComplete,
		facades:                       AllFacades(),
		mux:                           cfg.Mux,
		localMacaroonAuthenticator:    cfg.LocalMacaroonAuthenticator,
		jwtAuthenticator:              cfg.JWTAuthenticator,
		httpAuthenticators:            httpAuthenticators,
		loginAuthenticators:           loginAuthenticators,
		allowModelAccess:              cfg.AllowModelAccess,
		publicDNSName_:                cfg.PublicDNSName,
		registerIntrospectionHandlers: cfg.RegisterIntrospectionHandlers,
		logsinkRateLimitConfig: logsink.RateLimitConfig{
			Refill: cfg.LogSinkConfig.RateLimitRefill,
			Burst:  cfg.LogSinkConfig.RateLimitBurst,
			Clock:  cfg.Clock,
		},
		getAuditConfig: cfg.GetAuditConfig,
		apiServerLoggers: apiServerLoggers{
			syslogger:           cfg.SysLogger,
			loggingOutputs:      loggingOutputs,
			clock:               cfg.Clock,
			loggerBufferSize:    cfg.LogSinkConfig.DBLoggerBufferSize,
			loggerFlushInterval: cfg.LogSinkConfig.DBLoggerFlushInterval,
		},
		metricsCollector:    cfg.MetricsCollector,
		execEmbeddedCommand: cfg.ExecEmbeddedCommand,

		healthStatus: "starting",
	}
	srv.updateAgentRateLimiter(controllerConfig)
	srv.updateResourceDownloadLimiters(controllerConfig)

	// We are able to get the current controller config before subscribing to changes
	// because the changes are only ever published in response to an API call,
	// and we know that we can't make any API calls until the server has started.
	unsubscribeControllerConfig, err := cfg.Hub.Subscribe(
		controllermsg.ConfigChanged,
		func(topic string, data controllermsg.ConfigChangedMessage, err error) {
			if err != nil {
				logger.Criticalf("programming error in %s message data: %v", topic, err)
				return
			}
			srv.updateAgentRateLimiter(data.Config)
			srv.updateResourceDownloadLimiters(data.Config)
		})
	if err != nil {
		logger.Criticalf("programming error in subscribe function: %v", err)
		return nil, errors.Trace(err)
	}

	srv.shared.cancel = srv.tomb.Dying()

	// The auth context for authenticating access to application offers.
	srv.offerAuthCtxt, err = newOfferAuthcontext(cfg.StatePool)
	if err != nil {
		unsubscribeControllerConfig()
		return nil, errors.Trace(err)
	}

	if model.Type() == state.ModelTypeCAAS {
		// CAAS controller writes log to stdout. We should ensure that we don't
		// close the logSinkWriter when we stopping the tomb, otherwise we get
		// no output to stdout anymore.
		srv.logSinkWriter = nonCloseableWriter{
			WriteCloser: os.Stdout,
		}
	} else {
		srv.logSinkWriter, err = logsink.NewFileWriter(
			filepath.Join(srv.logDir, "logsink.log"),
			controllerConfig.AgentLogfileMaxSizeMB(),
			controllerConfig.AgentLogfileMaxBackups(),
		)
		if err != nil {
			return nil, errors.Annotate(err, "creating logsink writer")
		}
	}

	unsubscribe, err := cfg.Hub.Subscribe(apiserver.RestartTopic, func(string, map[string]interface{}) {
		srv.tomb.Kill(dependency.ErrBounce)
	})
	if err != nil {
		unsubscribeControllerConfig()
		return nil, errors.Annotate(err, "unable to subscribe to restart message")
	}

	ready := make(chan struct{})
	srv.tomb.Go(func() error {
		defer srv.apiServerLoggers.dispose()
		defer srv.logSinkWriter.Close()
		defer srv.shared.Close()
		defer unsubscribe()
		defer unsubscribeControllerConfig()
		return srv.loop(ready)
	})

	// Don't return until all handlers have been registered.
	select {
	case <-ready:
	case <-srv.clock.After(readyTimeout):
		return nil, errors.New("loop never signalled ready")
	}

	return srv, nil
}

// nonCloseableWriter ensures that we never close the underlying writer. If the
// underlying writer is os.stdout and we close that, then nothing will be
// written until a new instance of the program is launched.
type nonCloseableWriter struct {
	io.WriteCloser
}

// Close does not do anything in this instance.
func (nonCloseableWriter) Close() error {
	return nil
}

// Report is shown in the juju_engine_report.
func (srv *Server) Report() map[string]interface{} {
	srv.mu.Lock()
	defer srv.mu.Unlock()
	result := map[string]interface{}{
		"agent-ratelimit-max":  srv.agentRateLimitMax,
		"agent-ratelimit-rate": srv.agentRateLimitRate,
	}

	if srv.publicDNSName_ != "" {
		result["public-dns-name"] = srv.publicDNSName_
	}
	return result
}

// Dead returns a channel that signals when the server has exited.
func (srv *Server) Dead() <-chan struct{} {
	return srv.tomb.Dead()
}

// Stop stops the server and returns when all running requests
// have completed.
func (srv *Server) Stop() error {
	srv.tomb.Kill(nil)
	return srv.tomb.Wait()
}

// Kill implements worker.Worker.Kill.
func (srv *Server) Kill() {
	srv.tomb.Kill(nil)
}

// Wait implements worker.Worker.Wait.
func (srv *Server) Wait() error {
	return srv.tomb.Wait()
}

func (srv *Server) updateAgentRateLimiter(cfg controller.Config) {
	srv.mu.Lock()
	defer srv.mu.Unlock()
	srv.agentRateLimitMax = cfg.AgentRateLimitMax()
	srv.agentRateLimitRate = cfg.AgentRateLimitRate()
	if srv.agentRateLimitMax > 0 {
		srv.agentRateLimit = ratelimit.NewBucketWithClock(
			srv.agentRateLimitRate, int64(srv.agentRateLimitMax), rateClock{srv.clock})
	} else {
		srv.agentRateLimit = nil
	}
}

func (srv *Server) updateResourceDownloadLimiters(cfg controller.Config) {
	srv.mu.Lock()
	defer srv.mu.Unlock()
	globalLimit := cfg.ControllerResourceDownloadLimit()
	appLimit := cfg.ApplicationResourceDownloadLimit()
	srv.resourceLock = resource.NewResourceDownloadLimiter(globalLimit, appLimit)
}

func (srv *Server) getResourceDownloadLimiter() resource.ResourceDownloadLock {
	srv.mu.Lock()
	defer srv.mu.Unlock()
	return srv.resourceLock
}

type rateClock struct {
	clock.Clock
}

func (rateClock) Sleep(time.Duration) {
	// no-op, we don't sleep.
}

func (srv *Server) getAgentToken() error {
	srv.mu.Lock()
	defer srv.mu.Unlock()
	// agentRateLimit is nil if rate limiting is disabled.
	if srv.agentRateLimit == nil {
		return nil
	}

	// Try to take one token, but don't wait any time for it.
	if _, ok := srv.agentRateLimit.TakeMaxDuration(1, 0); !ok {
		return apiservererrors.ErrTryAgain
	}
	return nil
}

// logsinkMetricsCollectorWrapper defines a wrapper for exposing the essentials
// for the logsink api handler to interact with the metrics collector.
type logsinkMetricsCollectorWrapper struct {
	collector *Collector
}

func (w logsinkMetricsCollectorWrapper) TotalConnections() prometheus.Counter {
	return w.collector.TotalConnections
}

func (w logsinkMetricsCollectorWrapper) Connections() prometheus.Gauge {
	return w.collector.APIConnections.WithLabelValues("logsink")
}

func (w logsinkMetricsCollectorWrapper) PingFailureCount(modelUUID string) prometheus.Counter {
	return w.collector.PingFailureCount.WithLabelValues(modelUUID, "logsink")
}

func (w logsinkMetricsCollectorWrapper) LogWriteCount(modelUUID, state string) prometheus.Counter {
	return w.collector.LogWriteCount.WithLabelValues(modelUUID, state)
}

func (w logsinkMetricsCollectorWrapper) LogReadCount(modelUUID, state string) prometheus.Counter {
	return w.collector.LogReadCount.WithLabelValues(modelUUID, state)
}

// httpRequestRecorderWrapper defines a wrapper from exposing the
// essentials for the http request recorder.
type httpRequestRecorderWrapper struct {
	collector *Collector
	modelUUID string
}

// Record an outgoing request which produced an http.Response.
func (w httpRequestRecorderWrapper) Record(method string, url *url.URL, res *http.Response, rtt time.Duration) {
	// Note: Do not log url.Path as REST queries _can_ include the name of the
	// entities (charms, architectures, etc).
	w.collector.TotalRequests.WithLabelValues(w.modelUUID, url.Host, strconv.FormatInt(int64(res.StatusCode), 10)).Inc()
	if res.StatusCode >= 400 {
		w.collector.TotalRequestErrors.WithLabelValues(w.modelUUID, url.Host).Inc()
	}
	w.collector.TotalRequestsDuration.WithLabelValues(w.modelUUID, url.Host).Observe(rtt.Seconds())
}

// RecordError records an outgoing request that returned back an error.
func (w httpRequestRecorderWrapper) RecordError(method string, url *url.URL, err error) {
	// Note: Do not log url.Path as REST queries _can_ include the name of the
	// entities (charms, architectures, etc).
	w.collector.TotalRequests.WithLabelValues(w.modelUUID, url.Host, "unknown").Inc()
	w.collector.TotalRequestErrors.WithLabelValues(w.modelUUID, url.Host).Inc()
}

// loop is the main loop for the server.
func (srv *Server) loop(ready chan struct{}) error {
	// for pat based handlers, they are matched in-order of being
	// registered, first match wins. So more specific ones have to be
	// registered first.
	endpoints, err := srv.endpoints()
	if err != nil {
		return errors.Trace(err)
	}
	for _, ep := range endpoints {
		_ = srv.mux.AddHandler(ep.Method, ep.Pattern, ep.Handler)
		defer srv.mux.RemoveHandler(ep.Method, ep.Pattern)
		if ep.Method == "GET" {
			_ = srv.mux.AddHandler("HEAD", ep.Pattern, ep.Handler)
			defer srv.mux.RemoveHandler("HEAD", ep.Pattern)
		}
	}

	close(ready)
	srv.mu.Lock()
	srv.healthStatus = "running"
	srv.mu.Unlock()

	<-srv.tomb.Dying()

	srv.mu.Lock()
	srv.healthStatus = "stopping"
	srv.mu.Unlock()

	srv.wg.Wait() // wait for any outstanding requests to complete.
	return tomb.ErrDying
}

func (srv *Server) endpoints() ([]apihttp.Endpoint, error) {
	const modelRoutePrefix = "/model/:modeluuid"
	const charmsObjectsRoutePrefix = "/model-:modeluuid/charms/:object"

	type handler struct {
		pattern         string
		methods         []string
		handler         http.Handler
		unauthenticated bool
		authorizer      authentication.Authorizer
		tracked         bool
		noModelUUID     bool
	}
	var endpoints []apihttp.Endpoint
	systemState, err := srv.shared.statePool.SystemState()
	if err != nil {
		return nil, errors.Trace(err)
	}
	controllerModelUUID := systemState.ModelUUID()

	httpAuthenticator := authentication.HTTPStrategicAuthenticator(srv.httpAuthenticators)

	addHandler := func(handler handler) {
		methods := handler.methods
		if methods == nil {
			methods = defaultHTTPMethods
		}
		h := handler.handler
		if handler.tracked {
			h = srv.trackRequests(h)
		}
		if !handler.unauthenticated {
			h = &httpcontext.AuthHandler{
				NextHandler:   h,
				Authenticator: httpAuthenticator,
				Authorizer:    handler.authorizer,
			}
		}
		if !handler.noModelUUID {
			if strings.HasPrefix(handler.pattern, modelRoutePrefix) {
				h = &httpcontext.QueryModelHandler{
					Handler: h,
					Query:   ":modeluuid",
				}
			} else if strings.HasPrefix(handler.pattern, charmsObjectsRoutePrefix) {
				h = &httpcontext.BucketModelHandler{
					Handler: h,
					Query:   ":modeluuid",
				}
			} else {
				h = &httpcontext.ImpliedModelHandler{
					Handler:   h,
					ModelUUID: controllerModelUUID,
				}
			}
		}
		for _, method := range methods {
			endpoints = append(endpoints, apihttp.Endpoint{
				Pattern: handler.pattern,
				Method:  method,
				Handler: h,
			})
		}
	}

	httpCtxt := httpContext{srv: srv}
	mainAPIHandler := srv.monitoredHandler(http.HandlerFunc(srv.apiHandler), "api")
	healthHandler := srv.monitoredHandler(http.HandlerFunc(srv.healthHandler), "health")
	logStreamHandler := srv.monitoredHandler(newLogStreamEndpointHandler(httpCtxt), "logstream")
	embeddedCLIHandler := srv.monitoredHandler(newEmbeddedCLIHandler(httpCtxt), "commands")
	debugLogHandler := srv.monitoredHandler(newDebugLogDBHandler(
		httpCtxt,
		httpAuthenticator,
		tagKindAuthorizer{
			names.MachineTagKind,
			names.ControllerAgentTagKind,
			names.UserTagKind,
			names.ApplicationTagKind,
		},
	), "log")
	pubsubHandler := srv.monitoredHandler(newPubSubHandler(httpCtxt, srv.shared.centralHub), "pubsub")
	logSinkHandler := logsink.NewHTTPHandler(
		newAgentLogWriteCloserFunc(httpCtxt, srv.logSinkWriter, &srv.apiServerLoggers),
		httpCtxt.stop(),
		&srv.logsinkRateLimitConfig,
		logsinkMetricsCollectorWrapper{collector: srv.metricsCollector},
		controllerModelUUID,
	)
	logSinkAuthorizer := tagKindAuthorizer(stateauthenticator.AgentTags)
	logTransferHandler := logsink.NewHTTPHandler(
		// We don't need to save the migrated logs
		// to a logfile as well as to the DB.
		newMigrationLogWriteCloserFunc(httpCtxt, &srv.apiServerLoggers),
		httpCtxt.stop(),
		nil, // no rate-limiting
		logsinkMetricsCollectorWrapper{collector: srv.metricsCollector},
		controllerModelUUID,
	)
	modelRestHandler := &modelRestHandler{
		ctxt:    httpCtxt,
		dataDir: srv.dataDir,
	}
	modelRestServer := srv.monitoredHandler(&RestHTTPHandler{
		GetHandler: modelRestHandler.ServeGet,
	}, "rest")
	modelCharmsHandler := &charmsHandler{
		ctxt:          httpCtxt,
		dataDir:       srv.dataDir,
		stateAuthFunc: httpCtxt.stateForRequestAuthenticatedUser,
	}
	modelCharmsHTTPHandler := srv.monitoredHandler(&CharmsHTTPHandler{
		PostHandler: modelCharmsHandler.ServePost,
		GetHandler:  modelCharmsHandler.ServeGet,
	}, "charms")
	modelCharmsUploadAuthorizer := tagKindAuthorizer{names.UserTagKind}

	modelObjectsCharmsHandler := &objectsCharmHandler{
		ctxt:          httpCtxt,
		stateAuthFunc: httpCtxt.stateForRequestAuthenticatedUser,
	}
	modelObjectsCharmsHTTPHandler := srv.monitoredHandler(&objectsCharmHTTPHandler{
		GetHandler:          modelObjectsCharmsHandler.ServeGet,
		PutHandler:          modelObjectsCharmsHandler.ServePut,
		LegacyCharmsHandler: modelCharmsHTTPHandler,
	}, "charms")

	modelToolsUploadHandler := srv.monitoredHandler(&toolsUploadHandler{
		ctxt:          httpCtxt,
		stateAuthFunc: httpCtxt.stateForRequestAuthenticatedUser,
	}, "tools")
	modelToolsUploadAuthorizer := tagKindAuthorizer{names.UserTagKind}
	modelToolsDownloadHandler := srv.monitoredHandler(newToolsDownloadHandler(httpCtxt), "tools")
	resourcesHandler := srv.monitoredHandler(&ResourcesHandler{
		StateAuthFunc: func(req *http.Request, tagKinds ...string) (ResourcesBackend, state.PoolHelper, names.Tag,
			error) {
			st, entity, err := httpCtxt.stateForRequestAuthenticatedTag(req, tagKinds...)
			if err != nil {
				return nil, nil, nil, errors.Trace(err)
			}

			rst := st.Resources()
			return rst, st, entity.Tag(), nil
		},
		ChangeAllowedFunc: func(req *http.Request) error {
			st, err := httpCtxt.stateForRequestUnauthenticated(req)
			if err != nil {
				return errors.Trace(err)
			}
			defer st.Release()

			blockChecker := common.NewBlockChecker(st)
			if err := blockChecker.ChangeAllowed(); err != nil {
				return errors.Trace(err)
			}
			return nil
		},
	}, "applications")
	unitResourcesHandler := srv.monitoredHandler(&UnitResourcesHandler{
		NewOpener: func(req *http.Request, tagKinds ...string) (resources.Opener, state.PoolHelper, error) {
			st, _, err := httpCtxt.stateForRequestAuthenticatedTag(req, tagKinds...)
			if err != nil {
				return nil, nil, errors.Trace(err)
			}

			tagStr := req.URL.Query().Get(":unit")
			tag, err := names.ParseUnitTag(tagStr)
			if err != nil {
				return nil, nil, errors.Trace(err)
			}
			opener, err := resource.NewResourceOpener(st.State, srv.getResourceDownloadLimiter, tag.Id())
			if err != nil {
				return nil, nil, errors.Trace(err)
			}
			return opener, st, nil
		},
	}, "units")

	controllerAdminAuthorizer := controllerAdminAuthorizer{
		controllerTag: systemState.ControllerTag(),
	}
	migrateCharmsHandler := &charmsHandler{
		ctxt:          httpCtxt,
		dataDir:       srv.dataDir,
		stateAuthFunc: httpCtxt.stateForMigrationImporting,
	}
	migrateCharmsHTTPHandler := &CharmsHTTPHandler{
		PostHandler: migrateCharmsHandler.ServePost,
		GetHandler:  migrateCharmsHandler.ServeUnsupported,
	}
<<<<<<< HEAD
	migrateObjectsCharmsHandler := &objectsCharmHandler{
		ctxt:          httpCtxt,
		stateAuthFunc: httpCtxt.stateForMigrationImporting,
	}
	migrateObjectsCharmsHTTPHandler := &objectsCharmHTTPHandler{
		PutHandler:          migrateObjectsCharmsHandler.ServePut,
		GetHandler:          migrateObjectsCharmsHandler.ServeUnsupported,
=======
	migrateObjectsCharmsHTTPHandler := srv.monitoredHandler(&objectsCharmHTTPHandler{
		PutHandler:          modelObjectsCharmsHandler.ServePut,
		GetHandler:          modelObjectsCharmsHandler.ServeUnsupported,
>>>>>>> b8c475d9
		LegacyCharmsHandler: migrateCharmsHTTPHandler,
	}, "charms")
	migrateToolsUploadHandler := srv.monitoredHandler(&toolsUploadHandler{
		ctxt:          httpCtxt,
		stateAuthFunc: httpCtxt.stateForMigrationImporting,
	}, "tools")
	resourcesMigrationUploadHandler := srv.monitoredHandler(&resourcesMigrationUploadHandler{
		ctxt:          httpCtxt,
		stateAuthFunc: httpCtxt.stateForMigrationImporting,
	}, "resources")
	backupHandler := srv.monitoredHandler(&backupHandler{ctxt: httpCtxt}, "backups")
	registerHandler := srv.monitoredHandler(&registerUserHandler{ctxt: httpCtxt}, "register")

	// HTTP handler for application offer macaroon authentication.
	addOfferAuthHandlers(srv.offerAuthCtxt, srv.mux)

	handlers := []handler{{
		// This handler is model specific even though it only
		// ever makes sense for a controller because the API
		// caller that is handed to the worker that is forwarding
		// the messages between controllers is bound to the
		// /model/:modeluuid namespace.
		pattern:    modelRoutePrefix + "/pubsub",
		handler:    pubsubHandler,
		tracked:    true,
		authorizer: controllerAuthorizer{},
	}, {
		pattern: modelRoutePrefix + "/logstream",
		handler: logStreamHandler,
		tracked: true,
	}, {
		pattern: modelRoutePrefix + "/log",
		handler: debugLogHandler,
		tracked: true,
		// The authentication is handled within the debugLogHandler in order
		// for discharge required errors to be handled correctly.
		unauthenticated: true,
	}, {
		pattern:    modelRoutePrefix + "/logsink",
		handler:    logSinkHandler,
		tracked:    true,
		authorizer: logSinkAuthorizer,
	}, {
		pattern:         modelRoutePrefix + "/api",
		handler:         mainAPIHandler,
		tracked:         true,
		unauthenticated: true,
	}, {
		pattern:         modelRoutePrefix + "/commands",
		handler:         embeddedCLIHandler,
		tracked:         true,
		unauthenticated: true,
	}, {
		pattern: modelRoutePrefix + "/rest/1.0/:entity/:name/:attribute",
		handler: modelRestServer,
	}, {
		// GET /charms has no authorizer
		pattern: modelRoutePrefix + "/charms",
		methods: []string{"GET"},
		handler: modelCharmsHTTPHandler,
	}, {
		pattern:    modelRoutePrefix + "/charms",
		methods:    []string{"POST"},
		handler:    modelCharmsHTTPHandler,
		authorizer: modelCharmsUploadAuthorizer,
	}, {
		pattern:    modelRoutePrefix + "/tools",
		handler:    modelToolsUploadHandler,
		authorizer: modelToolsUploadAuthorizer,
	}, {
		pattern:         modelRoutePrefix + "/tools/:version",
		handler:         modelToolsDownloadHandler,
		unauthenticated: true,
	}, {
		pattern: modelRoutePrefix + "/applications/:application/resources/:resource",
		handler: resourcesHandler,
	}, {
		pattern: modelRoutePrefix + "/units/:unit/resources/:resource",
		handler: unitResourcesHandler,
	}, {
		pattern:    modelRoutePrefix + "/backups",
		handler:    backupHandler,
		authorizer: controllerAdminAuthorizer,
	}, {
		// Legacy migration endpoint. Used by Juju 3.3 and prior
		pattern:    "/migrate/charms",
		handler:    srv.monitoredHandler(migrateCharmsHTTPHandler, "charms"),
		authorizer: controllerAdminAuthorizer,
	}, {
		pattern:    "/migrate/charms/:object",
		handler:    migrateObjectsCharmsHTTPHandler,
		authorizer: controllerAdminAuthorizer,
	}, {
		pattern:    "/migrate/tools",
		handler:    migrateToolsUploadHandler,
		authorizer: controllerAdminAuthorizer,
	}, {
		pattern:    "/migrate/resources",
		handler:    resourcesMigrationUploadHandler,
		authorizer: controllerAdminAuthorizer,
	}, {
		pattern:    "/migrate/logtransfer",
		handler:    logTransferHandler,
		tracked:    true,
		authorizer: controllerAdminAuthorizer,
	}, {
		pattern:         "/api",
		handler:         mainAPIHandler,
		tracked:         true,
		unauthenticated: true,
		noModelUUID:     true,
	}, {
		pattern:         "/commands",
		handler:         embeddedCLIHandler,
		unauthenticated: true,
		noModelUUID:     true,
	}, {
		// Serve the API at / for backward compatibility. Note that the
		// pat muxer special-cases / so that it does not serve all
		// possible endpoints, but only / itself.
		pattern:         "/",
		handler:         mainAPIHandler,
		tracked:         true,
		unauthenticated: true,
		noModelUUID:     true,
	}, {
		pattern:         "/health",
		methods:         []string{"GET"},
		handler:         healthHandler,
		unauthenticated: true,
		noModelUUID:     true,
	}, {
		pattern:         "/register",
		handler:         registerHandler,
		unauthenticated: true,
	}, {
		pattern:    "/tools",
		handler:    modelToolsUploadHandler,
		authorizer: modelToolsUploadAuthorizer,
	}, {
		pattern:         "/tools/:version",
		handler:         modelToolsDownloadHandler,
		unauthenticated: true,
	}, {
		pattern: "/log",
		handler: debugLogHandler,
		tracked: true,
		// The authentication is handled within the debugLogHandler in order
		// for discharge required errors to be handled correctly.
		unauthenticated: true,
	}, {
		// GET /charms has no authorizer
		pattern: "/charms",
		methods: []string{"GET"},
		handler: modelCharmsHTTPHandler,
	}, {
		pattern:    "/charms",
		methods:    []string{"POST"},
		handler:    modelCharmsHTTPHandler,
		authorizer: modelCharmsUploadAuthorizer,
	}, {
		// GET has no authorizer
		pattern: charmsObjectsRoutePrefix,
		methods: []string{"GET"},
		handler: modelObjectsCharmsHTTPHandler,
	}, {
		pattern:    charmsObjectsRoutePrefix,
		methods:    []string{"PUT"},
		handler:    modelObjectsCharmsHTTPHandler,
		authorizer: modelCharmsUploadAuthorizer,
	}}
	if srv.registerIntrospectionHandlers != nil {
		add := func(subpath string, h http.Handler) {
			handlers = append(handlers, handler{
				pattern: path.Join("/introspection/", subpath),
				handler: srv.monitoredHandler(introspectionHandler{httpCtxt, h}, "introspection"),
			})
		}
		srv.registerIntrospectionHandlers(add)
	}

	// Construct endpoints from handler structs.
	for _, handler := range handlers {
		addHandler(handler)
	}

	return endpoints, nil
}

// trackRequests wraps a http.Handler, incrementing and decrementing
// the apiserver's WaitGroup and blocking request when the apiserver
// is shutting down.
//
// Note: It is only safe to use trackRequests with API handlers which
// are interruptible (i.e. they pay attention to the apiserver tomb)
// or are guaranteed to be short-lived. If it's used with long running
// API handlers which don't watch the apiserver's tomb, apiserver
// shutdown will be blocked until the API handler returns.
func (srv *Server) trackRequests(handler http.Handler) http.Handler {
	return http.HandlerFunc(func(w http.ResponseWriter, r *http.Request) {
		// Care must be taken to not increment the waitgroup count
		// after the listener has closed.
		//
		// First we check to see if the tomb has not yet been killed
		// because the closure of the listener depends on the tomb being
		// killed to trigger the defer block in srv.run.
		select {
		case <-srv.tomb.Dying():
			// This request was accepted before the listener was closed
			// but after the tomb was killed. As we're in the process of
			// shutting down, do not consider this request as in progress,
			// just send a 503 and return.
			http.Error(w, "apiserver shutdown in progress", http.StatusServiceUnavailable)
		default:
			// If we get here then the tomb was not killed therefore the
			// listener is still open. It is safe to increment the
			// wg counter as wg.Wait in srv.run has not yet been called.
			srv.wg.Add(1)
			defer srv.wg.Done()
			handler.ServeHTTP(w, r)
		}
	})
}

func (srv *Server) healthHandler(w http.ResponseWriter, req *http.Request) {
	srv.mu.Lock()
	status := srv.healthStatus
	srv.mu.Unlock()
	if status != "running" {
		w.WriteHeader(http.StatusServiceUnavailable)
	}

	fmt.Fprintf(w, "%s\n", status)
}

func (srv *Server) apiHandler(w http.ResponseWriter, req *http.Request) {
	connectionID := atomic.AddUint64(&srv.lastConnectionID, 1)

	apiObserver := srv.newObserver()
	apiObserver.Join(req, connectionID)
	defer apiObserver.Leave()

	websocket.Serve(w, req, func(conn *websocket.Conn) {
		modelUUID := httpcontext.RequestModelUUID(req)
		logger.Tracef("got a request for model %q", modelUUID)
		if err := srv.serveConn(
			req.Context(),
			conn,
			modelUUID,
			connectionID,
			apiObserver,
			req.Host,
		); err != nil {
			logger.Errorf("error serving RPCs: %v", err)
		}
	})
}

func (srv *Server) serveConn(
	ctx context.Context,
	wsConn *websocket.Conn,
	modelUUID string,
	connectionID uint64,
	apiObserver observer.Observer,
	host string,
) error {
	codec := jsoncodec.NewWebsocket(wsConn.Conn)
	recorderFactory := observer.NewRecorderFactory(
		apiObserver, nil, observer.NoCaptureArgs)
	conn := rpc.NewConn(codec, recorderFactory)

	// Note that we don't overwrite modelUUID here because
	// newAPIHandler treats an empty modelUUID as signifying
	// the API version used.
	resolvedModelUUID := modelUUID
	statePool := srv.shared.statePool
	if modelUUID == "" {
		systemState, err := statePool.SystemState()
		if err != nil {
			return errors.Trace(err)
		}
		resolvedModelUUID = systemState.ModelUUID()
	}
	var (
		st *state.PooledState
		h  *apiHandler
	)

	var stateClosing <-chan struct{}
	st, err := statePool.Get(resolvedModelUUID)
	if err == nil {
		defer st.Release()
		stateClosing = st.Removing()
		h, err = newAPIHandler(srv, st.State, conn, modelUUID, connectionID, host)
	}
	if errors.Is(err, errors.NotFound) {
		err = fmt.Errorf("%w: %q", apiservererrors.UnknownModelError, resolvedModelUUID)
	}

	if err != nil {
		conn.ServeRoot(&errRoot{errors.Trace(err)}, recorderFactory, serverError)
	} else {
		// Set up the admin apis used to accept logins and direct
		// requests to the relevant business facade.
		// There may be more than one since we need a new API each
		// time login changes in a non-backwards compatible way.
		adminAPIs := make(map[int]interface{})
		for apiVersion, factory := range adminAPIFactories {
			adminAPIs[apiVersion] = factory(srv, h, apiObserver)
		}
		conn.ServeRoot(newAdminRoot(h, adminAPIs), recorderFactory, serverError)
	}
	conn.Start(ctx)
	select {
	case <-conn.Dead():
	case <-srv.tomb.Dying():
	case <-stateClosing:
	}
	return conn.Close()
}

// publicDNSName returns the current public hostname.
func (srv *Server) publicDNSName() string {
	srv.mu.Lock()
	defer srv.mu.Unlock()
	return srv.publicDNSName_
}

func serverError(err error) error {
	return apiservererrors.ServerError(err)
}

// GetAuditConfig returns a copy of the current audit logging
// configuration.
func (srv *Server) GetAuditConfig() auditlog.Config {
	// Delegates to the getter passed in.
	return srv.getAuditConfig()
}

// monitoredHandler wraps an HTTP handler for tracking metrics with given label.
// It increments and decrements connection counters for monitoring purposes.
func (srv *Server) monitoredHandler(handler http.Handler, label string) http.Handler {
	return http.HandlerFunc(func(w http.ResponseWriter, r *http.Request) {
		srv.metricsCollector.TotalConnections.Inc()
		gauge := srv.metricsCollector.APIConnections.WithLabelValues(label)
		gauge.Inc()
		defer gauge.Dec()
		handler.ServeHTTP(w, r)
	})
}<|MERGE_RESOLUTION|>--- conflicted
+++ resolved
@@ -831,19 +831,13 @@
 		PostHandler: migrateCharmsHandler.ServePost,
 		GetHandler:  migrateCharmsHandler.ServeUnsupported,
 	}
-<<<<<<< HEAD
 	migrateObjectsCharmsHandler := &objectsCharmHandler{
 		ctxt:          httpCtxt,
 		stateAuthFunc: httpCtxt.stateForMigrationImporting,
 	}
-	migrateObjectsCharmsHTTPHandler := &objectsCharmHTTPHandler{
+	migrateObjectsCharmsHTTPHandler := srv.monitoredHandler(&objectsCharmHTTPHandler{
 		PutHandler:          migrateObjectsCharmsHandler.ServePut,
 		GetHandler:          migrateObjectsCharmsHandler.ServeUnsupported,
-=======
-	migrateObjectsCharmsHTTPHandler := srv.monitoredHandler(&objectsCharmHTTPHandler{
-		PutHandler:          modelObjectsCharmsHandler.ServePut,
-		GetHandler:          modelObjectsCharmsHandler.ServeUnsupported,
->>>>>>> b8c475d9
 		LegacyCharmsHandler: migrateCharmsHTTPHandler,
 	}, "charms")
 	migrateToolsUploadHandler := srv.monitoredHandler(&toolsUploadHandler{
