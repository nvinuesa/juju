// Copyright 2020 Canonical Ltd.
// Licensed under the AGPLv3, see LICENCE file for details.

package errors

import (
	"fmt"
	"net/http"
	"strings"

	"github.com/juju/errors"
	"github.com/juju/loggo"
	"github.com/juju/txn/v2"

	"github.com/juju/juju/core/leadership"
	"github.com/juju/juju/core/lease"
	"github.com/juju/juju/rpc/params"
	stateerrors "github.com/juju/juju/state/errors"
)

var logger = loggo.GetLogger("juju.apiserver.common.errors")

var (
	ErrBadId              = errors.New("id not found")
	ErrBadCreds           = errors.New("invalid entity name or password")
	ErrNoCreds            = errors.New("no credentials provided")
	ErrLoginExpired       = errors.New("login expired")
	ErrPerm               = errors.New("permission denied")
	ErrNotLoggedIn        = errors.New("not logged in")
	ErrUnknownWatcher     = errors.New("unknown watcher id")
	ErrStoppedWatcher     = errors.New("watcher has been stopped")
	ErrBadRequest         = errors.New("invalid request")
	ErrTryAgain           = errors.New("try again")
	ErrActionNotAvailable = errors.New("action no longer available")
)

// ErrTryAgain reports whether the cause
// of the error is an ErrTryAgain.
func IsErrTryAgain(err error) bool {
	return errors.Cause(err) == ErrTryAgain
}

// OperationBlockedError returns an error which signifies that
// an operation has been blocked; the message should describe
// what has been blocked.
func OperationBlockedError(msg string) error {
	if msg == "" {
		msg = "the operation has been blocked"
	}
	return &params.Error{
		Message: msg,
		Code:    params.CodeOperationBlocked,
	}
}

var singletonErrorCodes = map[error]string{
	stateerrors.ErrCannotEnterScopeYet: params.CodeCannotEnterScopeYet,
	stateerrors.ErrCannotEnterScope:    params.CodeCannotEnterScope,
	stateerrors.ErrUnitHasSubordinates: params.CodeUnitHasSubordinates,
	stateerrors.ErrDead:                params.CodeDead,
	txn.ErrExcessiveContention:         params.CodeExcessiveContention,
	leadership.ErrClaimDenied:          params.CodeLeadershipClaimDenied,
	lease.ErrClaimDenied:               params.CodeLeaseClaimDenied,
	ErrBadId:                           params.CodeNotFound,
	ErrBadCreds:                        params.CodeUnauthorized,
	ErrNoCreds:                         params.CodeNoCreds,
	ErrLoginExpired:                    params.CodeLoginExpired,
	ErrPerm:                            params.CodeUnauthorized,
	ErrNotLoggedIn:                     params.CodeUnauthorized,
	ErrUnknownWatcher:                  params.CodeNotFound,
	ErrStoppedWatcher:                  params.CodeStopped,
	ErrTryAgain:                        params.CodeTryAgain,
	ErrActionNotAvailable:              params.CodeActionNotAvailable,
}

func singletonCode(err error) (string, bool) {
	// All error types may not be hashable; deal with
	// that by catching the panic if we try to look up
	// a non-hashable type.
	defer func() {
		_ = recover()
	}()
	code, ok := singletonErrorCodes[err]
	return code, ok
}

func singletonError(err error) (bool, error) {
	errCode := params.ErrCode(err)
	for singleton, code := range singletonErrorCodes {
		if errCode == code && singleton.Error() == err.Error() {
			return true, singleton
		}
	}
	return false, nil
}

// ServerErrorAndStatus is like ServerError but also
// returns an HTTP status code appropriate for using
// in a response holding the given error.
func ServerErrorAndStatus(err error) (*params.Error, int) {
	err1 := ServerError(err)
	if err1 == nil {
		return nil, http.StatusOK
	}
	status := http.StatusInternalServerError
	switch err1.Code {
	case params.CodeUnauthorized:
		status = http.StatusUnauthorized
	case params.CodeNotFound,
		params.CodeUserNotFound,
		params.CodeModelNotFound:
		status = http.StatusNotFound
	case params.CodeBadRequest:
		status = http.StatusBadRequest
	case params.CodeMethodNotAllowed:
		status = http.StatusMethodNotAllowed
	case params.CodeOperationBlocked:
		// This should really be http.StatusForbidden but earlier versions
		// of juju clients rely on the 400 status, so we leave it like that.
		status = http.StatusBadRequest
	case params.CodeForbidden:
		status = http.StatusForbidden
	case params.CodeDischargeRequired:
		status = http.StatusUnauthorized
	case params.CodeRedirect:
		status = http.StatusMovedPermanently
	case params.CodeNotYetAvailable:
		// The request could not be completed due to a conflict with
		// the current state of the resource. This code is only allowed
		// in situations where it is expected that the user might be
		// able to resolve the conflict and resubmit the request.
		//
		// See https://www.w3.org/Protocols/rfc2616/rfc2616-sec10.html#sec10.4.10
		status = http.StatusConflict
	case params.CodeNotLeader:
		status = http.StatusTemporaryRedirect
	case params.CodeLeaseError:
		status = leaseStatusCode(err1)
	}
	return err1, status
}

// ServerError returns an error suitable for returning to an API
// client, with an error code suitable for various kinds of errors
// generated in packages outside the API.
func ServerError(err error) *params.Error {
	if err == nil {
		return nil
	}
	if logger.IsTraceEnabled() {
		logger.Tracef("server RPC error %v", errors.Details(err))
	}

	var (
		info map[string]interface{}
		msg  = err.Error()
	)

	// Skip past annotations when looking for the code.
	err = errors.Cause(err)
	code, ok := singletonCode(err)
	switch {
	case ok:
	case errors.IsUnauthorized(err):
		code = params.CodeUnauthorized
	case errors.IsNotFound(err):
		code = params.CodeNotFound
	case errors.IsUserNotFound(err):
		code = params.CodeUserNotFound
	case errors.IsAlreadyExists(err):
		code = params.CodeAlreadyExists
	case errors.IsNotAssigned(err):
		code = params.CodeNotAssigned
	case stateerrors.IsHasAssignedUnitsError(err):
		code = params.CodeHasAssignedUnits
	case stateerrors.IsHasHostedModelsError(err):
		code = params.CodeHasHostedModels
	case stateerrors.IsHasPersistentStorageError(err):
		code = params.CodeHasPersistentStorage
	case stateerrors.IsModelNotEmptyError(err):
		code = params.CodeModelNotEmpty
	case isNoAddressSetError(err):
		code = params.CodeNoAddressSet
	case errors.IsNotProvisioned(err):
		code = params.CodeNotProvisioned
	case IsUpgradeInProgressError(err):
		code = params.CodeUpgradeInProgress
	case stateerrors.IsHasAttachmentsError(err):
		code = params.CodeMachineHasAttachedStorage
	case stateerrors.IsHasContainersError(err):
		code = params.CodeMachineHasContainers
	case stateerrors.IsStorageAttachedError(err):
		code = params.CodeStorageAttached
	case isUnknownModelError(err):
		code = params.CodeModelNotFound
	case errors.IsNotSupported(err):
		code = params.CodeNotSupported
	case errors.IsBadRequest(err):
		code = params.CodeBadRequest
	case errors.IsMethodNotAllowed(err):
		code = params.CodeMethodNotAllowed
	case errors.IsNotImplemented(err):
		code = params.CodeNotImplemented
	case errors.IsForbidden(err):
		code = params.CodeForbidden
	case IsIncompatibleSeriesError(err), stateerrors.IsIncompatibleSeriesError(err):
		code = params.CodeIncompatibleSeries
	case IsDischargeRequiredError(err):
		dischErr := errors.Cause(err).(*DischargeRequiredError)
		code = params.CodeDischargeRequired
		info = params.DischargeRequiredErrorInfo{
			Macaroon:       dischErr.LegacyMacaroon,
			BakeryMacaroon: dischErr.Macaroon,
			// One macaroon fits all.
			MacaroonPath: "/",
		}.AsMap()
	case IsUpgradeSeriesValidationError(err):
		rawErr := errors.Cause(err).(*UpgradeSeriesValidationError)
		info = params.UpgradeSeriesValidationErrorInfo{
			Status: rawErr.Status,
		}.AsMap()
	case IsRedirectError(err):
		redirErr := errors.Cause(err).(*RedirectError)
		code = params.CodeRedirect

		// Check for a zero-value tag. We don't send it over the wire if it is.
		controllerTag := ""
		if redirErr.ControllerTag.Id() != "" {
			controllerTag = redirErr.ControllerTag.String()
		}

		info = params.RedirectErrorInfo{
			Servers:         params.FromProviderHostsPorts(redirErr.Servers),
			CACert:          redirErr.CACert,
			ControllerTag:   controllerTag,
			ControllerAlias: redirErr.ControllerAlias,
		}.AsMap()
	case errors.IsQuotaLimitExceeded(err):
		code = params.CodeQuotaLimitExceeded
	case errors.IsNotYetAvailable(err):
		code = params.CodeNotYetAvailable
	case IsErrTryAgain(err):
		code = params.CodeTryAgain
	case params.IsIncompatibleClientError(err):
		code = params.CodeIncompatibleClient
		rawErr := errors.Cause(err).(*params.IncompatibleClientError)
		info = rawErr.AsMap()
	case IsNotLeaderError(err):
		code = params.CodeNotLeader
		rawErr := errors.Cause(err).(*NotLeaderError)
		info = rawErr.AsMap()
	case IsDeadlineExceededError(err):
		code = params.CodeDeadlineExceeded
	case lease.IsLeaseError(err):
		code = params.CodeLeaseError
		info = leaseErrorInfoMap(err)
	default:
		code = params.ErrCode(err)
	}

	return &params.Error{
		Message: msg,
		Code:    code,
		Info:    info,
	}
}

func DestroyErr(desc string, ids []string, errs []error) error {
	// TODO(waigani) refactor DestroyErr to take a map of ids to errors.
	if len(errs) == 0 {
		return nil
	}
	msg := "some %s were not destroyed"
	if len(errs) == len(ids) {
		msg = "no %s were destroyed"
	}
	msg = fmt.Sprintf(msg, desc)
	errStrings := make([]string, len(errs))
	for i, err := range errs {
		errStrings[i] = err.Error()
	}
	return errors.Errorf("%s: %s", msg, strings.Join(errStrings, "; "))
}

// RestoreError makes a best effort at converting the given error
// back into an error originally converted by ServerError().
func RestoreError(err error) error {
	err = errors.Cause(err)

	if apiErr, ok := err.(*params.Error); !ok {
		return err
	} else if apiErr == nil {
		return nil
	}
	if params.ErrCode(err) == "" {
		return err
	}
	msg := err.Error()

	if ok, singleton := singletonError(err); ok {
		return singleton
	}

	// TODO(ericsnow) Support the other error types handled by ServerError().
	switch {
	case params.IsCodeUnauthorized(err):
		return errors.NewUnauthorized(nil, msg)
	case params.IsCodeNotFound(err):
		// TODO(ericsnow) UnknownModelError should be handled here too.
		// ...by parsing msg?
		return errors.NewNotFound(nil, msg)
	case params.IsCodeUserNotFound(err):
		return errors.NewUserNotFound(nil, msg)
	case params.IsCodeAlreadyExists(err):
		return errors.NewAlreadyExists(nil, msg)
	case params.IsCodeNotAssigned(err):
		return errors.NewNotAssigned(nil, msg)
	case params.IsCodeHasAssignedUnits(err):
		// TODO(ericsnow) Handle stateerrors.HasAssignedUnitsError here.
		// ...by parsing msg?
		return err
	case params.IsCodeHasHostedModels(err):
		return err
	case params.IsCodeHasPersistentStorage(err):
		return err
	case params.IsCodeModelNotEmpty(err):
		return err
	case params.IsCodeNoAddressSet(err):
		// TODO(ericsnow) Handle isNoAddressSetError here.
		// ...by parsing msg?
		return err
	case params.IsCodeNotProvisioned(err):
		return errors.NewNotProvisioned(nil, msg)
	case params.IsCodeUpgradeInProgress(err):
		// TODO(ericsnow) Handle stateerrors.UpgradeInProgressError here.
		// ...by parsing msg?
		return err
	case params.IsCodeMachineHasAttachedStorage(err):
		// TODO(ericsnow) Handle stateerrors.HasAttachmentsError here.
		// ...by parsing msg?
		return err
	case params.IsCodeStorageAttached(err):
		return err
	case params.IsCodeNotSupported(err):
		return errors.NewNotSupported(nil, msg)
	case params.IsBadRequest(err):
		return errors.NewBadRequest(nil, msg)
	case params.IsMethodNotAllowed(err):
		return errors.NewMethodNotAllowed(nil, msg)
	case params.ErrCode(err) == params.CodeDischargeRequired:
		// TODO(ericsnow) Handle DischargeRequiredError here.
		return err
	case params.IsCodeQuotaLimitExceeded(err):
		return errors.NewQuotaLimitExceeded(nil, msg)
	case params.IsCodeNotYetAvailable(err):
		return errors.NewNotYetAvailable(nil, msg)
	case params.IsCodeNotLeader(err):
		e, ok := err.(*params.Error)
		if !ok {
			return err
		}
		serverAddress, _ := e.Info["server-address"].(string)
		serverID, _ := e.Info["server-id"].(string)
		return NewNotLeaderError(serverAddress, serverID)
	case params.IsCodeDeadlineExceeded(err):
		return NewDeadlineExceededError(msg)
	case params.IsLeaseError(err):
		return rehydrateLeaseError(err)
<<<<<<< HEAD
=======
	case params.IsCodeNotYetAvailable(err):
		return errors.NewNotYetAvailable(nil, msg)
	case params.IsCodeTryAgain(err):
		return ErrTryAgain
>>>>>>> 442793c8
	default:
		return err
	}
}<|MERGE_RESOLUTION|>--- conflicted
+++ resolved
@@ -366,13 +366,8 @@
 		return NewDeadlineExceededError(msg)
 	case params.IsLeaseError(err):
 		return rehydrateLeaseError(err)
-<<<<<<< HEAD
-=======
-	case params.IsCodeNotYetAvailable(err):
-		return errors.NewNotYetAvailable(nil, msg)
 	case params.IsCodeTryAgain(err):
 		return ErrTryAgain
->>>>>>> 442793c8
 	default:
 		return err
 	}
