--- conflicted
+++ resolved
@@ -52,33 +52,9 @@
 # Print a summary for the jenkins job description.
 $SCRIPTS/s3ci.py get-summary $REVISION_BUILD $JOB_NAME
 
-<<<<<<< HEAD
-# Get the pristine tarfile and unpack it to build a tainted testing juju.
-JUJU_ARCHIVE=$($SCRIPTS/s3ci.py get --config $S3_CONFIG $REVISION_BUILD build-revision juju-core_.*.tar.gz)
-tar -xf $JUJU_ARCHIVE
-JUJU_DIR=$(basename $JUJU_ARCHIVE .tar.gz)
-JUJU_SOURCE=$JUJU_DIR/bin/juju
-export GOPATH=$WORKSPACE/$JUJU_DIR
-JUJU_PACKAGE=$GOPATH/src/github.com/juju/juju
-CHARM_PACKAGE=$GOPATH/src/github.com/juju/charm
-# Add the charm package to the tree.
-go get github.com/juju/charm/...
-
-# If tree must be tampered with, then let it be us who do it to ensure
-# we understand what is not being tested.
-CSCLIENT="$GOPATH/src/gopkg.in/juju/charmrepo.v2-unstable/csclient/csclient.go"
-API_URL=$(echo $STORE_URL | sed -e "s,//,//api.,")
-SERVER_PATTERN="s,https://api.jujucharms.com,$API_URL,"
-sed -i -e "$SERVER_PATTERN" $CSCLIENT
-for PACKAGE in $JUJU_PACKAGE $CHARM_PACKAGE; do
-    cd $PACKAGE
-    go install ./...
-done
-=======
 # Get the built version of juju that we want to test with.
 JUJU_SOURCE=$($SCRIPTS/s3ci.py get-juju-bin --config $S3_CONFIG $REVISION_BUILD ./)
 JUJU_SOURCE_BINARY=$(readlink -f $JUJU_SOURCE)
->>>>>>> b95a0e41
 cd $WORKSPACE
 
 # Get the releases Juju GUI.
@@ -115,13 +91,8 @@
     --gui-archive $WORKSPACE/$GUI_ARCHIVE \
     --credentials <SECRET> \
     --admin <SECRET> \
-<<<<<<< HEAD
-    --url $STORE_URL \
-    --juju $JUJU_SOURCE" \
-=======
     --url $STORE_URL" \
-     --juju $JUJU_SOURCE_BINARY \
->>>>>>> b95a0e41
+    --juju $JUJU_SOURCE_BINARY \
     "$SUITE"
 set +x
 devenv/bin/uitest --driver phantom \
@@ -130,9 +101,5 @@
     --credentials $STORE_CREDENTIALS \
     --admin $STORE_ADMIN \
     --url $STORE_URL \
-<<<<<<< HEAD
-    --juju $JUJU_SOURCE \
-=======
     --juju $JUJU_SOURCE_BINARY \
->>>>>>> b95a0e41
     "$SUITE"