--- conflicted
+++ resolved
@@ -8,13 +8,9 @@
 	stdcontext "context"
 	"encoding/pem"
 	"fmt"
-<<<<<<< HEAD
 	"io"
-=======
-	"io/ioutil"
 	"net/http"
 	"net/http/httptest"
->>>>>>> bda50f0b
 	"net/url"
 	"os"
 	"path/filepath"
