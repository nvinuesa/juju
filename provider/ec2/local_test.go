// Copyright 2011, 2012, 2013 Canonical Ltd.
// Licensed under the AGPLv3, see LICENCE file for details.

package ec2_test

import (
	"bytes"
	"regexp"
	"sort"

	"launchpad.net/goamz/aws"
	amzec2 "launchpad.net/goamz/ec2"
	"launchpad.net/goamz/ec2/ec2test"
	"launchpad.net/goamz/s3"
	"launchpad.net/goamz/s3/s3test"
	gc "launchpad.net/gocheck"
	"launchpad.net/goyaml"

	"launchpad.net/juju-core/constraints"
	"launchpad.net/juju-core/environs"
	"launchpad.net/juju-core/environs/bootstrap"
	"launchpad.net/juju-core/environs/imagemetadata"
	"launchpad.net/juju-core/environs/jujutest"
	"launchpad.net/juju-core/environs/simplestreams"
	envtesting "launchpad.net/juju-core/environs/testing"
	"launchpad.net/juju-core/instance"
	"launchpad.net/juju-core/provider"
	"launchpad.net/juju-core/provider/ec2"
	"launchpad.net/juju-core/testing"
	"launchpad.net/juju-core/utils"
)

type ProviderSuite struct{}

var _ = gc.Suite(&ProviderSuite{})

func (s *ProviderSuite) TestMetadata(c *gc.C) {
	metadataContent := map[string]string{
		"/2011-01-01/meta-data/public-hostname": "public.dummy.address.invalid",
		"/2011-01-01/meta-data/local-hostname":  "private.dummy.address.invalid",
	}
	ec2.UseTestMetadata(metadataContent)
	defer ec2.UseTestMetadata(nil)

	p, err := environs.Provider("ec2")
	c.Assert(err, gc.IsNil)

	addr, err := p.PublicAddress()
	c.Assert(err, gc.IsNil)
	c.Assert(addr, gc.Equals, "public.dummy.address.invalid")

	addr, err = p.PrivateAddress()
	c.Assert(err, gc.IsNil)
	c.Assert(addr, gc.Equals, "private.dummy.address.invalid")
}

var localConfigAttrs = map[string]interface{}{
	"name":                 "sample",
	"type":                 "ec2",
	"region":               "test",
	"control-bucket":       "test-bucket",
	"public-bucket":        "public-tools",
	"public-bucket-region": "test",
	"admin-secret":         "local-secret",
	"access-key":           "x",
	"secret-key":           "x",
	"authorized-keys":      "foo",
	"ca-cert":              testing.CACert,
	"ca-private-key":       testing.CAKey,
}

func registerLocalTests() {
	// N.B. Make sure the region we use here
	// has entries in the images/query txt files.
	aws.Regions["test"] = aws.Region{
		Name: "test",
	}

	gc.Suite(&localServerSuite{})
	gc.Suite(&localLiveSuite{})
	gc.Suite(&localNonUSEastSuite{})
}

// localLiveSuite runs tests from LiveTests using a fake
// EC2 server that runs within the test process itself.
type localLiveSuite struct {
	LiveTests
	srv                localServer
	restoreEC2Patching func()
}

func (t *localLiveSuite) SetUpSuite(c *gc.C) {
	t.TestConfig.Config = localConfigAttrs
	t.restoreEC2Patching = patchEC2ForTesting()
	t.srv.startServer(c)
	t.LiveTests.SetUpSuite(c)
}

func (t *localLiveSuite) TearDownSuite(c *gc.C) {
	t.LiveTests.TearDownSuite(c)
	t.srv.stopServer(c)
	t.restoreEC2Patching()
}

// localServer represents a fake EC2 server running within
// the test process itself.
type localServer struct {
	ec2srv *ec2test.Server
	s3srv  *s3test.Server
	config *s3test.Config
}

func (srv *localServer) startServer(c *gc.C) {
	var err error
	srv.ec2srv, err = ec2test.NewServer()
	if err != nil {
		c.Fatalf("cannot start ec2 test server: %v", err)
	}
	srv.s3srv, err = s3test.NewServer(srv.config)
	if err != nil {
		c.Fatalf("cannot start s3 test server: %v", err)
	}
	aws.Regions["test"] = aws.Region{
		Name:                 "test",
		EC2Endpoint:          srv.ec2srv.URL(),
		S3Endpoint:           srv.s3srv.URL(),
		S3LocationConstraint: true,
	}
	s3inst := s3.New(aws.Auth{}, aws.Regions["test"])
	writeablePublicStorage := ec2.BucketStorage(s3inst.Bucket("public-tools"))
	envtesting.UploadFakeTools(c, writeablePublicStorage)
	srv.addSpice(c)
}

// addSpice adds some "spice" to the local server
// by adding state that may cause tests to fail.
func (srv *localServer) addSpice(c *gc.C) {
	states := []amzec2.InstanceState{
		ec2test.ShuttingDown,
		ec2test.Terminated,
		ec2test.Stopped,
	}
	for _, state := range states {
		srv.ec2srv.NewInstances(1, "m1.small", "ami-a7f539ce", state, nil)
	}
}

func (srv *localServer) stopServer(c *gc.C) {
	srv.ec2srv.Quit()
	srv.s3srv.Quit()
	// Clear out the region because the server address is
	// no longer valid.
	delete(aws.Regions, "test")
}

// localServerSuite contains tests that run against a fake EC2 server
// running within the test process itself.  These tests can test things that
// would be unreasonably slow or expensive to test on a live Amazon server.
// It starts a new local ec2test server for each test.  The server is
// accessed by using the "test" region, which is changed to point to the
// network address of the local server.
type localServerSuite struct {
	jujutest.Tests
	srv                localServer
	restoreEC2Patching func()
}

func (t *localServerSuite) SetUpSuite(c *gc.C) {
	t.TestConfig.Config = localConfigAttrs
	t.restoreEC2Patching = patchEC2ForTesting()
	t.Tests.SetUpSuite(c)
}

func (t *localServerSuite) TearDownSuite(c *gc.C) {
	t.Tests.TearDownSuite(c)
	t.restoreEC2Patching()
}

func (t *localServerSuite) SetUpTest(c *gc.C) {
	t.srv.startServer(c)
	t.Tests.SetUpTest(c)
}

func (t *localServerSuite) TearDownTest(c *gc.C) {
	t.Tests.TearDownTest(c)
	t.srv.stopServer(c)
}

func (t *localServerSuite) TestBootstrapInstanceUserDataAndState(c *gc.C) {
<<<<<<< HEAD
	envtesting.UploadFakeTools(c, t.Env.Storage())
	err := environs.Bootstrap(t.Env, constraints.Value{})
=======
	envtesting.UploadFakeTools(c, t.env.Storage())
	err := bootstrap.Bootstrap(t.env, constraints.Value{})
>>>>>>> 9b6d4bc8
	c.Assert(err, gc.IsNil)

	// check that the state holds the id of the bootstrap machine.
	bootstrapState, err := environs.LoadState(t.Env.Storage())
	c.Assert(err, gc.IsNil)
	c.Assert(bootstrapState.StateInstances, gc.HasLen, 1)

	expectedHardware := instance.MustParseHardware("arch=amd64 cpu-cores=1 cpu-power=100 mem=1740M root-disk=8192M")
	insts, err := t.Env.AllInstances()
	c.Assert(err, gc.IsNil)
	c.Assert(insts, gc.HasLen, 1)
	c.Check(insts[0].Id(), gc.Equals, bootstrapState.StateInstances[0])
	c.Check(expectedHardware, gc.DeepEquals, bootstrapState.Characteristics[0])

	info, apiInfo, err := t.Env.StateInfo()
	c.Assert(err, gc.IsNil)
	c.Assert(info, gc.NotNil)

	// check that the user data is configured to start zookeeper
	// and the machine and provisioning agents.
	inst := t.srv.ec2srv.Instance(string(insts[0].Id()))
	c.Assert(inst, gc.NotNil)
	bootstrapDNS, err := insts[0].DNSName()
	c.Assert(err, gc.IsNil)
	c.Assert(bootstrapDNS, gc.Not(gc.Equals), "")

	userData, err := utils.Gunzip(inst.UserData)
	c.Assert(err, gc.IsNil)
	c.Logf("first instance: UserData: %q", userData)
	var x map[interface{}]interface{}
	err = goyaml.Unmarshal(userData, &x)
	c.Assert(err, gc.IsNil)
	CheckPackage(c, x, "git", true)
	CheckScripts(c, x, "jujud bootstrap-state", true)
	// TODO check for provisioning agent
	// TODO check for machine agent

	// check that a new instance will be started without
	// zookeeper, with a machine agent, and without a
	// provisioning agent.
	series := t.Env.Config().DefaultSeries()
	info.Tag = "machine-1"
	info.Password = "password"
	apiInfo.Tag = "machine-1"
<<<<<<< HEAD
	inst1, hc, err := t.Env.StartInstance("1", "fake_nonce", series, constraints.Value{}, info, apiInfo)
=======
	inst1, hc, err := provider.StartInstance(t.env, "1", "fake_nonce", series, constraints.Value{}, info, apiInfo)
>>>>>>> 9b6d4bc8
	c.Assert(err, gc.IsNil)
	c.Check(*hc.Arch, gc.Equals, "amd64")
	c.Check(*hc.Mem, gc.Equals, uint64(1740))
	c.Check(*hc.CpuCores, gc.Equals, uint64(1))
	c.Assert(*hc.CpuPower, gc.Equals, uint64(100))
	inst = t.srv.ec2srv.Instance(string(inst1.Id()))
	c.Assert(inst, gc.NotNil)
	userData, err = utils.Gunzip(inst.UserData)
	c.Assert(err, gc.IsNil)
	c.Logf("second instance: UserData: %q", userData)
	x = nil
	err = goyaml.Unmarshal(userData, &x)
	c.Assert(err, gc.IsNil)
	CheckPackage(c, x, "zookeeperd", false)
	// TODO check for provisioning agent
	// TODO check for machine agent

	err = t.Env.Destroy(append(insts, inst1))
	c.Assert(err, gc.IsNil)

	_, err = environs.LoadState(t.Env.Storage())
	c.Assert(err, gc.NotNil)
}

func (t *localServerSuite) TestInstanceStatus(c *gc.C) {
<<<<<<< HEAD
	err := environs.Bootstrap(t.Env, constraints.Value{})
=======
	err := bootstrap.Bootstrap(t.env, constraints.Value{})
>>>>>>> 9b6d4bc8
	c.Assert(err, gc.IsNil)
	series := t.Env.Config().DefaultSeries()
	info, apiInfo, err := t.Env.StateInfo()
	c.Assert(err, gc.IsNil)
	c.Assert(info, gc.NotNil)
	info.Tag = "machine-1"
	info.Password = "password"
	apiInfo.Tag = "machine-1"
	t.srv.ec2srv.SetInitialInstanceState(ec2test.Terminated)
<<<<<<< HEAD
	inst, _, err := t.Env.StartInstance("1", "fake_nonce", series, constraints.Value{}, info, apiInfo)
=======
	inst, _, err := provider.StartInstance(t.env, "1", "fake_nonce", series, constraints.Value{}, info, apiInfo)
>>>>>>> 9b6d4bc8
	c.Assert(err, gc.IsNil)
	c.Assert(inst.Status(), gc.Equals, "terminated")
}

func (t *localServerSuite) TestStartInstanceHardwareCharacteristics(c *gc.C) {
<<<<<<< HEAD
	err := environs.Bootstrap(t.Env, constraints.Value{})
=======
	err := bootstrap.Bootstrap(t.env, constraints.Value{})
>>>>>>> 9b6d4bc8
	c.Assert(err, gc.IsNil)
	series := t.Env.Config().DefaultSeries()
	info, apiInfo, err := t.Env.StateInfo()
	c.Assert(err, gc.IsNil)
	c.Assert(info, gc.NotNil)
	info.Tag = "machine-1"
	info.Password = "password"
	apiInfo.Tag = "machine-1"
<<<<<<< HEAD
	_, hc, err := t.Env.StartInstance("1", "fake_nonce", series, constraints.MustParse("mem=1024"), info, apiInfo)
=======
	_, hc, err := provider.StartInstance(t.env, "1", "fake_nonce", series, constraints.MustParse("mem=1024"), info, apiInfo)
>>>>>>> 9b6d4bc8
	c.Assert(err, gc.IsNil)
	c.Check(*hc.Arch, gc.Equals, "amd64")
	c.Check(*hc.Mem, gc.Equals, uint64(1740))
	c.Check(*hc.CpuCores, gc.Equals, uint64(1))
	c.Assert(*hc.CpuPower, gc.Equals, uint64(100))
}

func (t *localServerSuite) TestAddresses(c *gc.C) {
<<<<<<< HEAD
	err := environs.Bootstrap(t.Env, constraints.Value{})
=======
	err := bootstrap.Bootstrap(t.env, constraints.Value{})
>>>>>>> 9b6d4bc8
	c.Assert(err, gc.IsNil)
	series := t.Env.Config().DefaultSeries()
	info, apiInfo, err := t.Env.StateInfo()
	c.Assert(err, gc.IsNil)
	c.Assert(info, gc.NotNil)
	info.Tag = "machine-1"
	info.Password = "password"
	apiInfo.Tag = "machine-1"
<<<<<<< HEAD
	inst, _, err := t.Env.StartInstance("1", "fake_nonce", series, constraints.Value{}, info, apiInfo)
=======
	inst, _, err := provider.StartInstance(t.env, "1", "fake_nonce", series, constraints.Value{}, info, apiInfo)
>>>>>>> 9b6d4bc8
	c.Assert(err, gc.IsNil)
	addrs, err := inst.Addresses()
	c.Assert(err, gc.IsNil)
	// Expected values use Address type but really contain a regexp for
	// the value rather than a valid ip or hostname.
	expected := []instance.Address{{
		Value:        "*.testing.invalid",
		Type:         instance.HostName,
		NetworkScope: instance.NetworkPublic,
	}, {
		Value:        "*.internal.invalid",
		Type:         instance.HostName,
		NetworkScope: instance.NetworkCloudLocal,
	}, {
		Value:        "8.0.0.*",
		Type:         instance.Ipv4Address,
		NetworkScope: instance.NetworkPublic,
	}, {
		Value:        "127.0.0.*",
		Type:         instance.Ipv4Address,
		NetworkScope: instance.NetworkCloudLocal,
	}}
	c.Assert(addrs, gc.HasLen, len(expected))
	for i, addr := range addrs {
		c.Check(addr.Value, gc.Matches, expected[i].Value)
		c.Check(addr.Type, gc.Equals, expected[i].Type)
		c.Check(addr.NetworkScope, gc.Equals, expected[i].NetworkScope)
	}
}

func (t *localServerSuite) TestValidateImageMetadata(c *gc.C) {
	params, err := t.Env.(simplestreams.MetadataValidator).MetadataLookupParams("test")
	c.Assert(err, gc.IsNil)
	params.Series = "precise"
	params.Endpoint = "https://ec2.endpoint.com"
	image_ids, err := imagemetadata.ValidateImageMetadata(params)
	c.Assert(err, gc.IsNil)
	sort.Strings(image_ids)
	c.Assert(image_ids, gc.DeepEquals, []string{"ami-00000033", "ami-00000034", "ami-00000035"})
}

func (s *localServerSuite) TestGetImageURLs(c *gc.C) {
	urls, err := ec2.GetImageURLs(s.Env)
	c.Assert(err, gc.IsNil)
	c.Assert(len(urls), gc.Equals, 1)
	c.Check(urls[0], gc.Equals, imagemetadata.DefaultBaseURL)
}

// localNonUSEastSuite is similar to localServerSuite but the S3 mock server
// behaves as if it is not in the us-east region.
type localNonUSEastSuite struct {
	testing.LoggingSuite
	restoreEC2Patching func()
	srv                localServer
	env                environs.Environ
}

func (t *localNonUSEastSuite) SetUpSuite(c *gc.C) {
	t.LoggingSuite.SetUpSuite(c)
	t.restoreEC2Patching = patchEC2ForTesting()
}

func (t *localNonUSEastSuite) TearDownSuite(c *gc.C) {
	t.restoreEC2Patching()
	t.LoggingSuite.TearDownSuite(c)
}

func (t *localNonUSEastSuite) SetUpTest(c *gc.C) {
	t.LoggingSuite.SetUpTest(c)
	t.srv.config = &s3test.Config{
		Send409Conflict: true,
	}
	t.srv.startServer(c)

	env, err := environs.NewFromAttrs(localConfigAttrs)
	c.Assert(err, gc.IsNil)
	t.env = env
}

func (t *localNonUSEastSuite) TearDownTest(c *gc.C) {
	t.srv.stopServer(c)
	t.LoggingSuite.TearDownTest(c)
}

func (t *localNonUSEastSuite) TestPutBucket(c *gc.C) {
	p := ec2.WritablePublicStorage(t.env).(ec2.Storage)
	for i := 0; i < 5; i++ {
		p.ResetMadeBucket()
		var buf bytes.Buffer
		err := p.Put("test-file", &buf, 0)
		c.Assert(err, gc.IsNil)
	}
}

func patchEC2ForTesting() func() {
	ec2.UseTestImageData(ec2.TestImagesData)
	ec2.UseTestInstanceTypeData(ec2.TestInstanceTypeCosts)
	ec2.UseTestRegionData(ec2.TestRegions)
	restoreTimeouts := envtesting.PatchAttemptStrategies(ec2.ShortAttempt, ec2.StorageAttempt)
	s3.RetryAttempts(false)
	return func() {
		s3.RetryAttempts(true)
		restoreTimeouts()
		ec2.UseTestImageData(nil)
		ec2.UseTestInstanceTypeData(nil)
		ec2.UseTestRegionData(nil)
	}
}

// If match is true, CheckScripts checks that at least one script started
// by the cloudinit data matches the given regexp pattern, otherwise it
// checks that no script matches.  It's exported so it can be used by tests
// defined in ec2_test.
func CheckScripts(c *gc.C, x map[interface{}]interface{}, pattern string, match bool) {
	scripts0 := x["runcmd"]
	if scripts0 == nil {
		c.Errorf("cloudinit has no entry for runcmd")
		return
	}
	scripts := scripts0.([]interface{})
	re := regexp.MustCompile(pattern)
	found := false
	for _, s0 := range scripts {
		s := s0.(string)
		if re.MatchString(s) {
			found = true
		}
	}
	switch {
	case match && !found:
		c.Errorf("script %q not found in %q", pattern, scripts)
	case !match && found:
		c.Errorf("script %q found but not expected in %q", pattern, scripts)
	}
}

// CheckPackage checks that the cloudinit will or won't install the given
// package, depending on the value of match.  It's exported so it can be
// used by tests defined outside the ec2 package.
func CheckPackage(c *gc.C, x map[interface{}]interface{}, pkg string, match bool) {
	pkgs0 := x["packages"]
	if pkgs0 == nil {
		if match {
			c.Errorf("cloudinit has no entry for packages")
		}
		return
	}

	pkgs := pkgs0.([]interface{})

	found := false
	for _, p0 := range pkgs {
		p := p0.(string)
		if p == pkg {
			found = true
		}
	}
	switch {
	case match && !found:
		c.Errorf("package %q not found in %v", pkg, pkgs)
	case !match && found:
		c.Errorf("%q found but not expected in %v", pkg, pkgs)
	}
<<<<<<< HEAD
=======
}

// localNonUSEastSuite is similar to localServerSuite but the S3 mock server
// behaves as if
type localNonUSEastSuite struct {
	testing.LoggingSuite
	tests           jujutest.Tests
	srv             localServer
	env             environs.Environ
	restoreTimeouts func()
}

func (t *localNonUSEastSuite) SetUpSuite(c *gc.C) {
	t.LoggingSuite.SetUpSuite(c)
	ec2.UseTestImageData(ec2.TestImagesData)
	ec2.UseTestInstanceTypeData(ec2.TestInstanceTypeCosts)
	ec2.UseTestRegionData(ec2.TestRegions)
	t.tests.SetUpSuite(c)
	t.restoreTimeouts = envtesting.PatchAttemptStrategies(ec2.ShortAttempt, ec2.StorageAttempt)
}

func (t *localNonUSEastSuite) TearDownSuite(c *gc.C) {
	t.restoreTimeouts()
	ec2.UseTestImageData(nil)
	ec2.UseTestInstanceTypeData(nil)
	ec2.UseTestRegionData(nil)
	t.LoggingSuite.TearDownSuite(c)
}

func (t *localNonUSEastSuite) SetUpTest(c *gc.C) {
	t.LoggingSuite.SetUpTest(c)
	t.srv.startServer(c)
	t.tests.SetUpTest(c)
	t.env = t.tests.Env
}

func (t *localNonUSEastSuite) TearDownTest(c *gc.C) {
	t.tests.TearDownTest(c)
	t.srv.stopServer(c)
	t.LoggingSuite.TearDownTest(c)
}

func (t *localNonUSEastSuite) TestPutBucket(c *gc.C) {
	p := ec2.WritablePublicStorage(t.env).(ec2.Storage)
	for i := 0; i < 5; i++ {
		p.ResetMadeBucket()
		var buf bytes.Buffer
		err := p.Put("test-file", &buf, 0)
		c.Assert(err, gc.IsNil)
	}
>>>>>>> 9b6d4bc8
}<|MERGE_RESOLUTION|>--- conflicted
+++ resolved
@@ -187,13 +187,8 @@
 }
 
 func (t *localServerSuite) TestBootstrapInstanceUserDataAndState(c *gc.C) {
-<<<<<<< HEAD
 	envtesting.UploadFakeTools(c, t.Env.Storage())
-	err := environs.Bootstrap(t.Env, constraints.Value{})
-=======
-	envtesting.UploadFakeTools(c, t.env.Storage())
-	err := bootstrap.Bootstrap(t.env, constraints.Value{})
->>>>>>> 9b6d4bc8
+	err := bootstrap.Bootstrap(t.Env, constraints.Value{})
 	c.Assert(err, gc.IsNil)
 
 	// check that the state holds the id of the bootstrap machine.
@@ -238,11 +233,7 @@
 	info.Tag = "machine-1"
 	info.Password = "password"
 	apiInfo.Tag = "machine-1"
-<<<<<<< HEAD
-	inst1, hc, err := t.Env.StartInstance("1", "fake_nonce", series, constraints.Value{}, info, apiInfo)
-=======
-	inst1, hc, err := provider.StartInstance(t.env, "1", "fake_nonce", series, constraints.Value{}, info, apiInfo)
->>>>>>> 9b6d4bc8
+	inst1, hc, err := provider.StartInstance(t.Env, "1", "fake_nonce", series, constraints.Value{}, info, apiInfo)
 	c.Assert(err, gc.IsNil)
 	c.Check(*hc.Arch, gc.Equals, "amd64")
 	c.Check(*hc.Mem, gc.Equals, uint64(1740))
@@ -268,11 +259,7 @@
 }
 
 func (t *localServerSuite) TestInstanceStatus(c *gc.C) {
-<<<<<<< HEAD
-	err := environs.Bootstrap(t.Env, constraints.Value{})
-=======
-	err := bootstrap.Bootstrap(t.env, constraints.Value{})
->>>>>>> 9b6d4bc8
+	err := bootstrap.Bootstrap(t.Env, constraints.Value{})
 	c.Assert(err, gc.IsNil)
 	series := t.Env.Config().DefaultSeries()
 	info, apiInfo, err := t.Env.StateInfo()
@@ -282,21 +269,13 @@
 	info.Password = "password"
 	apiInfo.Tag = "machine-1"
 	t.srv.ec2srv.SetInitialInstanceState(ec2test.Terminated)
-<<<<<<< HEAD
-	inst, _, err := t.Env.StartInstance("1", "fake_nonce", series, constraints.Value{}, info, apiInfo)
-=======
-	inst, _, err := provider.StartInstance(t.env, "1", "fake_nonce", series, constraints.Value{}, info, apiInfo)
->>>>>>> 9b6d4bc8
+	inst, _, err := provider.StartInstance(t.Env, "1", "fake_nonce", series, constraints.Value{}, info, apiInfo)
 	c.Assert(err, gc.IsNil)
 	c.Assert(inst.Status(), gc.Equals, "terminated")
 }
 
 func (t *localServerSuite) TestStartInstanceHardwareCharacteristics(c *gc.C) {
-<<<<<<< HEAD
-	err := environs.Bootstrap(t.Env, constraints.Value{})
-=======
-	err := bootstrap.Bootstrap(t.env, constraints.Value{})
->>>>>>> 9b6d4bc8
+	err := bootstrap.Bootstrap(t.Env, constraints.Value{})
 	c.Assert(err, gc.IsNil)
 	series := t.Env.Config().DefaultSeries()
 	info, apiInfo, err := t.Env.StateInfo()
@@ -305,11 +284,7 @@
 	info.Tag = "machine-1"
 	info.Password = "password"
 	apiInfo.Tag = "machine-1"
-<<<<<<< HEAD
-	_, hc, err := t.Env.StartInstance("1", "fake_nonce", series, constraints.MustParse("mem=1024"), info, apiInfo)
-=======
-	_, hc, err := provider.StartInstance(t.env, "1", "fake_nonce", series, constraints.MustParse("mem=1024"), info, apiInfo)
->>>>>>> 9b6d4bc8
+	_, hc, err := provider.StartInstance(t.Env, "1", "fake_nonce", series, constraints.MustParse("mem=1024"), info, apiInfo)
 	c.Assert(err, gc.IsNil)
 	c.Check(*hc.Arch, gc.Equals, "amd64")
 	c.Check(*hc.Mem, gc.Equals, uint64(1740))
@@ -318,11 +293,7 @@
 }
 
 func (t *localServerSuite) TestAddresses(c *gc.C) {
-<<<<<<< HEAD
-	err := environs.Bootstrap(t.Env, constraints.Value{})
-=======
-	err := bootstrap.Bootstrap(t.env, constraints.Value{})
->>>>>>> 9b6d4bc8
+	err := bootstrap.Bootstrap(t.Env, constraints.Value{})
 	c.Assert(err, gc.IsNil)
 	series := t.Env.Config().DefaultSeries()
 	info, apiInfo, err := t.Env.StateInfo()
@@ -331,11 +302,7 @@
 	info.Tag = "machine-1"
 	info.Password = "password"
 	apiInfo.Tag = "machine-1"
-<<<<<<< HEAD
-	inst, _, err := t.Env.StartInstance("1", "fake_nonce", series, constraints.Value{}, info, apiInfo)
-=======
-	inst, _, err := provider.StartInstance(t.env, "1", "fake_nonce", series, constraints.Value{}, info, apiInfo)
->>>>>>> 9b6d4bc8
+	inst, _, err := provider.StartInstance(t.Env, "1", "fake_nonce", series, constraints.Value{}, info, apiInfo)
 	c.Assert(err, gc.IsNil)
 	addrs, err := inst.Addresses()
 	c.Assert(err, gc.IsNil)
@@ -499,57 +466,4 @@
 	case !match && found:
 		c.Errorf("%q found but not expected in %v", pkg, pkgs)
 	}
-<<<<<<< HEAD
-=======
-}
-
-// localNonUSEastSuite is similar to localServerSuite but the S3 mock server
-// behaves as if
-type localNonUSEastSuite struct {
-	testing.LoggingSuite
-	tests           jujutest.Tests
-	srv             localServer
-	env             environs.Environ
-	restoreTimeouts func()
-}
-
-func (t *localNonUSEastSuite) SetUpSuite(c *gc.C) {
-	t.LoggingSuite.SetUpSuite(c)
-	ec2.UseTestImageData(ec2.TestImagesData)
-	ec2.UseTestInstanceTypeData(ec2.TestInstanceTypeCosts)
-	ec2.UseTestRegionData(ec2.TestRegions)
-	t.tests.SetUpSuite(c)
-	t.restoreTimeouts = envtesting.PatchAttemptStrategies(ec2.ShortAttempt, ec2.StorageAttempt)
-}
-
-func (t *localNonUSEastSuite) TearDownSuite(c *gc.C) {
-	t.restoreTimeouts()
-	ec2.UseTestImageData(nil)
-	ec2.UseTestInstanceTypeData(nil)
-	ec2.UseTestRegionData(nil)
-	t.LoggingSuite.TearDownSuite(c)
-}
-
-func (t *localNonUSEastSuite) SetUpTest(c *gc.C) {
-	t.LoggingSuite.SetUpTest(c)
-	t.srv.startServer(c)
-	t.tests.SetUpTest(c)
-	t.env = t.tests.Env
-}
-
-func (t *localNonUSEastSuite) TearDownTest(c *gc.C) {
-	t.tests.TearDownTest(c)
-	t.srv.stopServer(c)
-	t.LoggingSuite.TearDownTest(c)
-}
-
-func (t *localNonUSEastSuite) TestPutBucket(c *gc.C) {
-	p := ec2.WritablePublicStorage(t.env).(ec2.Storage)
-	for i := 0; i < 5; i++ {
-		p.ResetMadeBucket()
-		var buf bytes.Buffer
-		err := p.Put("test-file", &buf, 0)
-		c.Assert(err, gc.IsNil)
-	}
->>>>>>> 9b6d4bc8
 }