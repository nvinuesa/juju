// Copyright 2015 Canonical Ltd.
// Licensed under the AGPLv3, see LICENCE file for details.

package azure_test

import (
	"bytes"
	stdcontext "context"
	"encoding/json"
	"errors"
	"fmt"
	"io"
	"net/http"
	"net/url"
	"path"
	"reflect"
	"time"

	"github.com/Azure/azure-sdk-for-go/sdk/azcore"
	"github.com/Azure/azure-sdk-for-go/sdk/azcore/to"
	"github.com/Azure/azure-sdk-for-go/sdk/resourcemanager/compute/armcompute/v2"
	"github.com/Azure/azure-sdk-for-go/sdk/resourcemanager/keyvault/armkeyvault"
	"github.com/Azure/azure-sdk-for-go/sdk/resourcemanager/network/armnetwork"
	"github.com/Azure/azure-sdk-for-go/sdk/resourcemanager/resources/armresources"
	"github.com/juju/clock/testclock"
	"github.com/juju/names/v5"
	gitjujutesting "github.com/juju/testing"
	jc "github.com/juju/testing/checkers"
	"github.com/juju/utils/v3"
	"github.com/juju/version/v2"
	gc "gopkg.in/check.v1"

	"github.com/juju/juju/api"
	"github.com/juju/juju/cloudconfig/instancecfg"
	"github.com/juju/juju/controller"
	corearch "github.com/juju/juju/core/arch"
	corebase "github.com/juju/juju/core/base"
	"github.com/juju/juju/core/constraints"
	"github.com/juju/juju/core/instance"
	corenetwork "github.com/juju/juju/core/network"
	"github.com/juju/juju/environs"
	"github.com/juju/juju/environs/bootstrap"
	environscloudspec "github.com/juju/juju/environs/cloudspec"
	"github.com/juju/juju/environs/context"
	"github.com/juju/juju/environs/imagemetadata"
	"github.com/juju/juju/environs/simplestreams"
	"github.com/juju/juju/environs/sync"
	"github.com/juju/juju/environs/tags"
	envtesting "github.com/juju/juju/environs/testing"
	jujutesting "github.com/juju/juju/juju/testing"
	"github.com/juju/juju/provider/azure"
	"github.com/juju/juju/provider/azure/internal/armtemplates"
	"github.com/juju/juju/provider/azure/internal/azuretesting"
	"github.com/juju/juju/provider/azure/internal/errorutils"
	jujustorage "github.com/juju/juju/storage"
	"github.com/juju/juju/testing"
	"github.com/juju/juju/tools"
)

var (
	jammyImageReferenceGen2 = armcompute.ImageReference{
		Publisher: to.Ptr("Canonical"),
		Offer:     to.Ptr("0001-com-ubuntu-server-jammy"),
		SKU:       to.Ptr("22_04-lts-gen2"),
		Version:   to.Ptr("latest"),
	}
	jammyImageReferenceArm64 = armcompute.ImageReference{
		Publisher: to.Ptr("Canonical"),
		Offer:     to.Ptr("0001-com-ubuntu-server-jammy"),
		SKU:       to.Ptr("22_04-lts-arm64"),
		Version:   to.Ptr("latest"),
	}
	centos7ImageReference = armcompute.ImageReference{
		Publisher: to.Ptr("OpenLogic"),
		Offer:     to.Ptr("CentOS"),
		SKU:       to.Ptr("7.3"),
		Version:   to.Ptr("latest"),
	}
)

func toValue[T any](v *T) T {
	if v == nil {
		return *new(T)
	}
	return *v
}

func toMapPtr(in map[string]string) map[string]*string {
	result := make(map[string]*string)
	for k, v := range in {
		result[k] = to.Ptr(v)
	}
	return result
}

type keyBundle struct {
	Key *jsonWebKey `json:"key"`
}

type jsonWebKey struct {
	Kid *string `json:"kid"`
	Kty string  `json:"kty"`
}

type environSuite struct {
	testing.BaseSuite

	provider   environs.EnvironProvider
	requests   []*http.Request
	sender     azuretesting.Senders
	retryClock mockClock

	controllerUUID   string
	envTags          map[string]string
	vmTags           map[string]string
	group            *armresources.ResourceGroup
	skus             []*armcompute.ResourceSKU
	ubuntuServerSKUs []armcompute.VirtualMachineImageResource
	commonDeployment *armresources.DeploymentExtended
	deployment       *armresources.Deployment
	sshPublicKeys    []*armcompute.SSHPublicKey
	linuxOsProfile   armcompute.OSProfile

	callCtx               *context.CloudCallContext
	invalidatedCredential bool
}

var _ = gc.Suite(&environSuite{})

func (s *environSuite) SetUpTest(c *gc.C) {
	s.BaseSuite.SetUpTest(c)
	s.sender = nil
	s.requests = nil
	s.retryClock = mockClock{Clock: testclock.NewClock(time.Time{})}

	s.provider = newProvider(c, azure.ProviderConfig{
		Sender:           azuretesting.NewSerialSender(&s.sender),
		RequestInspector: &azuretesting.RequestRecorderPolicy{Requests: &s.requests},
		RetryClock: &testclock.AutoAdvancingClock{
			&s.retryClock, s.retryClock.Advance,
		},
		CreateTokenCredential: func(appId, appPassword, tenantID string, opts azcore.ClientOptions) (azcore.TokenCredential, error) {
			return &azuretesting.FakeCredential{}, nil
		},
	})

	s.controllerUUID = testing.ControllerTag.Id()
	s.envTags = map[string]string{
		"juju-model-uuid":      testing.ModelTag.Id(),
		"juju-controller-uuid": s.controllerUUID,
	}
	s.vmTags = map[string]string{
		"juju-model-uuid":      testing.ModelTag.Id(),
		"juju-controller-uuid": s.controllerUUID,
		"juju-machine-name":    "juju-06f00d-0",
	}

	s.group = &armresources.ResourceGroup{
		Location: to.Ptr("westus"),
		Tags:     toMapPtr(s.envTags),
		Properties: &armresources.ResourceGroupProperties{
			ProvisioningState: to.Ptr("Succeeded"),
		},
	}

	resourceSKUs := []*armcompute.ResourceSKU{{
		Name:         to.Ptr("Standard_A1"),
		Locations:    to.SliceOfPtrs("westus"),
		ResourceType: to.Ptr("virtualMachines"),
		Capabilities: []*armcompute.ResourceSKUCapabilities{{
			Name:  to.Ptr("MemoryGB"),
			Value: to.Ptr("1.75"),
		}, {
			Name:  to.Ptr("vCPUs"),
			Value: to.Ptr("1"),
		}, {
			Name:  to.Ptr("OSVhdSizeMB"),
			Value: to.Ptr("1047552"),
		}},
	}, {
		Name:         to.Ptr("Standard_D1"),
		Locations:    to.SliceOfPtrs("westus"),
		ResourceType: to.Ptr("virtualMachines"),
		Capabilities: []*armcompute.ResourceSKUCapabilities{{
			Name:  to.Ptr("MemoryGB"),
			Value: to.Ptr("3.5"),
		}, {
			Name:  to.Ptr("vCPUs"),
			Value: to.Ptr("1"),
		}, {
			Name:  to.Ptr("OSVhdSizeMB"),
			Value: to.Ptr("1047552"),
		}},
	}, {
		Name:         to.Ptr("Standard_D2"),
		Locations:    to.SliceOfPtrs("westus"),
		ResourceType: to.Ptr("virtualMachines"),
		Capabilities: []*armcompute.ResourceSKUCapabilities{{
			Name:  to.Ptr("MemoryGB"),
			Value: to.Ptr("7"),
		}, {
			Name:  to.Ptr("vCPUs"),
			Value: to.Ptr("2"),
		}, {
			Name:  to.Ptr("OSVhdSizeMB"),
			Value: to.Ptr("1047552"),
		}},
	}, {
		Name:         to.Ptr("Standard_D666"),
		Locations:    to.SliceOfPtrs("westus"),
		ResourceType: to.Ptr("virtualMachines"),
		Restrictions: []*armcompute.ResourceSKURestrictions{{
			ReasonCode: to.Ptr(armcompute.ResourceSKURestrictionsReasonCodeNotAvailableForSubscription),
		}},
		Capabilities: []*armcompute.ResourceSKUCapabilities{{
			Name:  to.Ptr("MemoryGB"),
			Value: to.Ptr("7"),
		}, {
			Name:  to.Ptr("vCPUs"),
			Value: to.Ptr("2"),
		}, {
			Name:  to.Ptr("OSVhdSizeMB"),
			Value: to.Ptr("1047552"),
		}},
	}, {
		Name:         to.Ptr("Standard_D8ps_v5"),
		Locations:    to.SliceOfPtrs("westus"),
		ResourceType: to.Ptr("virtualMachines"),
		Capabilities: []*armcompute.ResourceSKUCapabilities{{
			Name:  to.Ptr("MemoryGB"),
			Value: to.Ptr("32"),
		}, {
			Name:  to.Ptr("vCPUs"),
			Value: to.Ptr("8"),
		}, {
			Name:  to.Ptr("OSVhdSizeMB"),
			Value: to.Ptr("1047552"),
		}},
		Family: to.Ptr("standardDPSv5Family"),
	}}
	s.skus = resourceSKUs

	s.ubuntuServerSKUs = []armcompute.VirtualMachineImageResource{
		{Name: to.Ptr("12.04-lts")},
		{Name: to.Ptr("12.10")},
		{Name: to.Ptr("14.04-lts")},
		{Name: to.Ptr("15.04")},
		{Name: to.Ptr("15.10")},
		{Name: to.Ptr("16.04-lts")},
		{Name: to.Ptr("18.04-lts")},
		{Name: to.Ptr("20_04-lts")},
		{Name: to.Ptr("22_04-lts")},
		{Name: to.Ptr("22_04-lts-gen2")},
		{Name: to.Ptr("22_04-lts-arm64")},
	}

	s.commonDeployment = &armresources.DeploymentExtended{
		Properties: &armresources.DeploymentPropertiesExtended{
			ProvisioningState: to.Ptr(armresources.ProvisioningStateSucceeded),
		},
		Tags: map[string]*string{
			"juju-model-uuid": to.Ptr(testing.ModelTag.Id()),
		},
	}

	s.deployment = nil

	s.sshPublicKeys = []*armcompute.SSHPublicKey{{
		Path:    to.Ptr("/home/ubuntu/.ssh/authorized_keys"),
		KeyData: to.Ptr(testing.FakeAuthKeys),
	}}
	s.linuxOsProfile = armcompute.OSProfile{
		ComputerName:  to.Ptr("juju-06f00d-0"),
		CustomData:    to.Ptr("<juju-goes-here>"),
		AdminUsername: to.Ptr("ubuntu"),
		LinuxConfiguration: &armcompute.LinuxConfiguration{
			DisablePasswordAuthentication: to.Ptr(true),
			SSH: &armcompute.SSHConfiguration{
				PublicKeys: s.sshPublicKeys,
			},
		},
	}

	s.callCtx = &context.CloudCallContext{
		Context: stdcontext.TODO(),
		InvalidateCredentialFunc: func(string) error {
			s.invalidatedCredential = true
			return nil
		},
	}
}

func (s *environSuite) TearDownTest(c *gc.C) {
	s.invalidatedCredential = false
	s.BaseSuite.TearDownTest(c)
}

func (s *environSuite) openEnviron(c *gc.C, attrs ...testing.Attrs) environs.Environ {
	env := openEnviron(c, s.provider, &s.sender, attrs...)
	s.requests = nil
	return env
}

func openEnviron(
	c *gc.C,
	provider environs.EnvironProvider,
	sender *azuretesting.Senders,
	attrs ...testing.Attrs,
) environs.Environ {
	// Opening the environment should not incur network communication,
	// so we don't set s.sender until after opening.
	cfg := makeTestModelConfig(c, attrs...)
	*sender = azuretesting.Senders{
		discoverAuthSender(),
		makeResourceGroupNotFoundSender(fmt.Sprintf(".*/resourcegroups/juju-%s-model-deadbeef-.*", cfg.Name())),
	}
	env, err := environs.Open(stdcontext.TODO(), provider, environs.OpenParams{
		Cloud:  fakeCloudSpec(),
		Config: cfg,
	})
	c.Assert(err, jc.ErrorIsNil)
	return env
}

func prepareForBootstrap(
	c *gc.C,
	ctx environs.BootstrapContext,
	provider environs.EnvironProvider,
	sender *azuretesting.Senders,
	attrs ...testing.Attrs,
) environs.Environ {
	// Opening the environment should not incur network communication,
	// so we don't set s.sender until after opening.
	cfg, err := provider.PrepareConfig(environs.PrepareConfigParams{
		Config: makeTestModelConfig(c, attrs...),
		Cloud:  fakeCloudSpec(),
	})
	c.Assert(err, jc.ErrorIsNil)

	*sender = azuretesting.Senders{
		discoverAuthSender(),
		makeResourceGroupNotFoundSender(".*/resourcegroups/juju-testmodel-model-deadbeef-.*"),
		makeSender(".*/resourcegroups/juju-testmodel-.*", makeResourceGroupResult()),
	}
	env, err := environs.Open(stdcontext.TODO(), provider, environs.OpenParams{
		Cloud:  fakeCloudSpec(),
		Config: cfg,
	})
	c.Assert(err, jc.ErrorIsNil)

	*sender = azuretesting.Senders{}
	err = env.PrepareForBootstrap(ctx, "controller-1")
	c.Assert(err, jc.ErrorIsNil)
	return env
}

func fakeCloudSpec() environscloudspec.CloudSpec {
	return environscloudspec.CloudSpec{
		Type:             "azure",
		Name:             "azure",
		Region:           "westus",
		Endpoint:         "https://api.azurestack.local",
		IdentityEndpoint: "https://login.microsoftonline.com",
		StorageEndpoint:  "https://storage.azurestack.local",
		Credential:       fakeServicePrincipalCredential(),
	}
}

func discoverAuthSender() *azuretesting.MockSender {
	sender := &azuretesting.MockSender{
		PathPattern: ".*/subscriptions/(" + fakeSubscriptionId + "|" + fakeManagedSubscriptionId + ")",
	}
	resp := azuretesting.NewResponseWithStatus("", http.StatusUnauthorized)
	azuretesting.SetResponseHeaderValues(resp, "WWW-Authenticate", []string{
		fmt.Sprintf(
			`authorization_uri="https://testing.invalid/%s"`,
			fakeTenantId,
		),
	})
	sender.AppendResponse(resp)
	return sender
}

func (s *environSuite) initResourceGroupSenders(resourceGroupName string) azuretesting.Senders {
	senders := azuretesting.Senders{makeSender(".*/resourcegroups/"+resourceGroupName, s.group)}
	return senders
}

type startInstanceSenderParams struct {
	bootstrap               bool
	subnets                 []*armnetwork.Subnet
	diskEncryptionSetName   string
	vaultName               string
	vaultKeyName            string
	existingNetwork         string
	withQuotaRetry          bool
	withHypervisorGenRetry  bool
	withConflictRetry       bool
	existingAvailabilitySet bool
	existingCommon          bool
	hasSpaceConstraints     bool
}

func (s *environSuite) startInstanceSenders(c *gc.C, args startInstanceSenderParams) azuretesting.Senders {
	senders := azuretesting.Senders{}
	if args.existingAvailabilitySet {
		senders = append(senders, makeSender("/availabilitySets/mysql", &armcompute.AvailabilitySet{}))
	} else {
		senders = append(senders, s.resourceSKUsSender())
		if s.ubuntuServerSKUs != nil {
			senders = append(senders, makeSender(".*/Canonical/.*/0001-com-ubuntu-server-jammy/skus", s.ubuntuServerSKUs))
		}
	}

	if !args.bootstrap {
		// When starting an instance, we must wait for the common
		// deployment to complete.
		if !args.existingAvailabilitySet && !args.existingCommon {
			senders = append(senders, makeSender("/deployments/common", s.commonDeployment))
		}

		if args.vaultName != "" {
			senders = append(senders, makeSender("/diskEncryptionSets/"+args.diskEncryptionSetName, &armcompute.DiskEncryptionSet{
				Identity: &armcompute.EncryptionSetIdentity{
					PrincipalID: to.Ptr("foo"),
					TenantID:    to.Ptr(fakeTenantId),
				},
			}))
			vaultName := args.vaultName + "-deadbeef"
			deletedVaultSender := azuretesting.MockSender{}
			deletedVaultSender.PathPattern = ".*/locations/westus/deletedVaults/" + vaultName
			deletedVaultSender.AppendAndRepeatResponse(azuretesting.NewResponseWithStatus(
				"vault not found", http.StatusNotFound,
			), 1)
			senders = append(senders, &deletedVaultSender)
			senders = append(senders, makeSender("/vaults/"+vaultName, &armkeyvault.Vault{
				ID:   to.Ptr("vault-id"),
				Name: to.Ptr(vaultName),
				Properties: &armkeyvault.VaultProperties{
					VaultURI: to.Ptr("https://vault-uri"),
				},
			}))
			senders = append(senders, makeSender(fmt.Sprintf("keys/%s/create", args.vaultKeyName), &keyBundle{
				Key: &jsonWebKey{Kid: to.Ptr("https://key-url")},
			}))
		}
	}

	if !args.hasSpaceConstraints && (!args.bootstrap || args.existingNetwork != "") {
		vnetName := "juju-internal-network"
		if args.bootstrap {
			vnetName = args.existingNetwork
			senders = append(senders, makeSender("/deployments/common", s.commonDeployment))
		}
		if len(args.subnets) == 0 {
			subnetName := "juju-internal-subnet"
			if args.bootstrap {
				subnetName = "juju-controller-subnet"
			}
			args.subnets = []*armnetwork.Subnet{{
				ID:   to.Ptr(fmt.Sprintf("/virtualNetworks/%s/subnet/%s", vnetName, subnetName)),
				Name: to.Ptr(subnetName),
				Properties: &armnetwork.SubnetPropertiesFormat{
					AddressPrefix: to.Ptr("192.168.0.0/20"),
				},
			}}
		}
		senders = append(senders, makeSender(fmt.Sprintf("/virtualNetworks/%s/subnets", vnetName), armnetwork.SubnetListResult{
			Value: args.subnets,
		}))
	}
	if args.withQuotaRetry {
		quotaErr := newAzureResponseError(c, http.StatusBadRequest, "QuotaExceeded", "")
		senders = append(senders, s.makeErrorSender("/deployments/juju-06f00d-0", quotaErr, 1))
		return senders
	}
	if args.withHypervisorGenRetry {
		requestError := errorutils.RequestError{
			ServiceError: &errorutils.ServiceError{
				Code:    "BadRequest",
				Message: "The selected VM size 'Standard_D2_v2' cannot boot Hypervisor Generation '2'. If this was a Create operation please check that the Hypervisor Generation of the Image matches the Hypervisor Generation of the selected VM Size. If this was an Update operation please select a Hypervisor Generation '2' VM Size. For more information, see https://aka.ms/azuregen2vm",
			},
		}
		rErr, err := json.Marshal(requestError)
		c.Assert(err, jc.ErrorIsNil)
		hypervisorGenErr := newAzureResponseError(c, http.StatusBadRequest,
			"DeploymentFailed", string(rErr),
		)
		senders = append(senders, s.makeErrorSender("/deployments/juju-06f00d-0", hypervisorGenErr, 1))
		return senders
	}
	if args.withConflictRetry {
		conflictErr := newAzureResponseError(c, http.StatusConflict, "Conflict", "")
		senders = append(senders, s.makeErrorSender("/deployments/juju-06f00d-0", conflictErr, 1))
		return senders
	}
	senders = append(senders, makeSender("/deployments/juju-06f00d-0", s.deployment))
	return senders
}

func (s *environSuite) startInstanceSendersNoSizes() azuretesting.Senders {
	senders := azuretesting.Senders{}
	if s.ubuntuServerSKUs != nil {
		senders = append(senders, makeSender(".*/Canonical/.*/0001-com-ubuntu-server-jammy/skus", s.ubuntuServerSKUs))
	}
	senders = append(senders, makeSender("/deployments/juju-06f00d-0", s.deployment))
	return senders
}

func (s *environSuite) networkInterfacesSender(nics ...*armnetwork.Interface) *azuretesting.MockSender {
	return makeSender(".*/networkInterfaces", armnetwork.InterfaceListResult{Value: nics})
}

func (s *environSuite) publicIPAddressesSender(pips ...*armnetwork.PublicIPAddress) *azuretesting.MockSender {
	return makeSender(".*/publicIPAddresses", armnetwork.PublicIPAddressListResult{Value: pips})
}

func (s *environSuite) resourceSKUsSender() *azuretesting.MockSender {
	return makeSender(".*/skus", armcompute.ResourceSKUsResult{Value: s.skus})
}

func makeResourceGroupNotFoundSender(pattern string) *azuretesting.MockSender {
	sender := azuretesting.MockSender{}
	sender.PathPattern = pattern
	sender.AppendAndRepeatResponse(azuretesting.NewResponseWithStatus(
		"resource group not found", http.StatusNotFound,
	), 1)
	return &sender
}

func makeSender(pattern string, v interface{}) *azuretesting.MockSender {
	sender := azuretesting.NewSenderWithValue(v)
	sender.PathPattern = pattern
	return sender
}

func makeSenderWithStatus(pattern string, statusCode int) *azuretesting.MockSender {
	sender := azuretesting.MockSender{}
	sender.PathPattern = pattern
	sender.AppendResponse(azuretesting.NewResponseWithStatus("", statusCode))
	return &sender
}

func newAzureResponseError(c *gc.C, code int, status, message string) error {
	header := make(http.Header)
	header.Set("Content-Type", "application/json")
	requestError := errorutils.RequestError{
		ServiceError: &errorutils.ServiceError{
			Code: "DeployError",
			Details: []errorutils.ServiceErrorDetail{
				{Code: status, Message: message},
			},
		},
	}
	body, err := json.Marshal(requestError)
	c.Assert(err, jc.ErrorIsNil)
	return &azcore.ResponseError{
		ErrorCode:  status,
		StatusCode: code,
		RawResponse: &http.Response{
			Request: &http.Request{
				URL: &url.URL{},
			},
			Header:     header,
			StatusCode: code,
			Body:       io.NopCloser(bytes.NewBuffer(body)),
		},
	}
}

func (s *environSuite) makeErrorSender(pattern string, err error, repeat int) *azuretesting.MockSender {
	sender := &azuretesting.MockSender{}
	sender.PathPattern = pattern
	sender.SetAndRepeatError(err, repeat)
	return sender
}

func makeStartInstanceParams(c *gc.C, controllerUUID string, base corebase.Base) environs.StartInstanceParams {
	machineTag := names.NewMachineTag("0")
	apiInfo := &api.Info{
		Addrs:    []string{"localhost:17777"},
		CACert:   testing.CACert,
		Password: "admin",
		Tag:      machineTag,
		ModelTag: testing.ModelTag,
	}

	icfg, err := instancecfg.NewInstanceConfig(
		names.NewControllerTag(controllerUUID),
		machineTag.Id(), "yanonce", imagemetadata.ReleasedStream,
		base, apiInfo,
	)
	c.Assert(err, jc.ErrorIsNil)
	icfg.ControllerConfig = controller.Config{}
	icfg.Tags = map[string]string{
		tags.JujuModel:      testing.ModelTag.Id(),
		tags.JujuController: controllerUUID,
	}

	return environs.StartInstanceParams{
		ControllerUUID: controllerUUID,
		Tools:          makeToolsList(base.OS),
		InstanceConfig: icfg,
	}
}

func makeToolsList(osType string) tools.List {
	var toolsVersion version.Binary
	toolsVersion.Number = version.MustParse("1.26.0")
	toolsVersion.Arch = corearch.AMD64
	toolsVersion.Release = osType
	return tools.List{{
		Version: toolsVersion,
		URL:     fmt.Sprintf("http://example.com/tools/juju-%s.tgz", toolsVersion),
		SHA256:  "1234567890abcdef",
		Size:    1024,
	}}
}

func unmarshalRequestBody(c *gc.C, req *http.Request, out interface{}) {
	bytes, err := io.ReadAll(req.Body)
	c.Assert(err, jc.ErrorIsNil)
	err = json.Unmarshal(bytes, out)
	c.Assert(err, jc.ErrorIsNil)
}

func assertRequestBody(c *gc.C, req *http.Request, expect interface{}) {
	unmarshalled := reflect.New(reflect.TypeOf(expect).Elem()).Interface()
	unmarshalRequestBody(c, req, unmarshalled)
	c.Assert(unmarshalled, jc.DeepEquals, expect)
}

type mockClock struct {
	gitjujutesting.Stub
	*testclock.Clock
}

func (c *mockClock) After(d time.Duration) <-chan time.Time {
	c.MethodCall(c, "After", d)
	c.PopNoErr()
	return c.Clock.After(d)
}

func (s *environSuite) TestOpen(c *gc.C) {
	env := s.openEnviron(c)
	c.Assert(env, gc.NotNil)
}

func (s *environSuite) TestStartInstance(c *gc.C) {
	s.assertStartInstance(c, nil, nil, true, false, false, false)
}

func (s *environSuite) TestStartInstancePrivateIP(c *gc.C) {
	s.assertStartInstance(c, nil, nil, false, false, false, false)
}

func (s *environSuite) TestStartInstanceRootDiskSmallerThanMin(c *gc.C) {
	wantedRootDisk := 22
	s.assertStartInstance(c, &wantedRootDisk, nil, true, false, false, false)
}

func (s *environSuite) TestStartInstanceRootDiskLargerThanMin(c *gc.C) {
	wantedRootDisk := 40
	s.assertStartInstance(c, &wantedRootDisk, nil, true, false, false, false)
}

func (s *environSuite) TestStartInstanceQuotaRetry(c *gc.C) {
	s.assertStartInstance(c, nil, nil, false, true, false, false)
}

func (s *environSuite) TestStartInstanceHypervisorGenRetry(c *gc.C) {
	s.assertStartInstance(c, nil, nil, false, false, true, false)
}

func (s *environSuite) TestStartInstanceConflictRetry(c *gc.C) {
	s.assertStartInstance(c, nil, nil, false, false, false, true)
}

func (s *environSuite) assertStartInstance(
	c *gc.C, wantedRootDisk *int, rootDiskSourceParams map[string]interface{},
	publicIP, withQuotaRetry, withHypervisorGenRetry, withConflictRetry bool,
) {
	env := s.openEnviron(c)

	args := makeStartInstanceParams(c, s.controllerUUID, corebase.MakeDefaultBase("ubuntu", "22.04"))
	if withConflictRetry {
		s.vmTags[tags.JujuUnitsDeployed] = "mysql/0 wordpress/0"
		args.InstanceConfig.Tags[tags.JujuUnitsDeployed] = "mysql/0 wordpress/0"
	}
	diskEncryptionSetName := ""
	vaultName := ""
	vaultKeyName := ""
	if len(rootDiskSourceParams) > 0 {
		encrypted, _ := rootDiskSourceParams["encrypted"].(string)
		if encrypted == "true" {
			args.RootDisk = &jujustorage.VolumeParams{
				Attributes: rootDiskSourceParams,
			}
			diskEncryptionSetName, _ = rootDiskSourceParams["disk-encryption-set-name"].(string)
			vaultName, _ = rootDiskSourceParams["vault-name-prefix"].(string)
			vaultKeyName, _ = rootDiskSourceParams["vault-key-name"].(string)
		}
	}
	s.sender = s.startInstanceSenders(c, startInstanceSenderParams{
		bootstrap:              false,
		diskEncryptionSetName:  diskEncryptionSetName,
		vaultName:              vaultName,
		vaultKeyName:           vaultKeyName,
		withQuotaRetry:         withQuotaRetry,
		withHypervisorGenRetry: withHypervisorGenRetry,
		withConflictRetry:      withConflictRetry,
	})
	if withConflictRetry {
		// Retry after a conflict - the same instance creation senders are
		// used except that the availability set now exists.
		s.sender = append(s.sender, s.startInstanceSenders(c, startInstanceSenderParams{
			bootstrap:               false,
			diskEncryptionSetName:   diskEncryptionSetName,
			vaultName:               vaultName,
			vaultKeyName:            vaultKeyName,
			withQuotaRetry:          withQuotaRetry,
			existingAvailabilitySet: true,
		})...)
	}
	if withHypervisorGenRetry {
		// Retry after a hypervisor generation error - the same instance creation senders are
		// used except that the VM size is changed.
		// s.sender = append(s.sender, makeSender(".*/deployments/juju-06f00d-0/cancel", http.StatusNoContent))
		s.sender = append(s.sender, s.startInstanceSenders(c, startInstanceSenderParams{
			bootstrap:             false,
			diskEncryptionSetName: diskEncryptionSetName,
			vaultName:             vaultName,
			vaultKeyName:          vaultKeyName,
			existingCommon:        true,
		})...)

	}
	if withQuotaRetry {
		// Retry after a quota error - the same instance creation senders are
		// used except that the availability set now exists.
		s.sender = append(s.sender, makeSenderWithStatus(".*/deployments/juju-06f00d-0/cancel", http.StatusNoContent))
		s.sender = append(s.sender, s.startInstanceSenders(c, startInstanceSenderParams{
			bootstrap:             false,
			diskEncryptionSetName: diskEncryptionSetName,
			vaultName:             vaultName,
			vaultKeyName:          vaultKeyName,
			existingCommon:        true,
		})...)
	}
	s.requests = nil
	expectedRootDisk := uint64(30 * 1024) // 30 GiB
	expectedDiskSize := 32
	if wantedRootDisk != nil {
		cons := constraints.MustParse(fmt.Sprintf("root-disk=%dG", *wantedRootDisk))
		args.Constraints = cons
		if *wantedRootDisk > 30 {
			expectedRootDisk = uint64(*wantedRootDisk * 1024)
			expectedDiskSize = *wantedRootDisk + 2
		}
	}
	if !publicIP {
		args.Constraints.AllocatePublicIP = &publicIP
	}
	result, err := env.StartInstance(s.callCtx, args)
	c.Assert(err, jc.ErrorIsNil)
	c.Assert(result, gc.NotNil)
	c.Assert(result.Instance, gc.NotNil)
	c.Assert(result.NetworkInfo, gc.HasLen, 0)
	c.Assert(result.Volumes, gc.HasLen, 0)
	c.Assert(result.VolumeAttachments, gc.HasLen, 0)

	arch := corearch.DefaultArchitecture
	mem := uint64(1792)
	if withQuotaRetry {
		mem = uint64(3584)
	}
	cpuCores := uint64(1)
	c.Assert(result.Hardware, jc.DeepEquals, &instance.HardwareCharacteristics{
		Arch:     &arch,
		Mem:      &mem,
		RootDisk: &expectedRootDisk,
		CpuCores: &cpuCores,
	})
	startParams := assertStartInstanceRequestsParams{
		imageReference:         &jammyImageReferenceGen2,
		diskSizeGB:             expectedDiskSize,
		osProfile:              &s.linuxOsProfile,
		instanceType:           "Standard_A1",
		publicIP:               publicIP,
		diskEncryptionSet:      diskEncryptionSetName,
		vaultName:              vaultName,
		withQuotaRetry:         withQuotaRetry,
		withHypervisorGenRetry: withHypervisorGenRetry,
		withConflictRetry:      withConflictRetry,
	}
	if withConflictRetry {
		startParams.availabilitySetName = "mysql"
	}
	s.assertStartInstanceRequests(c, s.requests, startParams)
}

func (s *environSuite) TestStartInstanceNoAuthorizedKeys(c *gc.C) {
	env := s.openEnviron(c)
	cfg, err := env.Config().Remove([]string{"authorized-keys"})
	c.Assert(err, jc.ErrorIsNil)
	err = env.SetConfig(cfg)
	c.Assert(err, jc.ErrorIsNil)

	s.sender = s.startInstanceSenders(c, startInstanceSenderParams{bootstrap: false})
	s.requests = nil
	_, err = env.StartInstance(s.callCtx, makeStartInstanceParams(c, s.controllerUUID, corebase.MakeDefaultBase("ubuntu", "22.04")))
	c.Assert(err, jc.ErrorIsNil)

	s.linuxOsProfile.LinuxConfiguration.SSH.PublicKeys = []*armcompute.SSHPublicKey{{
		Path:    to.Ptr("/home/ubuntu/.ssh/authorized_keys"),
		KeyData: to.Ptr("public"),
	}}
	s.assertStartInstanceRequests(c, s.requests, assertStartInstanceRequestsParams{
		imageReference: &jammyImageReferenceGen2,
		diskSizeGB:     32,
		osProfile:      &s.linuxOsProfile,
		instanceType:   "Standard_A1",
		publicIP:       true,
	})
}

func (s *environSuite) createSenderWithUnauthorisedStatusCode(c *gc.C) {
	unauthSender := &azuretesting.MockSender{}
	unauthSender.AppendAndRepeatResponse(azuretesting.NewResponseWithStatus("401 Unauthorized", http.StatusUnauthorized), 3)
	s.sender = azuretesting.Senders{unauthSender, unauthSender, unauthSender}
}

func (s *environSuite) TestStartInstanceInvalidCredential(c *gc.C) {
	env := s.openEnviron(c)
	cfg, err := env.Config().Remove([]string{"authorized-keys"})
	c.Assert(err, jc.ErrorIsNil)
	err = env.SetConfig(cfg)
	c.Assert(err, jc.ErrorIsNil)

	s.createSenderWithUnauthorisedStatusCode(c)
	s.requests = nil
	c.Assert(s.invalidatedCredential, jc.IsFalse)

	_, err = env.StartInstance(s.callCtx, makeStartInstanceParams(c, s.controllerUUID, corebase.MakeDefaultBase("ubuntu", "22.04")))
	c.Assert(err, gc.NotNil)
	c.Assert(s.invalidatedCredential, jc.IsTrue)
}

func (s *environSuite) TestStartInstanceCentOS(c *gc.C) {
	// Starting a CentOS VM, we should not expect an image query.
	s.PatchValue(&s.ubuntuServerSKUs, nil)

	env := s.openEnviron(c)
	s.sender = s.startInstanceSenders(c, startInstanceSenderParams{bootstrap: false})
	s.requests = nil
	args := makeStartInstanceParams(c, s.controllerUUID, corebase.MakeDefaultBase("centos", "7"))
	_, err := env.StartInstance(s.callCtx, args)
	c.Assert(err, jc.ErrorIsNil)

	vmExtensionSettings := map[string]interface{}{
		"commandToExecute": `bash -c 'base64 -d /var/lib/waagent/CustomData | bash'`,
	}
	s.assertStartInstanceRequests(c, s.requests, assertStartInstanceRequestsParams{
		imageReference: &centos7ImageReference,
		diskSizeGB:     32,
		vmExtension: &armcompute.VirtualMachineExtensionProperties{
			Publisher:               to.Ptr("Microsoft.OSTCExtensions"),
			Type:                    to.Ptr("CustomScriptForLinux"),
			TypeHandlerVersion:      to.Ptr("1.4"),
			AutoUpgradeMinorVersion: to.Ptr(true),
			Settings:                &vmExtensionSettings,
		},
		osProfile:    &s.linuxOsProfile,
		instanceType: "Standard_A1",
		publicIP:     true,
	})
}

func (s *environSuite) TestStartInstanceCommonDeployment(c *gc.C) {
	// StartInstance waits for the "common" deployment to complete
	// successfully before creating the VM deployment. If the deployment
	// is seen to be in a terminal state, the process will stop
	// immediately.
	s.commonDeployment.Properties.ProvisioningState = to.Ptr(armresources.ProvisioningStateFailed)

	env := s.openEnviron(c)
	senders := s.startInstanceSenders(c, startInstanceSenderParams{bootstrap: false})
	s.sender = senders
	s.requests = nil

	_, err := env.StartInstance(s.callCtx, makeStartInstanceParams(c, s.controllerUUID, corebase.MakeDefaultBase("ubuntu", "22.04")))
	c.Assert(err, gc.ErrorMatches,
		`creating virtual machine "juju-06f00d-0": `+
			`waiting for common resources to be created: `+
			`"common" resource deployment status is "Failed"`)
}

func (s *environSuite) TestStartInstanceCommonDeploymentRetryTimeout(c *gc.C) {
	// StartInstance waits for the "common" deployment to complete
	// successfully before creating the VM deployment.
	s.commonDeployment.Properties.ProvisioningState = to.Ptr(armresources.ProvisioningStateCreating)

	env := s.openEnviron(c)
	senders := s.startInstanceSenders(c, startInstanceSenderParams{bootstrap: false})

	const failures = 60 // 5 minutes / 5 seconds
	head, tail := senders[:2], senders[2:]
	for i := 0; i < failures; i++ {
		head = append(head, makeSender("/deployments/common", s.commonDeployment))
	}
	senders = append(head, tail...)
	s.sender = senders
	s.requests = nil

	_, err := env.StartInstance(s.callCtx, makeStartInstanceParams(c, s.controllerUUID, corebase.MakeDefaultBase("ubuntu", "22.04")))
	c.Assert(err, gc.ErrorMatches,
		`creating virtual machine "juju-06f00d-0": `+
			`waiting for common resources to be created: `+
			`max duration exceeded: deployment incomplete`)

	var expectedCalls []gitjujutesting.StubCall
	for i := 0; i < failures; i++ {
		expectedCalls = append(expectedCalls, gitjujutesting.StubCall{
			"After", []interface{}{5 * time.Second},
		})
	}
	s.retryClock.CheckCalls(c, expectedCalls)
}

func (s *environSuite) TestStartInstanceServiceAvailabilitySet(c *gc.C) {
	env := s.openEnviron(c)
	s.vmTags[tags.JujuUnitsDeployed] = "mysql/0 wordpress/0"
	s.sender = s.startInstanceSenders(c, startInstanceSenderParams{bootstrap: false})
	s.requests = nil
	params := makeStartInstanceParams(c, s.controllerUUID, corebase.MakeDefaultBase("ubuntu", "22.04"))
	params.InstanceConfig.Tags[tags.JujuUnitsDeployed] = "mysql/0 wordpress/0"

	_, err := env.StartInstance(s.callCtx, params)
	c.Assert(err, jc.ErrorIsNil)
	s.assertStartInstanceRequests(c, s.requests, assertStartInstanceRequestsParams{
		availabilitySetName: "mysql",
		imageReference:      &jammyImageReferenceGen2,
		diskSizeGB:          32,
		osProfile:           &s.linuxOsProfile,
		instanceType:        "Standard_A1",
		publicIP:            true,
	})
}

func (s *environSuite) TestStartInstanceWithSpaceConstraints(c *gc.C) {
	env := s.openEnviron(c)
	s.sender = s.startInstanceSenders(c, startInstanceSenderParams{bootstrap: false, hasSpaceConstraints: true})
	s.requests = nil
	params := makeStartInstanceParams(c, s.controllerUUID, corebase.MakeDefaultBase("ubuntu", "22.04"))
	params.Constraints.Spaces = &[]string{"foo", "bar"}
	params.SubnetsToZones = []map[corenetwork.Id][]string{
		{"/path/to/subnet1": nil},
		{"/path/to/subnet2": nil},
	}

	_, err := env.StartInstance(s.callCtx, params)
	c.Assert(err, jc.ErrorIsNil)
	s.assertStartInstanceRequests(c, s.requests, assertStartInstanceRequestsParams{
		imageReference:      &jammyImageReferenceGen2,
		diskSizeGB:          32,
		osProfile:           &s.linuxOsProfile,
		instanceType:        "Standard_A1",
		publicIP:            true,
		subnets:             []string{"/path/to/subnet1", "/path/to/subnet2"},
		hasSpaceConstraints: true,
	})
}

func (s *environSuite) TestStartInstanceWithInvalidPlacement(c *gc.C) {
	env := s.openEnviron(c)
	s.sender = s.startInstanceSenders(c, startInstanceSenderParams{bootstrap: false})
	s.requests = nil
	params := makeStartInstanceParams(c, s.controllerUUID, corebase.MakeDefaultBase("ubuntu", "22.04"))
	params.Placement = "foo"

	_, err := env.StartInstance(s.callCtx, params)
	c.Assert(err, gc.ErrorMatches, `creating virtual machine "juju-06f00d-0": unknown placement directive: foo`)
}

func (s *environSuite) TestStartInstanceWithInvalidSubnet(c *gc.C) {
	env := s.openEnviron(c)
	s.sender = s.startInstanceSenders(c, startInstanceSenderParams{bootstrap: false})
	s.requests = nil
	params := makeStartInstanceParams(c, s.controllerUUID, corebase.MakeDefaultBase("ubuntu", "22.04"))
	params.Placement = "subnet=foo"

	_, err := env.StartInstance(s.callCtx, params)
	c.Assert(err, gc.ErrorMatches, `creating virtual machine "juju-06f00d-0": subnet "foo" not found`)
}

func (s *environSuite) TestStartInstanceWithPlacementNoSpacesConstraint(c *gc.C) {
	env := s.openEnviron(c)
	subnets := []*armnetwork.Subnet{{
		ID:   to.Ptr("/path/to/subnet1"),
		Name: to.Ptr("subnet1"),
		Properties: &armnetwork.SubnetPropertiesFormat{
			AddressPrefix: to.Ptr("192.168.0.0/20"),
		},
	}, {
		ID:   to.Ptr("/path/to/subnet2"),
		Name: to.Ptr("subnet2"),
		Properties: &armnetwork.SubnetPropertiesFormat{
			AddressPrefix: to.Ptr("192.168.1.0/20"),
		},
	}}
	s.sender = s.startInstanceSenders(c, startInstanceSenderParams{
		bootstrap: false,
		subnets:   subnets,
	})
	s.requests = nil
	params := makeStartInstanceParams(c, s.controllerUUID, corebase.MakeDefaultBase("ubuntu", "22.04"))
	params.Placement = "subnet=subnet2"

	_, err := env.StartInstance(s.callCtx, params)
	c.Assert(err, jc.ErrorIsNil)
	s.assertStartInstanceRequests(c, s.requests, assertStartInstanceRequestsParams{
		imageReference:  &jammyImageReferenceGen2,
		diskSizeGB:      32,
		osProfile:       &s.linuxOsProfile,
		instanceType:    "Standard_A1",
		publicIP:        true,
		subnets:         []string{"/path/to/subnet2"},
		placementSubnet: "subnet2",
	})
}

func (s *environSuite) TestStartInstanceWithPlacement(c *gc.C) {
	env := s.openEnviron(c)
	subnets := []*armnetwork.Subnet{{
		ID:   to.Ptr("/path/to/subnet1"),
		Name: to.Ptr("subnet1"),
		Properties: &armnetwork.SubnetPropertiesFormat{
			AddressPrefix: to.Ptr("192.168.0.0/20"),
		},
	}, {
		ID:   to.Ptr("/path/to/subnet2"),
		Name: to.Ptr("subnet2"),
		Properties: &armnetwork.SubnetPropertiesFormat{
			AddressPrefix: to.Ptr("192.168.1.0/20"),
		},
	}}
	s.sender = s.startInstanceSenders(c, startInstanceSenderParams{
		bootstrap: false,
		subnets:   subnets,
	})
	s.requests = nil
	params := makeStartInstanceParams(c, s.controllerUUID, corebase.MakeDefaultBase("ubuntu", "22.04"))
	params.Constraints.Spaces = &[]string{"foo", "bar"}
	params.SubnetsToZones = []map[corenetwork.Id][]string{
		{"/path/to/subnet1": nil},
		{"/path/to/subnet2": nil},
	}
	params.Placement = "subnet=subnet2"

	_, err := env.StartInstance(s.callCtx, params)
	c.Assert(err, jc.ErrorIsNil)
	s.assertStartInstanceRequests(c, s.requests, assertStartInstanceRequestsParams{
		imageReference:  &jammyImageReferenceGen2,
		diskSizeGB:      32,
		osProfile:       &s.linuxOsProfile,
		instanceType:    "Standard_A1",
		publicIP:        true,
		subnets:         []string{"/path/to/subnet2"},
		placementSubnet: "subnet2",
	})
}

// numExpectedStartInstanceRequests is the number of expected requests base
// by StartInstance method calls. The number is one less for Bootstrap, which
// does not require a query on the common deployment.
const (
	numExpectedStartInstanceRequests          = 5
	numExpectedBootstrapStartInstanceRequests = 4
)

type assertStartInstanceRequestsParams struct {
	autocert               bool
	availabilitySetName    string
	imageReference         *armcompute.ImageReference
	vmExtension            *armcompute.VirtualMachineExtensionProperties
	diskSizeGB             int
	diskEncryptionSet      string
	vaultName              string
	osProfile              *armcompute.OSProfile
	needsProviderInit      bool
	resourceGroupName      string
	instanceType           string
	publicIP               bool
	existingNetwork        string
	subnets                []string
	placementSubnet        string
	withQuotaRetry         bool
	withHypervisorGenRetry bool
	withConflictRetry      bool
	hasSpaceConstraints    bool
	managedIdentity        string
}

func (s *environSuite) assertStartInstanceRequests(
	c *gc.C,
	requests []*http.Request,
	args assertStartInstanceRequestsParams,
) startInstanceRequests {
	nsgId := `[resourceId('Microsoft.Network/networkSecurityGroups', 'juju-internal-nsg')]`
	securityRules := []*armnetwork.SecurityRule{{
		Name: to.Ptr("SSHInbound"),
		Properties: &armnetwork.SecurityRulePropertiesFormat{
			Description:              to.Ptr("Allow SSH access to all machines"),
			Protocol:                 to.Ptr(armnetwork.SecurityRuleProtocolTCP),
			SourceAddressPrefix:      to.Ptr("*"),
			SourcePortRange:          to.Ptr("*"),
			DestinationAddressPrefix: to.Ptr("*"),
			DestinationPortRange:     to.Ptr("22"),
			Access:                   to.Ptr(armnetwork.SecurityRuleAccessAllow),
			Priority:                 to.Ptr(int32(100)),
			Direction:                to.Ptr(armnetwork.SecurityRuleDirectionInbound),
		},
	}}
	if args.autocert {
		// Since a DNS name has been provided, Let's Encrypt is enabled.
		// Therefore ports 443 (for the API server) and 80 (for the HTTP
		// challenge) are accessible.
		securityRules = append(securityRules, &armnetwork.SecurityRule{
			Name: to.Ptr("JujuAPIInbound443"),
			Properties: &armnetwork.SecurityRulePropertiesFormat{
				Description:              to.Ptr("Allow API connections to controller machines"),
				Protocol:                 to.Ptr(armnetwork.SecurityRuleProtocolTCP),
				SourceAddressPrefix:      to.Ptr("*"),
				SourcePortRange:          to.Ptr("*"),
				DestinationAddressPrefix: to.Ptr("192.168.16.0/20"),
				DestinationPortRange:     to.Ptr("443"),
				Access:                   to.Ptr(armnetwork.SecurityRuleAccessAllow),
				Priority:                 to.Ptr(int32(101)),
				Direction:                to.Ptr(armnetwork.SecurityRuleDirectionInbound),
			},
		}, &armnetwork.SecurityRule{
			Name: to.Ptr("JujuAPIInbound80"),
			Properties: &armnetwork.SecurityRulePropertiesFormat{
				Description:              to.Ptr("Allow API connections to controller machines"),
				Protocol:                 to.Ptr(armnetwork.SecurityRuleProtocolTCP),
				SourceAddressPrefix:      to.Ptr("*"),
				SourcePortRange:          to.Ptr("*"),
				DestinationAddressPrefix: to.Ptr("192.168.16.0/20"),
				DestinationPortRange:     to.Ptr("80"),
				Access:                   to.Ptr(armnetwork.SecurityRuleAccessAllow),
				Priority:                 to.Ptr(int32(102)),
				Direction:                to.Ptr(armnetwork.SecurityRuleDirectionInbound),
			},
		})
	} else {
		port := fmt.Sprint(testing.FakeControllerConfig()["api-port"])
		securityRules = append(securityRules, &armnetwork.SecurityRule{
			Name: to.Ptr("JujuAPIInbound" + port),
			Properties: &armnetwork.SecurityRulePropertiesFormat{
				Description:              to.Ptr("Allow API connections to controller machines"),
				Protocol:                 to.Ptr(armnetwork.SecurityRuleProtocolTCP),
				SourceAddressPrefix:      to.Ptr("*"),
				SourcePortRange:          to.Ptr("*"),
				DestinationAddressPrefix: to.Ptr("192.168.16.0/20"),
				DestinationPortRange:     to.Ptr(port),
				Access:                   to.Ptr(armnetwork.SecurityRuleAccessAllow),
				Priority:                 to.Ptr(int32(101)),
				Direction:                to.Ptr(armnetwork.SecurityRuleDirectionInbound),
			},
		})
	}
	subnets := []*armnetwork.Subnet{{
		Name: to.Ptr("juju-internal-subnet"),
		Properties: &armnetwork.SubnetPropertiesFormat{
			AddressPrefix: to.Ptr("192.168.0.0/20"),
			NetworkSecurityGroup: &armnetwork.SecurityGroup{
				ID: to.Ptr(nsgId),
			},
		},
	}, {
		Name: to.Ptr("juju-controller-subnet"),
		Properties: &armnetwork.SubnetPropertiesFormat{
			AddressPrefix: to.Ptr("192.168.16.0/20"),
			NetworkSecurityGroup: &armnetwork.SecurityGroup{
				ID: to.Ptr(nsgId),
			},
		},
	}}

	bootstrapping := false
	subnetName := "juju-internal-subnet"
	if args.availabilitySetName == "juju-controller" {
		subnetName = "juju-controller-subnet"
		bootstrapping = true
	}
	if args.placementSubnet != "" {
		subnetName = args.placementSubnet
	}

	var templateResources []armtemplates.Resource
	var vmDependsOn []string
	if bootstrapping {
		if args.existingNetwork == "" {
			addressPrefixes := to.SliceOfPtrs("192.168.0.0/20", "192.168.16.0/20")
			templateResources = append(templateResources, armtemplates.Resource{
				APIVersion: azure.NetworkAPIVersion,
				Type:       "Microsoft.Network/networkSecurityGroups",
				Name:       "juju-internal-nsg",
				Location:   "westus",
				Tags:       s.envTags,
				Properties: &armnetwork.SecurityGroupPropertiesFormat{
					SecurityRules: securityRules,
				},
			})
			if args.placementSubnet == "" {
				templateResources = append(templateResources, armtemplates.Resource{
					APIVersion: azure.NetworkAPIVersion,
					Type:       "Microsoft.Network/virtualNetworks",
					Name:       "juju-internal-network",
					Location:   "westus",
					Tags:       s.envTags,
					Properties: &armnetwork.VirtualNetworkPropertiesFormat{
						AddressSpace: &armnetwork.AddressSpace{addressPrefixes},
						Subnets:      subnets,
					},
					DependsOn: []string{
						"[resourceId('Microsoft.Network/networkSecurityGroups', 'juju-internal-nsg')]"},
				})
			}
		}
	}

	var availabilitySetSubResource *armcompute.SubResource
	if args.availabilitySetName != "" {
		availabilitySetId := fmt.Sprintf(
			`[resourceId('Microsoft.Compute/availabilitySets','%s')]`,
			args.availabilitySetName,
		)
		availabilitySetProperties := &armcompute.AvailabilitySetProperties{
			PlatformFaultDomainCount: to.Ptr(int32(3)),
		}
		templateResources = append(templateResources, armtemplates.Resource{
			APIVersion: azure.ComputeAPIVersion,
			Type:       "Microsoft.Compute/availabilitySets",
			Name:       args.availabilitySetName,
			Location:   "westus",
			Tags:       s.envTags,
			Properties: availabilitySetProperties,
			Sku:        &armtemplates.Sku{Name: "Aligned"},
		})
		availabilitySetSubResource = &armcompute.SubResource{
			ID: to.Ptr(availabilitySetId),
		}
		vmDependsOn = append(vmDependsOn, availabilitySetId)
	}

	internalNetwork := "juju-internal-network"
	if args.existingNetwork != "" {
		internalNetwork = args.existingNetwork
	}
	rgName := "juju-testmodel-deadbeef"
	if args.resourceGroupName != "" {
		rgName = args.resourceGroupName
	}
	var subnetIds = args.subnets
	if len(subnetIds) == 0 {
		if bootstrapping {
			if args.existingNetwork == "" {
				subnetIds = []string{fmt.Sprintf(
					`[concat(resourceId('%s', 'Microsoft.Network/virtualNetworks', '%s'), '/subnets/%s')]`,
					rgName,
					internalNetwork,
					subnetName,
				)}
			} else {
				subnetIds = []string{fmt.Sprintf("/virtualNetworks/%s/subnet/juju-controller-subnet", internalNetwork)}
			}
		} else {
			subnetIds = []string{fmt.Sprintf("/virtualNetworks/%s/subnet/juju-internal-subnet", internalNetwork)}
		}
	}

	var nicDependsOn []string
	if bootstrapping && args.existingNetwork == "" {
		nicDependsOn = append(nicDependsOn,
			`[resourceId('Microsoft.Network/networkSecurityGroups', 'juju-internal-nsg')]`,
		)
		if args.existingNetwork == "" {
			nicDependsOn = append(nicDependsOn,
				fmt.Sprintf(`[resourceId('%s', 'Microsoft.Network/virtualNetworks', 'juju-internal-network')]`, rgName),
			)
		}
	}
	var publicIPAddress *armnetwork.PublicIPAddress
	if args.publicIP {
		publicIPAddressId := `[resourceId('Microsoft.Network/publicIPAddresses', 'juju-06f00d-0-public-ip')]`
		publicIPAddress = &armnetwork.PublicIPAddress{
			ID: to.Ptr(publicIPAddressId),
		}
	}

	var nicResources []armtemplates.Resource
	var nics []*armcompute.NetworkInterfaceReference
	for i, subnetId := range subnetIds {
		primary := i == 0
		name := "primary"
		if i > 0 {
			name = fmt.Sprintf("interface-%d", i)
		}
		ipConfigurations := []*armnetwork.InterfaceIPConfiguration{{
			Name: to.Ptr(name),
			Properties: &armnetwork.InterfaceIPConfigurationPropertiesFormat{
				Primary:                   to.Ptr(primary),
				PrivateIPAllocationMethod: to.Ptr(armnetwork.IPAllocationMethodDynamic),
				Subnet:                    &armnetwork.Subnet{ID: to.Ptr(subnetId)},
			},
		}}
		if primary && publicIPAddress != nil {
			ipConfigurations[0].Properties.PublicIPAddress = publicIPAddress
			nicDependsOn = append(nicDependsOn, *publicIPAddress.ID)
		}

		nicId := fmt.Sprintf(`[resourceId('Microsoft.Network/networkInterfaces', 'juju-06f00d-0-%s')]`, name)
		nics = append(nics, &armcompute.NetworkInterfaceReference{
			ID: to.Ptr(nicId),
			Properties: &armcompute.NetworkInterfaceReferenceProperties{
				Primary: to.Ptr(primary),
			},
		})
		vmDependsOn = append(vmDependsOn, nicId)
		nicResources = append(nicResources, armtemplates.Resource{
			APIVersion: azure.NetworkAPIVersion,
			Type:       "Microsoft.Network/networkInterfaces",
			Name:       "juju-06f00d-0-" + name,
			Location:   "westus",
			Tags:       s.vmTags,
			Properties: &armnetwork.InterfacePropertiesFormat{
				IPConfigurations: ipConfigurations,
			},
			DependsOn: nicDependsOn,
		})
	}

	osDisk := &armcompute.OSDisk{
		Name:         to.Ptr("juju-06f00d-0"),
		CreateOption: to.Ptr(armcompute.DiskCreateOptionTypesFromImage),
		Caching:      to.Ptr(armcompute.CachingTypesReadWrite),
		DiskSizeGB:   to.Ptr(int32(args.diskSizeGB)),
		ManagedDisk: &armcompute.ManagedDiskParameters{
			StorageAccountType: to.Ptr(armcompute.StorageAccountTypesStandardLRS),
		},
	}
	if args.diskEncryptionSet != "" {
		osDisk.ManagedDisk.DiskEncryptionSet = &armcompute.DiskEncryptionSetParameters{
			ID: to.Ptr(
				fmt.Sprintf("[resourceId('Microsoft.Compute/diskEncryptionSets', '%s')]", args.diskEncryptionSet)),
		}
	}

	if args.publicIP {
		templateResources = append(templateResources, armtemplates.Resource{
			APIVersion: azure.NetworkAPIVersion,
			Type:       "Microsoft.Network/publicIPAddresses",
			Name:       "juju-06f00d-0-public-ip",
			Location:   "westus",
			Tags:       s.vmTags,
			Properties: &armnetwork.PublicIPAddressPropertiesFormat{
				PublicIPAllocationMethod: to.Ptr(armnetwork.IPAllocationMethodStatic),
				PublicIPAddressVersion:   to.Ptr(armnetwork.IPVersionIPv4),
			},
			Sku: &armtemplates.Sku{Name: "Standard"},
		})
	}
	templateResources = append(templateResources, nicResources...)
	vmTemplate := armtemplates.Resource{
		APIVersion: azure.ComputeAPIVersion,
		Type:       "Microsoft.Compute/virtualMachines",
		Name:       "juju-06f00d-0",
		Location:   "westus",
		Tags:       s.vmTags,
		Properties: &armcompute.VirtualMachineProperties{
			HardwareProfile: &armcompute.HardwareProfile{
				VMSize: to.Ptr(armcompute.VirtualMachineSizeTypes(args.instanceType)),
			},
			StorageProfile: &armcompute.StorageProfile{
				ImageReference: args.imageReference,
				OSDisk:         osDisk,
			},
			OSProfile: args.osProfile,
			NetworkProfile: &armcompute.NetworkProfile{
				NetworkInterfaces: nics,
			},
			AvailabilitySet: availabilitySetSubResource,
		},
		DependsOn: vmDependsOn,
	}
	if args.managedIdentity != "" {
		vmTemplate.Identity = &armcompute.VirtualMachineIdentity{
			Type: to.Ptr(armcompute.ResourceIdentityTypeUserAssigned),
			UserAssignedIdentities: map[string]*armcompute.UserAssignedIdentitiesValue{
				fmt.Sprintf(
					"/subscriptions/%s/resourcegroups/%s/providers/Microsoft.ManagedIdentity/userAssignedIdentities/%s",
					fakeManagedSubscriptionId, resourceGroupName, args.managedIdentity): nil,
			},
		}
	}
	templateResources = append(templateResources, vmTemplate)
	if args.vmExtension != nil {
		templateResources = append(templateResources, armtemplates.Resource{
			APIVersion: azure.ComputeAPIVersion,
			Type:       "Microsoft.Compute/virtualMachines/extensions",
			Name:       "juju-06f00d-0/JujuCustomScriptExtension",
			Location:   "westus",
			Tags:       s.vmTags,
			Properties: args.vmExtension,
			DependsOn:  []string{"Microsoft.Compute/virtualMachines/juju-06f00d-0"},
		})
	}
	templateMap := map[string]interface{}{
		"$schema":        "https://schema.management.azure.com/schemas/2015-01-01/deploymentTemplate.json#",
		"contentVersion": "1.0.0.0",
		"resources":      templateResources,
	}
	deployment := &armresources.Deployment{
		Properties: &armresources.DeploymentProperties{
			Template: &templateMap,
			Mode:     to.Ptr(armresources.DeploymentModeIncremental),
		},
	}

	var i int
	nexti := func() int {
		i++
		return i - 1
	}

	// Validate HTTP request bodies.
	var startInstanceRequests startInstanceRequests
	if args.vmExtension != nil {
		// It must be Windows or CentOS, so
		// there should be no image query.
		c.Assert(requests, gc.HasLen, numExpectedStartInstanceRequests-1)
		c.Assert(requests[nexti()].Method, gc.Equals, "GET") // vmSizes
		startInstanceRequests.vmSizes = requests[0]
	} else {
		if bootstrapping {
			if args.existingNetwork == "" {
				c.Assert(requests, gc.HasLen, numExpectedBootstrapStartInstanceRequests-1)
			} else {
				c.Assert(requests, gc.HasLen, numExpectedBootstrapStartInstanceRequests+1)
			}
		} else {
			if args.diskEncryptionSet != "" && args.vaultName != "" {
				c.Assert(requests, gc.HasLen, numExpectedStartInstanceRequests+4)
			} else if args.hasSpaceConstraints {
				c.Assert(requests, gc.HasLen, numExpectedStartInstanceRequests-1)
			} else if args.withConflictRetry {
				c.Assert(requests, gc.HasLen, numExpectedStartInstanceRequests+3)
			} else if args.withQuotaRetry {
				c.Assert(requests, gc.HasLen, numExpectedStartInstanceRequests+5)
			} else if args.withHypervisorGenRetry {
				c.Assert(requests, gc.HasLen, numExpectedStartInstanceRequests+4)
			} else {
				c.Assert(requests, gc.HasLen, numExpectedStartInstanceRequests)
			}
		}
		if args.needsProviderInit {
			if args.resourceGroupName != "" {
				c.Assert(requests[nexti()].Method, gc.Equals, "GET") // resource groups
			} else {
				c.Assert(requests[nexti()].Method, gc.Equals, "PUT") // resource groups
			}
			c.Assert(requests[nexti()].Method, gc.Equals, "GET") // skus
			startInstanceRequests.resourceGroups = requests[0]
			startInstanceRequests.skus = requests[1]
		} else {
			c.Assert(requests[nexti()].Method, gc.Equals, "GET") // vmSizes
			c.Assert(requests[nexti()].Method, gc.Equals, "GET") // skus
			startInstanceRequests.vmSizes = requests[0]
			startInstanceRequests.skus = requests[1]
		}
	}
	if !bootstrapping {
		c.Assert(requests[nexti()].Method, gc.Equals, "GET") // wait for common deployment
		if len(args.subnets) == 0 {
			c.Assert(requests[nexti()].Method, gc.Equals, "GET") // subnets
		}
	}
	if args.placementSubnet != "" {
		c.Assert(requests[nexti()].Method, gc.Equals, "GET") // get subnets
	}
	if args.vaultName != "" {
		c.Assert(requests[nexti()].Method, gc.Equals, "GET")  // deleted vaults
		c.Assert(requests[nexti()].Method, gc.Equals, "PUT")  // create vault
		c.Assert(requests[nexti()].Method, gc.Equals, "POST") // get token
		c.Assert(requests[nexti()].Method, gc.Equals, "GET")  // newly created vault
	}
	if bootstrapping && args.existingNetwork != "" {
		c.Assert(requests[nexti()].Method, gc.Equals, "GET") // wait for common deployment
		c.Assert(requests[nexti()].Method, gc.Equals, "GET") // subnets
	}
	ideployment := nexti()
	c.Assert(requests[ideployment].Method, gc.Equals, "PUT") // create deployment
	startInstanceRequests.deployment = requests[ideployment]

	// Marshal/unmarshal the deployment we expect, so it's in map form.
	var expected armresources.Deployment
	data, err := json.Marshal(&deployment)
	c.Assert(err, jc.ErrorIsNil)
	err = json.Unmarshal(data, &expected)
	c.Assert(err, jc.ErrorIsNil)

	// Check that we send what we expect. CustomData is non-deterministic,
	// so don't compare it.
	// TODO(axw) shouldn't CustomData be deterministic? Look into this.
	var actual armresources.Deployment
	unmarshalRequestBody(c, startInstanceRequests.deployment, &actual)
	c.Assert(actual.Properties, gc.NotNil)
	c.Assert(actual.Properties.Template, gc.NotNil)
	resources, ok := actual.Properties.Template.(map[string]interface{})["resources"].([]interface{})
	c.Assert(ok, jc.IsTrue)
	c.Assert(resources, gc.HasLen, len(templateResources))

	vmResourceIndex := len(resources) - 1
	if args.vmExtension != nil {
		vmResourceIndex--
	}
	vmResource := resources[vmResourceIndex].(map[string]interface{})
	vmResourceProperties := vmResource["properties"].(map[string]interface{})
	osProfile := vmResourceProperties["osProfile"].(map[string]interface{})
	osProfile["customData"] = "<juju-goes-here>"

	// Fix the round tripping of the vm identities.
	resources, ok = expected.Properties.Template.(map[string]interface{})["resources"].([]interface{})
	c.Assert(ok, jc.IsTrue)
	identity, _ := resources[vmResourceIndex].(map[string]interface{})["identity"]
	if identity != nil {
		userAssignedIdentities, _ := identity.(map[string]interface{})["userAssignedIdentities"].(map[string]interface{})
		for k := range userAssignedIdentities {
			userAssignedIdentities[k] = map[string]interface{}{}
		}
	}

	c.Assert(actual, jc.DeepEquals, expected)

	return startInstanceRequests
}

type startInstanceRequests struct {
	resourceGroups *http.Request
	vmSizes        *http.Request
	skus           *http.Request
	deployment     *http.Request
}

const resourceGroupName = "juju-testmodel-deadbeef"

func (s *environSuite) TestBootstrap(c *gc.C) {
	defer envtesting.DisableFinishBootstrap()()

	ctx := envtesting.BootstrapTODOContext(c)
	env := prepareForBootstrap(c, ctx, s.provider, &s.sender)

	s.sender = s.initResourceGroupSenders(resourceGroupName)
	s.sender = append(s.sender, s.startInstanceSenders(c, startInstanceSenderParams{bootstrap: true})...)
	s.requests = nil
	result, err := env.Bootstrap(
		ctx, s.callCtx, environs.BootstrapParams{
			ControllerConfig:        testing.FakeControllerConfig(),
			AvailableTools:          makeToolsList("ubuntu"),
			BootstrapBase:           corebase.MustParseBaseFromString("ubuntu@22.04"),
			BootstrapConstraints:    constraints.MustParse("mem=3.5G"),
			SupportedBootstrapBases: testing.FakeSupportedJujuBases,
		},
	)
	c.Assert(err, jc.ErrorIsNil)
	c.Assert(result.Arch, gc.Equals, "amd64")
	c.Assert(result.Base.DisplayString(), gc.Equals, "ubuntu@22.04")

	c.Assert(len(s.requests), gc.Equals, numExpectedBootstrapStartInstanceRequests)
	s.vmTags[tags.JujuIsController] = "true"
	s.assertStartInstanceRequests(c, s.requests[1:], assertStartInstanceRequestsParams{
		availabilitySetName: "juju-controller",
		imageReference:      &jammyImageReferenceGen2,
		diskSizeGB:          32,
		osProfile:           &s.linuxOsProfile,
		instanceType:        "Standard_D1",
		publicIP:            true,
	})
}

func (s *environSuite) TestBootstrapPrivateIP(c *gc.C) {
	defer envtesting.DisableFinishBootstrap()()

	ctx := envtesting.BootstrapTODOContext(c)
	env := prepareForBootstrap(c, ctx, s.provider, &s.sender)

	s.sender = s.initResourceGroupSenders(resourceGroupName)
	s.sender = append(s.sender, s.startInstanceSenders(c, startInstanceSenderParams{bootstrap: true})...)
	s.requests = nil
	result, err := env.Bootstrap(
		ctx, s.callCtx, environs.BootstrapParams{
			ControllerConfig:        testing.FakeControllerConfig(),
			AvailableTools:          makeToolsList("ubuntu"),
			BootstrapBase:           corebase.MustParseBaseFromString("ubuntu@22.04"),
			BootstrapConstraints:    constraints.MustParse("mem=3.5G allocate-public-ip=false"),
			SupportedBootstrapBases: testing.FakeSupportedJujuBases,
		},
	)
	c.Assert(err, jc.ErrorIsNil)
	c.Assert(result.Arch, gc.Equals, "amd64")
	c.Assert(result.Base.DisplayString(), gc.Equals, "ubuntu@22.04")

	c.Assert(len(s.requests), gc.Equals, numExpectedBootstrapStartInstanceRequests)
	s.vmTags[tags.JujuIsController] = "true"
	s.assertStartInstanceRequests(c, s.requests[1:], assertStartInstanceRequestsParams{
		availabilitySetName: "juju-controller",
		imageReference:      &jammyImageReferenceGen2,
		diskSizeGB:          32,
		osProfile:           &s.linuxOsProfile,
		instanceType:        "Standard_D1",
	})
}

func (s *environSuite) TestBootstrapCustomNetwork(c *gc.C) {
	defer envtesting.DisableFinishBootstrap()()

	ctx := envtesting.BootstrapTODOContext(c)
	env := prepareForBootstrap(c, ctx, s.provider, &s.sender, testing.Attrs{"network": "mynetwork"})

	s.sender = s.initResourceGroupSenders(resourceGroupName)
	s.sender = append(s.sender, s.startInstanceSenders(c, startInstanceSenderParams{bootstrap: true, existingNetwork: "mynetwork"})...)
	s.requests = nil
	result, err := env.Bootstrap(
		ctx, s.callCtx, environs.BootstrapParams{
			ControllerConfig:        testing.FakeControllerConfig(),
			AvailableTools:          makeToolsList("ubuntu"),
			BootstrapBase:           corebase.MustParseBaseFromString("ubuntu@22.04"),
			BootstrapConstraints:    constraints.MustParse("mem=3.5G"),
			SupportedBootstrapBases: testing.FakeSupportedJujuBases,
		},
	)
	c.Assert(err, jc.ErrorIsNil)
	c.Assert(result.Arch, gc.Equals, "amd64")
	c.Assert(result.Base.DisplayString(), gc.Equals, "ubuntu@22.04")

	// 2 extra requests for network setup.
	c.Assert(len(s.requests), gc.Equals, numExpectedBootstrapStartInstanceRequests+2)
	s.vmTags[tags.JujuIsController] = "true"
	s.assertStartInstanceRequests(c, s.requests[1:], assertStartInstanceRequestsParams{
		availabilitySetName: "juju-controller",
		imageReference:      &jammyImageReferenceGen2,
		diskSizeGB:          32,
		osProfile:           &s.linuxOsProfile,
		instanceType:        "Standard_D1",
		publicIP:            true,
		existingNetwork:     "mynetwork",
	})
}

func (s *environSuite) TestBootstrapUserSpecifiedManagedIdentity(c *gc.C) {
	defer envtesting.DisableFinishBootstrap()()

	ctx := envtesting.BootstrapTODOContext(c)
	env := prepareForBootstrap(c, ctx, s.provider, &s.sender)

	s.sender = s.initResourceGroupSenders(resourceGroupName)
	s.sender = append(s.sender, s.startInstanceSenders(c, startInstanceSenderParams{bootstrap: true})...)
	s.requests = nil
	result, err := env.Bootstrap(
		ctx, s.callCtx, environs.BootstrapParams{
			ControllerConfig:        testing.FakeControllerConfig(),
			AvailableTools:          makeToolsList("ubuntu"),
			BootstrapBase:           corebase.MustParseBaseFromString("ubuntu@22.04"),
			BootstrapConstraints:    constraints.MustParse("mem=3.5G instance-role=myidentity"),
			SupportedBootstrapBases: testing.FakeSupportedJujuBases,
		},
	)
	c.Assert(err, jc.ErrorIsNil)
	c.Assert(result.Arch, gc.Equals, "amd64")
	c.Assert(result.Base.DisplayString(), gc.Equals, "ubuntu@22.04")

	c.Assert(len(s.requests), gc.Equals, numExpectedBootstrapStartInstanceRequests)
	s.vmTags[tags.JujuIsController] = "true"
	s.assertStartInstanceRequests(c, s.requests[1:], assertStartInstanceRequestsParams{
		availabilitySetName: "juju-controller",
		imageReference:      &jammyImageReferenceGen2,
		diskSizeGB:          32,
		osProfile:           &s.linuxOsProfile,
		instanceType:        "Standard_D1",
		publicIP:            true,
		managedIdentity:     "myidentity",
	})
}

func (s *environSuite) TestBootstrapWithInvalidCredential(c *gc.C) {
	defer envtesting.DisableFinishBootstrap()()

	ctx := envtesting.BootstrapTODOContext(c)
	env := prepareForBootstrap(c, ctx, s.provider, &s.sender)

	s.createSenderWithUnauthorisedStatusCode(c)
	s.sender = append(s.sender, s.startInstanceSenders(c, startInstanceSenderParams{bootstrap: true})...)
	s.requests = nil

	c.Assert(s.invalidatedCredential, jc.IsFalse)
	_, err := env.Bootstrap(
		ctx, s.callCtx, environs.BootstrapParams{
			ControllerConfig:        testing.FakeControllerConfig(),
			AvailableTools:          makeToolsList("ubuntu"),
			BootstrapBase:           corebase.MustParseBaseFromString("ubuntu@22.04"),
			BootstrapConstraints:    constraints.MustParse("mem=3.5G"),
			SupportedBootstrapBases: testing.FakeSupportedJujuBases,
		},
	)
	c.Assert(err, gc.NotNil)
	c.Assert(s.invalidatedCredential, jc.IsTrue)

	// Successful bootstrap expects 4 but we expect to bail out after getting an authorised error.
	c.Assert(s.requests, gc.HasLen, 1)
}

func (s *environSuite) TestBootstrapInstanceConstraints(c *gc.C) {
	defer envtesting.DisableFinishBootstrap()()

	ctx := envtesting.BootstrapTODOContext(c)
	env := prepareForBootstrap(c, ctx, s.provider, &s.sender)

	s.sender = append(s.sender, s.resourceSKUsSender())
	s.sender = append(s.sender, s.initResourceGroupSenders(resourceGroupName)...)
	s.sender = append(s.sender, s.startInstanceSendersNoSizes()...)
	s.requests = nil
	err := bootstrap.Bootstrap(
		ctx, env, s.callCtx, bootstrap.BootstrapParams{
			ControllerConfig: testing.FakeControllerConfig(),
			AdminSecret:      jujutesting.AdminSecret,
			CAPrivateKey:     testing.CAKey,
			BootstrapBase:    corebase.MustParseBaseFromString("ubuntu@22.04"),
			BuildAgentTarball: func(
				build bool, _ string, _ func(version.Number) version.Number,
			) (*sync.BuiltAgent, error) {
				c.Assert(build, jc.IsFalse)
				return &sync.BuiltAgent{Dir: c.MkDir()}, nil
			},
			SupportedBootstrapBases: testing.FakeSupportedJujuBases,
		},
	)

	var imageReference *armcompute.ImageReference
	var instanceType string
	if corearch.HostArch() == "amd64" {
		imageReference = &jammyImageReferenceGen2
		instanceType = "Standard_D1"
	} else if corearch.HostArch() == "arm64" {
		imageReference = &jammyImageReferenceArm64
		instanceType = "Standard_D8ps_v5"
	} else {
		// If we aren't on amd64/arm64, this should correctly fail. See also:
		// lp#1638706: environSuite.TestBootstrapInstanceConstraints fails on rare archs and series
		wantErr := fmt.Sprintf("model %q of type %s does not support instances running on %q",
			env.Config().Name(),
			env.Config().Type(),
			corearch.HostArch())
		c.Assert(err, gc.ErrorMatches, wantErr)
		c.SucceedNow()
		return
	}
	// amd64 should pass the rest of the test.
	c.Assert(err, jc.ErrorIsNil)

	c.Assert(len(s.requests), gc.Equals, numExpectedBootstrapStartInstanceRequests)
	s.vmTags[tags.JujuIsController] = "true"
	s.assertStartInstanceRequests(c, s.requests[1:], assertStartInstanceRequestsParams{
		availabilitySetName: "juju-controller",
		imageReference:      imageReference,
		diskSizeGB:          32,
		osProfile:           &s.linuxOsProfile,
		needsProviderInit:   true,
		instanceType:        instanceType,
		publicIP:            true,
	})
}

func (s *environSuite) TestBootstrapCustomResourceGroup(c *gc.C) {
	defer envtesting.DisableFinishBootstrap()()

	ctx := envtesting.BootstrapTODOContext(c)
	env := prepareForBootstrap(c, ctx, s.provider, &s.sender, testing.Attrs{"resource-group-name": "foo"})

	s.sender = append(s.sender, s.resourceSKUsSender())
	s.sender = append(s.sender, s.initResourceGroupSenders("foo")...)
	s.sender = append(s.sender, s.startInstanceSendersNoSizes()...)
	s.requests = nil
	err := bootstrap.Bootstrap(
		ctx, env, s.callCtx, bootstrap.BootstrapParams{
			ControllerConfig: testing.FakeControllerConfig(),
			AdminSecret:      jujutesting.AdminSecret,
			CAPrivateKey:     testing.CAKey,
			BootstrapBase:    corebase.MustParseBaseFromString("ubuntu@22.04"),
			BuildAgentTarball: func(
				build bool, _ string, _ func(version.Number) version.Number,
			) (*sync.BuiltAgent, error) {
				c.Assert(build, jc.IsFalse)
				return &sync.BuiltAgent{Dir: c.MkDir()}, nil
			},
			SupportedBootstrapBases: testing.FakeSupportedJujuBases,
		},
	)
	var imageReference *armcompute.ImageReference
	var instanceType string
	if corearch.HostArch() == "amd64" {
		imageReference = &jammyImageReferenceGen2
		instanceType = "Standard_D1"
	} else if corearch.HostArch() == "arm64" {
		imageReference = &jammyImageReferenceArm64
		instanceType = "Standard_D8ps_v5"
	} else {
		// If we aren't on amd64/arm64, this should correctly fail. See also:
		// lp#1638706: environSuite.TestBootstrapInstanceConstraints fails on rare archs and series
		wantErr := fmt.Sprintf("model %q of type %s does not support instances running on %q",
			env.Config().Name(),
			env.Config().Type(),
			corearch.HostArch())
		c.Assert(err, gc.ErrorMatches, wantErr)
		c.SucceedNow()
		return
	}
	// amd64 should pass the rest of the test.
	c.Assert(err, jc.ErrorIsNil)

	c.Assert(len(s.requests), gc.Equals, numExpectedBootstrapStartInstanceRequests)
	s.vmTags[tags.JujuIsController] = "true"
	s.assertStartInstanceRequests(c, s.requests[1:], assertStartInstanceRequestsParams{
		availabilitySetName: "juju-controller",
		imageReference:      imageReference,
		diskSizeGB:          32,
		osProfile:           &s.linuxOsProfile,
		needsProviderInit:   true,
		resourceGroupName:   "foo",
		instanceType:        instanceType,
		publicIP:            true,
	})
}

func (s *environSuite) TestBootstrapWithAutocert(c *gc.C) {
	defer envtesting.DisableFinishBootstrap()()

	ctx := envtesting.BootstrapTODOContext(c)
	env := prepareForBootstrap(c, ctx, s.provider, &s.sender)

	s.sender = s.initResourceGroupSenders(resourceGroupName)
	s.sender = append(s.sender, s.startInstanceSenders(c, startInstanceSenderParams{bootstrap: true})...)
	s.requests = nil
	config := testing.FakeControllerConfig()
	config["api-port"] = 443
	config["autocert-dns-name"] = "example.com"
	result, err := env.Bootstrap(
		ctx, s.callCtx, environs.BootstrapParams{
			ControllerConfig:        config,
			AvailableTools:          makeToolsList("ubuntu"),
			BootstrapBase:           corebase.MustParseBaseFromString("ubuntu@22.04"),
			BootstrapConstraints:    constraints.MustParse("mem=3.5G"),
			SupportedBootstrapBases: testing.FakeSupportedJujuBases,
		},
	)
	c.Assert(err, jc.ErrorIsNil)
	c.Assert(result.Arch, gc.Equals, "amd64")
	c.Assert(result.Base.DisplayString(), gc.Equals, "ubuntu@22.04")

	c.Assert(len(s.requests), gc.Equals, numExpectedBootstrapStartInstanceRequests)
	s.vmTags[tags.JujuIsController] = "true"
	s.assertStartInstanceRequests(c, s.requests[1:], assertStartInstanceRequestsParams{
		autocert:            true,
		availabilitySetName: "juju-controller",
		imageReference:      &jammyImageReferenceGen2,
		diskSizeGB:          32,
		osProfile:           &s.linuxOsProfile,
		instanceType:        "Standard_D1",
		publicIP:            true,
	})
}

func (s *environSuite) TestAllRunningInstancesResourceGroupNotFound(c *gc.C) {
	env := s.openEnviron(c)
	sender := &azuretesting.MockSender{}
	sender.AppendAndRepeatResponse(azuretesting.NewResponseWithStatus(
		"resource group not found", http.StatusNotFound,
	), 2)
	s.sender = azuretesting.Senders{sender, sender}
	_, err := env.AllRunningInstances(s.callCtx)
	c.Assert(err, jc.ErrorIsNil)
}

func (s *environSuite) TestAllRunningInstancesIgnoresCommonDeployment(c *gc.C) {
	env := s.openEnviron(c)

	dependencies := []*armresources.Dependency{{
		ID: to.Ptr("whatever"),
	}}
	deployments := []*armresources.DeploymentExtended{{
		// common deployment should be ignored
		Name: to.Ptr("common"),
		Properties: &armresources.DeploymentPropertiesExtended{
			ProvisioningState: to.Ptr(armresources.ProvisioningStateSucceeded),
			Dependencies:      dependencies,
		},
	}}
	s.sender = azuretesting.Senders{
		makeSender("/deployments", armresources.DeploymentListResult{Value: deployments}),
		makeSender("/virtualMachines", armcompute.VirtualMachineListResult{}),
	}

	instances, err := env.AllRunningInstances(s.callCtx)
	c.Assert(err, jc.ErrorIsNil)
	c.Assert(instances, gc.HasLen, 0)
}

func (s *environSuite) TestStopInstancesNotFound(c *gc.C) {
	env := s.openEnviron(c)
	sender0 := &azuretesting.MockSender{}
	sender0.AppendAndRepeatResponse(azuretesting.NewResponseWithStatus(
		"vm not found", http.StatusNotFound,
	), 2)
	sender1 := &azuretesting.MockSender{}
	sender1.AppendAndRepeatResponse(azuretesting.NewResponseWithStatus(
		"vm not found", http.StatusNotFound,
	), 2)
	s.sender = azuretesting.Senders{sender0, sender1}
	err := env.StopInstances(s.callCtx, "a", "b")
	c.Assert(err, jc.ErrorIsNil)
}

func (s *environSuite) TestStopInstancesInvalidCredential(c *gc.C) {
	env := s.openEnviron(c)
	s.createSenderWithUnauthorisedStatusCode(c)
	c.Assert(s.invalidatedCredential, jc.IsFalse)
	err := env.StopInstances(s.callCtx, "a")
	c.Assert(err, gc.NotNil)
	c.Assert(s.invalidatedCredential, jc.IsTrue)
	c.Assert(s.requests, gc.HasLen, 1)
}

func (s *environSuite) TestStopInstancesNoSecurityGroup(c *gc.C) {
	env := s.openEnviron(c)

	// Make a NIC with the Juju security group so we can
	nic0IPConfiguration := makeIPConfiguration("192.168.0.4")
	nic0IPConfiguration.Properties.Primary = to.Ptr(true)
	internalSubnetId := path.Join(
		"/subscriptions", fakeManagedSubscriptionId,
		"resourceGroups/juju-testmodel-model-deadbeef-0bad-400d-8000-4b1d0d06f00d",
		"providers/Microsoft.Network/virtualNetworks/juju-internal-network/subnets/juju-internal-subnet",
	)
	nic0IPConfiguration.Properties.Subnet = &armnetwork.Subnet{
		ID:         &internalSubnetId,
		Properties: &armnetwork.SubnetPropertiesFormat{},
	}
	nic0IPConfiguration.Properties.PublicIPAddress = &armnetwork.PublicIPAddress{}
	nic0 := makeNetworkInterface("nic-0", "juju-06f00d-0", nic0IPConfiguration)
	s.sender = azuretesting.Senders{
		makeSenderWithStatus(".*/deployments/juju-06f00d-0/cancel", http.StatusNoContent), // Cancel
		s.networkInterfacesSender(nic0),                                            // GET: no NICs
		s.publicIPAddressesSender(),                                                // GET: no public IPs
		makeSender(".*/virtualMachines/juju-06f00d-0", nil),                        // DELETE
		makeSender(".*/disks/juju-06f00d-0", nil),                                  // DELETE
		makeSender(internalSubnetId, nic0IPConfiguration.Properties.Subnet),        // GET: subnets to get security group
		makeSender(".*/networkInterfaces/nic-0", nil),                              // DELETE
		makeSenderWithStatus(".*/deployments/juju-06f00d-0", http.StatusNoContent), // DELETE
	}
	err := env.StopInstances(s.callCtx, "juju-06f00d-0")
	c.Assert(err, jc.ErrorIsNil)
}

func (s *environSuite) TestStopInstances(c *gc.C) {
	env := s.openEnviron(c)

	// Security group has rules for juju-06f00d-0, as well as a rule that doesn't match.
	nsg := makeSecurityGroup(
		makeSecurityRule("juju-06f00d-0-80", "192.168.0.4", "80"),
		makeSecurityRule("juju-06f00d-0-1000-2000", "192.168.0.4", "1000-2000"),
		makeSecurityRule("machine-42", "192.168.0.5", "*"),
	)

	// Create an IP configuration with a public IP reference. This will
	// cause an update to the NIC to detach public IPs.
	nic0IPConfiguration := makeIPConfiguration("192.168.0.4")
	nic0IPConfiguration.Properties.PublicIPAddress = &armnetwork.PublicIPAddress{}
	nic0IPConfiguration.Properties.Primary = to.Ptr(true)
	nic0 := makeNetworkInterface("nic-0", "juju-06f00d-0", nic0IPConfiguration)
	nic0.Properties.NetworkSecurityGroup = &nsg

	s.sender = azuretesting.Senders{
		makeSenderWithStatus(".*/deployments/juju-06f00d-0/cancel", http.StatusNoContent), // POST
		s.networkInterfacesSender(nic0),
		s.publicIPAddressesSender(makePublicIPAddress("pip-0", "juju-06f00d-0", "1.2.3.4")),
		makeSender(".*/virtualMachines/juju-06f00d-0", nil),                                                 // DELETE
		makeSender(".*/disks/juju-06f00d-0", nil),                                                           // GET
		makeSender(".*/networkSecurityGroups/juju-internal-nsg/securityRules/juju-06f00d-0-80", nil),        // DELETE
		makeSender(".*/networkSecurityGroups/juju-internal-nsg/securityRules/juju-06f00d-0-1000-2000", nil), // DELETE
		makeSender(".*/networkInterfaces/nic-0", nil),                                                       // DELETE
		makeSender(".*/publicIPAddresses/pip-0", nil),                                                       // DELETE
		makeSenderWithStatus(".*/deployments/juju-06f00d-0", http.StatusNoContent),                          // DELETE
	}

	err := env.StopInstances(s.callCtx, "juju-06f00d-0")
	c.Assert(err, jc.ErrorIsNil)
}

func (s *environSuite) TestStopInstancesMultiple(c *gc.C) {
	env := s.openEnviron(c)

	vmDeleteSender0 := s.makeErrorSender(".*/virtualMachines/juju-06f00d-[01]", errors.New("blargh"), 2)
	vmDeleteSender1 := s.makeErrorSender(".*/virtualMachines/juju-06f00d-[01]", errors.New("blargh"), 2)

	s.sender = azuretesting.Senders{
		makeSenderWithStatus(".*/deployments/juju-06f00d-[01]/cancel", http.StatusNoContent), // POST
		makeSenderWithStatus(".*/deployments/juju-06f00d-[01]/cancel", http.StatusNoContent), // POST

		// We should only query the NICs and public IPs
		// regardless of how many instances are deleted.
		s.networkInterfacesSender(),
		s.publicIPAddressesSender(),

		vmDeleteSender0,
		vmDeleteSender1,
	}
	err := env.StopInstances(s.callCtx, "juju-06f00d-0", "juju-06f00d-1")
	c.Assert(err, gc.ErrorMatches, `deleting instance "juju-06f00d-[01]":.*blargh`)
}

func (s *environSuite) TestStopInstancesDeploymentNotFound(c *gc.C) {
	env := s.openEnviron(c)

	cancelSender := &azuretesting.MockSender{}
	cancelSender.AppendAndRepeatResponse(azuretesting.NewResponseWithStatus(
		"deployment not found", http.StatusNotFound,
	), 2)
	s.sender = azuretesting.Senders{cancelSender}
	err := env.StopInstances(s.callCtx, "juju-06f00d-0")
	c.Assert(err, jc.ErrorIsNil)
}

func (s *environSuite) TestConstraintsValidatorUnsupported(c *gc.C) {
	validator := s.constraintsValidator(c)
	unsupported, err := validator.Validate(constraints.MustParse(
		"arch=amd64 tags=foo cpu-power=100 virt-type=kvm",
	))
	c.Assert(err, jc.ErrorIsNil)
	c.Assert(unsupported, jc.SameContents, []string{"tags", "cpu-power", "virt-type"})
}

func (s *environSuite) TestConstraintsValidatorVocabulary(c *gc.C) {
	validator := s.constraintsValidator(c)
	_, err := validator.Validate(constraints.MustParse("arch=s390x"))
	c.Assert(err, gc.ErrorMatches,
<<<<<<< HEAD
		"invalid constraint value: arch=s390x\nvalid values are: \\[amd64 arm64\\]",
	)
	_, err = validator.Validate(constraints.MustParse("instance-type=t1.micro"))
	c.Assert(err, gc.ErrorMatches,
		"invalid constraint value: instance-type=t1.micro\nvalid values are: \\[A1 D1 D2 D8ps_v5 Standard_A1 Standard_D1 Standard_D2 Standard_D8ps_v5\\]",
=======
		"invalid constraint value: arch=s390x\nvalid values are: amd64",
	)
	_, err = validator.Validate(constraints.MustParse("instance-type=t1.micro"))
	c.Assert(err, gc.ErrorMatches,
		"invalid constraint value: instance-type=t1.micro\nvalid values are: A1 D1 D2 Standard_A1 Standard_D1 Standard_D2",
>>>>>>> d3a988c1
	)
}

func (s *environSuite) TestConstraintsValidatorMerge(c *gc.C) {
	validator := s.constraintsValidator(c)
	cons, err := validator.Merge(
		constraints.MustParse("mem=3G arch=amd64"),
		constraints.MustParse("instance-type=D1"),
	)
	c.Assert(err, jc.ErrorIsNil)
	c.Assert(cons.String(), gc.Equals, "instance-type=D1")
}

func (s *environSuite) TestConstraintsConflict(c *gc.C) {
	validator := s.constraintsValidator(c)
	_, err := validator.Validate(constraints.MustParse("arch=amd64 instance-type=Standard_D1"))
	c.Assert(err, jc.ErrorIsNil)
	_, err = validator.Validate(constraints.MustParse("arch=arm64 instance-type=Standard_D1"))
	c.Assert(err, gc.ErrorMatches, `ambiguous constraints: "arch" overlaps with "instance-type": instance-type="Standard_D1" expected arch="amd64" not "arm64"`)
}

func (s *environSuite) constraintsValidator(c *gc.C) constraints.Validator {
	env := s.openEnviron(c)
	s.sender = azuretesting.Senders{s.resourceSKUsSender()}
	validator, err := env.ConstraintsValidator(context.NewEmptyCloudCallContext())
	c.Assert(err, jc.ErrorIsNil)
	return validator
}

func (s *environSuite) TestHasRegion(c *gc.C) {
	env := s.openEnviron(c)
	c.Assert(env, gc.Implements, new(simplestreams.HasRegion))
	cloudSpec, err := env.(simplestreams.HasRegion).Region()
	c.Assert(err, jc.ErrorIsNil)
	c.Assert(cloudSpec, gc.Equals, simplestreams.CloudSpec{
		Region:   "westus",
		Endpoint: "https://api.azurestack.local",
	})
}

func (s *environSuite) TestDestroyHostedModel(c *gc.C) {
	env := s.openEnviron(c, testing.Attrs{"controller-uuid": utils.MustNewUUID().String()})
	s.sender = azuretesting.Senders{
		makeSender(".*/resourcegroups/juju-testmodel-"+testing.ModelTag.Id()[:8], nil), // DELETE
	}
	err := env.Destroy(s.callCtx)
	c.Assert(err, jc.ErrorIsNil)
	c.Assert(s.requests, gc.HasLen, 1)
	c.Assert(s.requests[0].Method, gc.Equals, "DELETE")
}

func (s *environSuite) TestDestroyHostedModelCustomResourceGroup(c *gc.C) {
	env := s.openEnviron(c,
		testing.Attrs{"controller-uuid": utils.MustNewUUID().String(), "resource-group-name": "foo"})
	res := []*armresources.GenericResourceExpanded{{
		ID:   to.Ptr("id-0"),
		Name: to.Ptr("juju-06f00d-0"),
		Type: to.Ptr("Microsoft.Compute/virtualMachines"),
	}, {
		ID:   to.Ptr("id-0"),
		Name: to.Ptr("juju-06f00d-0-disk"),
		Type: to.Ptr("Microsoft.Compute/disks"),
	}, {
		ID:   to.Ptr("networkSecurityGroups/nsg-0"),
		Name: to.Ptr("nsg-0"),
		Type: to.Ptr("Microsoft.Network/networkSecurityGroups"),
	}, {
		ID:   to.Ptr("vaults/secret-0"),
		Name: to.Ptr("secret-0"),
		Type: to.Ptr("Microsoft.KeyVault/vaults"),
	}}
	resourceListResult := armresources.ResourceListResult{Value: res}

	nic0IPConfiguration := makeIPConfiguration("192.168.0.4")
	nic0IPConfiguration.Properties.PublicIPAddress = &armnetwork.PublicIPAddress{}
	nic0 := makeNetworkInterface("nic-0", "juju-06f00d-0", nic0IPConfiguration)

	s.sender = azuretesting.Senders{
		makeSender(".*/resourceGroups/foo/resources.*", resourceListResult),               // GET
		makeSenderWithStatus(".*/deployments/juju-06f00d-0/cancel", http.StatusNoContent), // POST
		s.networkInterfacesSender(nic0),
		s.publicIPAddressesSender(makePublicIPAddress("pip-0", "juju-06f00d-0", "1.2.3.4")),
		makeSender(".*/virtualMachines/juju-06f00d-0", nil),                                                              // DELETE
		makeSender(".*/disks/juju-06f00d-0", nil),                                                                        // DELETE
		makeSender(".*/networkInterfaces/nic-0", nil),                                                                    // DELETE
		makeSender(".*/publicIPAddresses/pip-0", nil),                                                                    // DELETE
		makeSenderWithStatus(".*/deployments/juju-06f00d-0", http.StatusNoContent),                                       // DELETE
		s.makeErrorSender("/networkSecurityGroups/nsg-0", newAzureResponseError(c, http.StatusConflict, "InUse", ""), 1), // DELETE
		makeSender("/networkSecurityGroups/nsg-0", nil),                                                                  // DELETE
		makeSender(".*/vaults/secret-0", nil),                                                                            // DELETE
	}
	err := env.Destroy(s.callCtx)
	c.Assert(err, jc.ErrorIsNil)
	c.Assert(s.requests, gc.HasLen, 12)
	c.Assert(s.requests[0].Method, gc.Equals, "GET")
	c.Assert(s.requests[0].URL.Query().Get("$filter"), gc.Equals, fmt.Sprintf(
		"tagName eq 'juju-model-uuid' and tagValue eq '%s'",
		testing.ModelTag.Id(),
	))
	c.Assert(s.requests[7].Method, gc.Equals, "DELETE")
	c.Assert(s.requests[8].Method, gc.Equals, "DELETE")
	c.Assert(s.requests[9].Method, gc.Equals, "DELETE")
	c.Assert(s.requests[10].Method, gc.Equals, "DELETE")
	c.Assert(s.requests[11].Method, gc.Equals, "DELETE")
}

func (s *environSuite) TestDestroyHostedModelWithInvalidCredential(c *gc.C) {
	env := s.openEnviron(c, testing.Attrs{"controller-uuid": utils.MustNewUUID().String()})
	s.createSenderWithUnauthorisedStatusCode(c)
	c.Assert(s.invalidatedCredential, jc.IsFalse)
	err := env.Destroy(s.callCtx)
	c.Assert(err, gc.NotNil)
	c.Assert(s.invalidatedCredential, jc.IsTrue)
	c.Assert(s.requests, gc.HasLen, 1)
	c.Assert(s.requests[0].Method, gc.Equals, "DELETE")
}

func (s *environSuite) TestDestroyController(c *gc.C) {
	groups := []*armresources.ResourceGroup{{
		Name: to.Ptr("group1"),
	}, {
		Name: to.Ptr("group2"),
	}}
	result := armresources.ResourceGroupListResult{Value: groups}

	env := s.openEnviron(c)
	s.sender = azuretesting.Senders{
		makeSender(".*/resourcegroups", result),                        // GET
		makeSender(".*/resourcegroups/group[12]", nil),                 // DELETE
		makeSender(".*/resourcegroups/group[12]", nil),                 // DELETE
		makeSender(".*/roleDefinitions*", nil),                         // GET
		makeSender(".*/roleAssignments*", nil),                         // GET
		makeSender(".*/userAssignedIdentities/juju-controller-*", nil), // DELETE
	}
	err := env.DestroyController(s.callCtx, s.controllerUUID)
	c.Assert(err, jc.ErrorIsNil)

	c.Assert(s.requests, gc.HasLen, 6)
	c.Assert(s.requests[0].Method, gc.Equals, "GET")
	c.Assert(s.requests[0].URL.Query().Get("$filter"), gc.Equals, fmt.Sprintf(
		"tagName eq 'juju-controller-uuid' and tagValue eq '%s'",
		testing.ControllerTag.Id(),
	))
	c.Assert(s.requests[1].Method, gc.Equals, "DELETE")
	c.Assert(s.requests[2].Method, gc.Equals, "DELETE")

	// Groups are deleted concurrently, so there's no known order.
	groupsDeleted := []string{
		path.Base(s.requests[1].URL.Path),
		path.Base(s.requests[2].URL.Path),
	}
	c.Assert(groupsDeleted, jc.SameContents, []string{"group1", "group2"})

	c.Assert(s.requests[3].Method, gc.Equals, "GET")
	c.Assert(s.requests[4].Method, gc.Equals, "GET")
	c.Assert(s.requests[5].Method, gc.Equals, "DELETE")
	c.Assert(path.Base(s.requests[5].URL.Path), gc.Equals, "juju-controller-"+testing.ControllerTag.Id())
}

func (s *environSuite) TestDestroyControllerWithInvalidCredential(c *gc.C) {
	env := s.openEnviron(c)
	s.createSenderWithUnauthorisedStatusCode(c)

	c.Assert(s.invalidatedCredential, jc.IsFalse)
	err := env.DestroyController(s.callCtx, s.controllerUUID)
	c.Assert(err, gc.NotNil)
	c.Assert(s.invalidatedCredential, jc.IsTrue)

	c.Assert(s.requests, gc.HasLen, 1)
	c.Assert(s.requests[0].Method, gc.Equals, "GET")
	c.Assert(s.requests[0].URL.Query().Get("$filter"), gc.Equals, fmt.Sprintf(
		"tagName eq 'juju-controller-uuid' and tagValue eq '%s'",
		testing.ControllerTag.Id(),
	))
}

func (s *environSuite) TestDestroyControllerErrors(c *gc.C) {
	groups := []*armresources.ResourceGroup{
		{Name: to.Ptr("group1")},
		{Name: to.Ptr("group2")},
	}
	result := armresources.ResourceGroupListResult{Value: groups}

	makeErrorSender := func(err string) *azuretesting.MockSender {
		errorSender := s.makeErrorSender(".*/resourcegroups/group[12].*", errors.New(err), 2)
		return errorSender
	}

	env := s.openEnviron(c)
	s.requests = nil
	s.sender = azuretesting.Senders{
		makeSender(".*/resourcegroups", result), // GET
		makeErrorSender("foo"),                  // DELETE
		makeErrorSender("bar"),                  // DELETE
	}
	destroyErr := env.DestroyController(s.callCtx, s.controllerUUID)
	// checked below, once we know the order of deletions.

	c.Assert(s.requests, gc.HasLen, 3)
	c.Assert(s.requests[0].Method, gc.Equals, "GET")
	c.Assert(s.requests[1].Method, gc.Equals, "DELETE")
	c.Assert(s.requests[2].Method, gc.Equals, "DELETE")

	// Groups are deleted concurrently, so there's no known order.
	groupsDeleted := []string{
		path.Base(s.requests[1].URL.Path),
		path.Base(s.requests[2].URL.Path),
	}
	c.Assert(groupsDeleted, jc.SameContents, []string{"group1", "group2"})

	c.Check(destroyErr, gc.ErrorMatches,
		`deleting resource group "group1":.*; `+
			`deleting resource group "group2":.*`)
	c.Check(destroyErr, gc.ErrorMatches, ".*(foo|bar).*")
}

func (s *environSuite) TestInstanceInformation(c *gc.C) {
	env := s.openEnviron(c)
	s.sender = s.startInstanceSenders(c, startInstanceSenderParams{bootstrap: false})
	types, err := env.InstanceTypes(s.callCtx, constraints.Value{})
	c.Assert(err, jc.ErrorIsNil)
	c.Assert(types.InstanceTypes, gc.HasLen, 6)

	cons := constraints.MustParse("mem=4G")
	types, err = env.InstanceTypes(s.callCtx, cons)
	c.Assert(err, jc.ErrorIsNil)
	c.Assert(types.InstanceTypes, gc.HasLen, 4)
}

func (s *environSuite) TestInstanceInformationWithInvalidCredential(c *gc.C) {
	env := s.openEnviron(c)
	s.createSenderWithUnauthorisedStatusCode(c)

	c.Assert(s.invalidatedCredential, jc.IsFalse)
	_, err := env.InstanceTypes(s.callCtx, constraints.Value{})
	c.Assert(err, gc.NotNil)
	c.Assert(s.invalidatedCredential, jc.IsTrue)
}

func (s *environSuite) TestAdoptResources(c *gc.C) {
	providersResult := makeProvidersResult()
	resourcesResult := makeResourcesResult()

	res1 := resourcesResult.Value[0]
	res1.Properties = &map[string]interface{}{"has-properties": true}

	res2 := resourcesResult.Value[1]
	res2.Properties = &map[string]interface{}{"has-properties": true}

	env := s.openEnviron(c)

	s.sender = azuretesting.Senders{
		makeSender(".*/resourcegroups/juju-testmodel-.*", makeResourceGroupResult()),
		makeSender(".*/resourcegroups/juju-testmodel-.*", nil),

		makeSender(".*/providers", providersResult),
		makeSender(".*/resourceGroups/juju-testmodel-.*/resources", resourcesResult),

		// First request is the get, second is the update. (The
		// lowercase resourcegroups here is a quirk of the
		// autogenerated Go SDK.)
		makeSender(".*/resourcegroups/.*/providers/Beck.Replica/liars/scissor/boxing-day-blues", res1),
		makeSender(".*/resourcegroups/.*/providers/Beck.Replica/liars/scissor/boxing-day-blues", res1),

		makeSender(".*/resourcegroups/.*/providers/Tuneyards.Bizness/micachu/drop-dead", res2),
		makeSender(".*/resourcegroups/.*/providers/Tuneyards.Bizness/micachu/drop-dead", res2),
	}

	err := env.AdoptResources(s.callCtx, "new-controller", version.MustParse("1.2.4"))
	c.Assert(err, jc.ErrorIsNil)

	// Check that properties and tags are preserved and the correct
	// API version is sent.
	checkAPIVersion := func(ix uint, expectedMethod, expectedVersion string) {
		req := s.requests[ix]
		c.Check(req.Method, gc.Equals, expectedMethod)
		c.Check(req.URL.Query().Get("api-version"), gc.Equals, expectedVersion)
	}
	// Resource group get and update.
	checkAPIVersion(0, "GET", "2021-04-01")
	checkAPIVersion(1, "PUT", "2021-04-01")
	// Resources.
	checkAPIVersion(4, "GET", "2021-07-01")
	checkAPIVersion(5, "PUT", "2021-07-01")
	checkAPIVersion(6, "GET", "2021-07-01")
	checkAPIVersion(7, "PUT", "2021-07-01")

	checkTagsAndProperties := func(ix uint) {
		req := s.requests[ix]
		data := make([]byte, req.ContentLength)
		_, err := req.Body.Read(data)
		c.Assert(err, jc.ErrorIsNil)

		var resource armresources.GenericResource
		err = json.Unmarshal(data, &resource)
		c.Assert(err, jc.ErrorIsNil)

		rTags := resource.Tags
		c.Check(toValue(rTags["something else"]), gc.Equals, "good")
		c.Check(toValue(rTags[tags.JujuController]), gc.Equals, "new-controller")
		c.Check(resource.Properties, gc.DeepEquals, map[string]interface{}{"has-properties": true})
	}
	checkTagsAndProperties(5)
	checkTagsAndProperties(7)

	// Also check the tags are right for the resource group.
	req := s.requests[1] // the resource group update.
	data := make([]byte, req.ContentLength)
	_, err = req.Body.Read(data)
	c.Assert(err, jc.ErrorIsNil)
	var group armresources.ResourceGroup
	err = json.Unmarshal(data, &group)
	c.Assert(err, jc.ErrorIsNil)

	// Check that the provisioning state wasn't sent back.
	c.Check((*group.Properties).ProvisioningState, gc.IsNil)

	gTags := group.Tags
	c.Check(toValue(gTags["something else"]), gc.Equals, "good")
	c.Check(toValue(gTags[tags.JujuController]), gc.Equals, "new-controller")
	c.Check(toValue(gTags[tags.JujuModel]), gc.Equals, "deadbeef-0bad-400d-8000-4b1d0d06f00d")
}

func makeProvidersResult() armresources.ProviderListResult {
	providers := []*armresources.Provider{{
		Namespace: to.Ptr("Beck.Replica"),
		ResourceTypes: []*armresources.ProviderResourceType{{
			ResourceType: to.Ptr("battles/ladida"),
			APIVersions:  to.SliceOfPtrs("2016-12-15", "2014-02-02"),
		}, {
			ResourceType: to.Ptr("liars/scissor"),
			APIVersions:  to.SliceOfPtrs("2021-07-01", "2015-03-02"),
		}},
	}, {
		Namespace: to.Ptr("Tuneyards.Bizness"),
		ResourceTypes: []*armresources.ProviderResourceType{{
			ResourceType: to.Ptr("slaves/debbie"),
			APIVersions:  to.SliceOfPtrs("2016-12-14", "2014-04-02"),
		}, {
			ResourceType: to.Ptr("micachu"),
			APIVersions:  to.SliceOfPtrs("2021-07-01", "2015-05-02"),
		}},
	}}
	return armresources.ProviderListResult{Value: providers}
}

func makeResourcesResult() armresources.ResourceListResult {
	theResources := []*armresources.GenericResourceExpanded{{
		ID:       to.Ptr("/subscriptions/foo/resourcegroups/bar/providers/Beck.Replica/liars/scissor/boxing-day-blues"),
		Name:     to.Ptr("boxing-day-blues"),
		Type:     to.Ptr("Beck.Replica/liars/scissor"),
		Location: to.Ptr("westus"),
		Tags: map[string]*string{
			tags.JujuController: to.Ptr("old-controller"),
			"something else":    to.Ptr("good"),
		},
	}, {
		ID:       to.Ptr("/subscriptions/foo/resourcegroups/bar/providers/Tuneyards.Bizness/micachu/drop-dead"),
		Name:     to.Ptr("drop-dead"),
		Type:     to.Ptr("Tuneyards.Bizness/micachu"),
		Location: to.Ptr("westus"),
		Tags: map[string]*string{
			tags.JujuController: to.Ptr("old-controller"),
			"something else":    to.Ptr("good"),
		},
	}}
	return armresources.ResourceListResult{Value: theResources}
}

func makeResourceGroupResult() *armresources.ResourceGroup {
	return &armresources.ResourceGroup{
		Name:     to.Ptr("charles"),
		Location: to.Ptr("westus"),
		Properties: &armresources.ResourceGroupProperties{
			ProvisioningState: to.Ptr("very yes"),
		},
		Tags: map[string]*string{
			tags.JujuController: to.Ptr("old-controller"),
			tags.JujuModel:      to.Ptr("deadbeef-0bad-400d-8000-4b1d0d06f00d"),
			"something else":    to.Ptr("good"),
		},
	}
}

func (s *environSuite) TestAdoptResourcesErrorGettingGroup(c *gc.C) {
	env := s.openEnviron(c)
	sender := s.makeErrorSender(
		".*/resourcegroups/juju-testmodel-.*",
		errors.New("uhoh"),
		4)
	s.sender = azuretesting.Senders{sender}

	err := env.AdoptResources(s.callCtx, "new-controller", version.MustParse("1.0.0"))
	c.Assert(err, gc.ErrorMatches, ".*uhoh$")
	c.Assert(s.requests, gc.HasLen, 1)
}

func (s *environSuite) TestAdoptResourcesErrorUpdatingGroup(c *gc.C) {
	env := s.openEnviron(c)
	errorSender := s.makeErrorSender(
		".*/resourcegroups/juju-testmodel-.*",
		errors.New("uhoh"),
		2)
	s.sender = azuretesting.Senders{
		makeSender(".*/resourcegroups/juju-testmodel-.*", makeResourceGroupResult()),
		errorSender,
	}

	err := env.AdoptResources(s.callCtx, "new-controller", version.MustParse("1.0.0"))
	c.Assert(err, gc.ErrorMatches, ".*uhoh$")
	c.Assert(s.requests, gc.HasLen, 2)
}

func (s *environSuite) TestAdoptResourcesErrorGettingVersions(c *gc.C) {
	env := s.openEnviron(c)
	errorSender := s.makeErrorSender(
		".*/providers",
		errors.New("uhoh"),
		2)
	s.sender = azuretesting.Senders{
		makeSender(".*/resourcegroups/juju-testmodel-.*", makeResourceGroupResult()),
		makeSender(".*/resourcegroups/juju-testmodel-.*", nil),
		errorSender,
	}

	err := env.AdoptResources(s.callCtx, "new-controller", version.MustParse("1.0.0"))
	c.Assert(err, gc.ErrorMatches, ".*uhoh$")
	c.Assert(s.requests, gc.HasLen, 3)
}

func (s *environSuite) TestAdoptResourcesErrorListingResources(c *gc.C) {
	env := s.openEnviron(c)
	errorSender := s.makeErrorSender(
		".*/resourceGroups/juju-testmodel-.*/resources",
		errors.New("ouch!"),
		2)
	s.sender = azuretesting.Senders{
		makeSender(".*/resourcegroups/juju-testmodel-.*", makeResourceGroupResult()),
		makeSender(".*/resourcegroups/juju-testmodel-.*", nil),
		makeSender(".*/providers", armresources.ProviderListResult{}),
		errorSender,
	}

	err := env.AdoptResources(s.callCtx, "new-controller", version.MustParse("1.0.0"))
	c.Assert(err, gc.ErrorMatches, ".*ouch!$")
	c.Assert(s.requests, gc.HasLen, 4)
}

func (s *environSuite) TestAdoptResourcesWithInvalidCredential(c *gc.C) {
	env := s.openEnviron(c)
	s.createSenderWithUnauthorisedStatusCode(c)

	c.Assert(s.invalidatedCredential, jc.IsFalse)
	err := env.AdoptResources(s.callCtx, "new-controller", version.MustParse("1.0.0"))
	c.Assert(err, gc.NotNil)
	c.Assert(s.invalidatedCredential, jc.IsTrue)
}

func (s *environSuite) TestAdoptResourcesNoUpdateNeeded(c *gc.C) {
	providersResult := makeProvidersResult()
	resourcesResult := makeResourcesResult()

	// Give the first resource the right controller tag so it doesn't need updating.
	res1 := resourcesResult.Value[0]
	res1.Tags[tags.JujuController] = to.Ptr("new-controller")
	res2 := resourcesResult.Value[1]

	env := s.openEnviron(c)

	s.sender = azuretesting.Senders{
		makeSender(".*/resourcegroups/juju-testmodel-.*", makeResourceGroupResult()),
		makeSender(".*/resourcegroups/juju-testmodel-.*", nil),
		makeSender(".*/providers", providersResult),
		makeSender(".*/resourceGroups/juju-testmodel-.*/resources", resourcesResult),

		// Doesn't bother updating res1, continues to do res2.
		makeSender(".*/resourcegroups/.*/providers/Tuneyards.Bizness/micachu/drop-dead", res2),
		makeSender(".*/resourcegroups/.*/providers/Tuneyards.Bizness/micachu/drop-dead", res2),
	}

	err := env.AdoptResources(s.callCtx, "new-controller", version.MustParse("1.2.4"))
	c.Assert(err, jc.ErrorIsNil)
	c.Check(s.requests, gc.HasLen, 6)
}

func (s *environSuite) TestAdoptResourcesErrorGettingFullResource(c *gc.C) {
	providersResult := makeProvidersResult()
	resourcesResult := makeResourcesResult()

	res2 := resourcesResult.Value[1]

	env := s.openEnviron(c)

	errorSender := s.makeErrorSender(
		".*/resourcegroups/.*/providers/Beck.Replica/liars/scissor/boxing-day-blues",
		errors.New("flagrant error! virus=very yes"),
		1)

	s.sender = azuretesting.Senders{
		makeSender(".*/resourcegroups/juju-testmodel-.*", makeResourceGroupResult()),
		makeSender(".*/resourcegroups/juju-testmodel-.*", nil),
		makeSender(".*/providers", providersResult),
		makeSender(".*/resourceGroups/juju-testmodel-.*/resources", resourcesResult),

		// The first resource yields an error but the update continues.
		errorSender,

		makeSender(".*/resourcegroups/.*/providers/Tuneyards.Bizness/micachu/drop-dead", res2),
		makeSender(".*/resourcegroups/.*/providers/Tuneyards.Bizness/micachu/drop-dead", res2),
	}

	err := env.AdoptResources(s.callCtx, "new-controller", version.MustParse("1.2.4"))
	c.Check(err, gc.ErrorMatches, `failed to update controller for some resources: \[boxing-day-blues\]`)
	c.Check(s.requests, gc.HasLen, 7)
}

func (s *environSuite) TestAdoptResourcesErrorUpdating(c *gc.C) {
	providersResult := makeProvidersResult()
	resourcesResult := makeResourcesResult()

	res1 := resourcesResult.Value[0]
	res2 := resourcesResult.Value[1]

	env := s.openEnviron(c)

	errorSender := s.makeErrorSender(
		".*/resourcegroups/.*/providers/Beck.Replica/liars/scissor/boxing-day-blues",
		errors.New("oopsie"),
		2)

	s.sender = azuretesting.Senders{
		makeSender(".*/resourcegroups/juju-testmodel-.*", makeResourceGroupResult()),
		makeSender(".*/resourcegroups/juju-testmodel-.*", nil),
		makeSender(".*/providers", providersResult),
		makeSender(".*/resourceGroups/juju-testmodel-.*/resources", resourcesResult),

		// Updating the first resource yields an error but the update continues.
		makeSender(".*/resourcegroups/.*/providers/Beck.Replica/liars/scissor/boxing-day-blues", res1),
		errorSender,

		makeSender(".*/resourcegroups/.*/providers/Tuneyards.Bizness/micachu/drop-dead", res2),
		makeSender(".*/resourcegroups/.*/providers/Tuneyards.Bizness/micachu/drop-dead", res2),
	}

	err := env.AdoptResources(s.callCtx, "new-controller", version.MustParse("1.2.4"))
	c.Check(err, gc.ErrorMatches, `failed to update controller for some resources: \[boxing-day-blues\]`)
	c.Check(s.requests, gc.HasLen, 8)
}

func (s *environSuite) TestStartInstanceEncryptedRootDiskExistingDES(c *gc.C) {
	rootDiskParams := map[string]interface{}{
		"encrypted":                "true",
		"disk-encryption-set-name": "my-disk-encryption-set",
	}
	s.assertStartInstance(c, nil, rootDiskParams, true, false, false, false)
}

func (s *environSuite) TestStartInstanceEncryptedRootDisk(c *gc.C) {
	rootDiskParams := map[string]interface{}{
		"encrypted":                "true",
		"disk-encryption-set-name": "my-disk-encryption-set",
		"vault-name-prefix":        "my-vault",
		"vault-key-name":           "shhhh",
	}
	s.assertStartInstance(c, nil, rootDiskParams, true, false, false, false)
}

func (s *environSuite) TestGetArchFromResourceSKUARM64(c *gc.C) {
	arch := azure.GetArchFromResourceSKU(&armcompute.ResourceSKU{
		Family: to.Ptr("standardDPSv5Family"),
	})
	c.Assert(arch, gc.Equals, corearch.ARM64)

	arch = azure.GetArchFromResourceSKU(&armcompute.ResourceSKU{
		Family: to.Ptr("standardDPLSv5Family"),
	})
	c.Assert(arch, gc.Equals, corearch.ARM64)

	arch = azure.GetArchFromResourceSKU(&armcompute.ResourceSKU{
		Family: to.Ptr("standardEPSv5Family"),
	})
	c.Assert(arch, gc.Equals, corearch.ARM64)
}

func (s *environSuite) TestGetArchFromResourceSKUAMD64(c *gc.C) {
	arch := azure.GetArchFromResourceSKU(&armcompute.ResourceSKU{
		Family: to.Ptr(""),
	})
	c.Assert(arch, gc.Equals, corearch.AMD64)

	arch = azure.GetArchFromResourceSKU(&armcompute.ResourceSKU{
		Family: to.Ptr("StandardNCadsH100v5Family"),
	})
	c.Assert(arch, gc.Equals, corearch.AMD64)

	arch = azure.GetArchFromResourceSKU(&armcompute.ResourceSKU{
		Family: to.Ptr("StandardNCADSA100v4Family"),
	})
	c.Assert(arch, gc.Equals, corearch.AMD64)
}<|MERGE_RESOLUTION|>--- conflicted
+++ resolved
@@ -2053,19 +2053,11 @@
 	validator := s.constraintsValidator(c)
 	_, err := validator.Validate(constraints.MustParse("arch=s390x"))
 	c.Assert(err, gc.ErrorMatches,
-<<<<<<< HEAD
-		"invalid constraint value: arch=s390x\nvalid values are: \\[amd64 arm64\\]",
+		"invalid constraint value: arch=s390x\nvalid values are: amd64 arm64",
 	)
 	_, err = validator.Validate(constraints.MustParse("instance-type=t1.micro"))
 	c.Assert(err, gc.ErrorMatches,
-		"invalid constraint value: instance-type=t1.micro\nvalid values are: \\[A1 D1 D2 D8ps_v5 Standard_A1 Standard_D1 Standard_D2 Standard_D8ps_v5\\]",
-=======
-		"invalid constraint value: arch=s390x\nvalid values are: amd64",
-	)
-	_, err = validator.Validate(constraints.MustParse("instance-type=t1.micro"))
-	c.Assert(err, gc.ErrorMatches,
-		"invalid constraint value: instance-type=t1.micro\nvalid values are: A1 D1 D2 Standard_A1 Standard_D1 Standard_D2",
->>>>>>> d3a988c1
+		"invalid constraint value: instance-type=t1.micro\nvalid values are: A1 D1 D2 D8ps_v5 Standard_A1 Standard_D1 Standard_D2 Standard_D8ps_v5",
 	)
 }
 
