--- conflicted
+++ resolved
@@ -27,11 +27,8 @@
 	"github.com/juju/juju/cloudconfig/sshinit"
 	"github.com/juju/juju/environs"
 	"github.com/juju/juju/environs/config"
-<<<<<<< HEAD
 	"github.com/juju/juju/environs/imagemetadata"
-=======
 	"github.com/juju/juju/environs/simplestreams"
->>>>>>> bd5ded7a
 	"github.com/juju/juju/instance"
 	"github.com/juju/juju/network"
 	coretools "github.com/juju/juju/tools"
@@ -101,17 +98,11 @@
 		return nil, "", nil, fmt.Errorf("no SSH client available")
 	}
 
-<<<<<<< HEAD
-	instanceConfig, err := instancecfg.NewBootstrapInstanceConfig(
-		args.Constraints, selectedSeries,
-	)
-=======
 	publicKey, err := simplestreams.UserPublicSigningKey()
 	if err != nil {
 		return nil, "", nil, err
 	}
-	instanceConfig, err := instancecfg.NewBootstrapInstanceConfig(args.Constraints, series, publicKey)
->>>>>>> bd5ded7a
+	instanceConfig, err := instancecfg.NewBootstrapInstanceConfig(args.Constraints, selectedSeries, publicKey)
 	if err != nil {
 		return nil, "", nil, err
 	}
