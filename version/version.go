// Copyright 2012, 2013 Canonical Ltd.
// Licensed under the AGPLv3, see LICENCE file for details.

// Package version contains versioning information for juju.  It also
// acts as guardian of the current client Juju version number.
package version

import (
	"fmt"
	"io/ioutil"
	"os"
	"path/filepath"
	"runtime"
	"strconv"
	"strings"

	"github.com/juju/errors"
	semversion "github.com/juju/version"
)

// The presence and format of this constant is very important.
// The debian/rules build recipe uses this value for the version
// number of the release package.
<<<<<<< HEAD
const version = "3.0-beta1"
=======
const version = "2.9-rc7"

// UserAgentVersion defines a user agent version used for communication for
// outside resources.
const UserAgentVersion = "Juju/" + version
>>>>>>> 381f3b15

const (
	// TreeStateDirty when the build was made with a dirty checkout.
	TreeStateDirty = "dirty"
	// TreeStateClean when the build was made with a clean checkout.
	TreeStateClean = "clean"
	// TreeStateArchive when the build was made outside of a git checkout.
	TreeStateArchive = "archive"
)

// The version that we switched over from old style numbering to new style.
var switchOverVersion = semversion.MustParse("1.19.9")

// build is injected by Jenkins, it must be an integer or empty.
var build string

// OfficialBuild is a monotonic number injected by Jenkins.
var OfficialBuild = mustParseBuildInt(build)

// Current gives the current version of the system.  If the file
// "FORCE-VERSION" is present in the same directory as the running
// binary, it will override this.
var Current = semversion.MustParse(version)

// Compiler is the go compiler used to build the binary.
var Compiler = runtime.Compiler

// GitCommit represents the git commit sha used to build the binary.
// Generated by the Makefile.
var GitCommit string

// GitTreeState is "clean" when built from a working copy that matches the
// GitCommit treeish.
// Generated by the Makefile.
var GitTreeState string = TreeStateDirty

func init() {
	toolsDir := filepath.Dir(os.Args[0])
	v, err := ioutil.ReadFile(filepath.Join(toolsDir, "FORCE-VERSION"))
	if err != nil {
		if !os.IsNotExist(err) {
			fmt.Fprintf(os.Stderr, "WARNING: cannot read forced version: %v\n", err)
		}
		return
	}
	Current = semversion.MustParse(strings.TrimSpace(string(v)))
}

func isOdd(x int) bool {
	return x%2 != 0
}

// IsDev returns whether the version represents a development version. A
// version with a tag or a nonzero build component is considered to be a
// development version.  Versions older than or equal to 1.19.3 (the switch
// over time) check for odd minor versions.
func IsDev(v semversion.Number) bool {
	if v.Compare(switchOverVersion) <= 0 {
		return isOdd(v.Minor) || v.Build > 0
	}
	return v.Tag != "" || v.Build > 0
}

func mustParseBuildInt(buildInt string) int {
	if buildInt == "" {
		return 0
	}
	i, err := strconv.Atoi(buildInt)
	if err != nil {
		panic(err)
	}
	return i
}

// CheckJujuMinVersion returns an error if the specified version to check is
// less than the current Juju version.
func CheckJujuMinVersion(toCheck semversion.Number, jujuVersion semversion.Number) (err error) {
	// It only makes sense to allow charms to specify they depend
	// on a released version of Juju. If this is a beta or rc version
	// of Juju, treat it like it's the released version to allow
	// charms to be tested prior to release.
	jujuVersion.Tag = ""
	jujuVersion.Build = 0
	if toCheck != semversion.Zero && toCheck.Compare(jujuVersion) > 0 {
		return minVersionError(toCheck, jujuVersion)
	}
	return nil
}

func minVersionError(minver, jujuver semversion.Number) error {
	err := errors.NewErr("charm's min version (%s) is higher than this juju model's version (%s)",
		minver, jujuver)
	err.SetLocation(1)
	return minJujuVersionErr{&err}
}

type minJujuVersionErr struct {
	*errors.Err
}

// IsMinVersionError returns true if the given error was caused by the charm
// having a minjujuversion higher than the juju model's version.
func IsMinVersionError(err error) bool {
	_, ok := errors.Cause(err).(minJujuVersionErr)
	return ok
}<|MERGE_RESOLUTION|>--- conflicted
+++ resolved
@@ -21,15 +21,11 @@
 // The presence and format of this constant is very important.
 // The debian/rules build recipe uses this value for the version
 // number of the release package.
-<<<<<<< HEAD
 const version = "3.0-beta1"
-=======
-const version = "2.9-rc7"
 
 // UserAgentVersion defines a user agent version used for communication for
 // outside resources.
 const UserAgentVersion = "Juju/" + version
->>>>>>> 381f3b15
 
 const (
 	// TreeStateDirty when the build was made with a dirty checkout.
