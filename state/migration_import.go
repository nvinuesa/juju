// Copyright 2016 Canonical Ltd.
// Licensed under the AGPLv3, see LICENCE file for details.

package state

import (
	"context"
	"fmt"
	"reflect"
	"time"

	"github.com/juju/description/v9"
	"github.com/juju/errors"
	"github.com/juju/mgo/v3/bson"
	"github.com/juju/mgo/v3/txn"
	"github.com/juju/names/v6"
	"github.com/juju/version/v2"

	"github.com/juju/juju/controller"
	corebase "github.com/juju/juju/core/base"
	corecharm "github.com/juju/juju/core/charm"
	"github.com/juju/juju/core/constraints"
	"github.com/juju/juju/core/container"
	"github.com/juju/juju/core/instance"
	corelogger "github.com/juju/juju/core/logger"
	"github.com/juju/juju/core/network"
	"github.com/juju/juju/core/status"
	"github.com/juju/juju/environs/config"
<<<<<<< HEAD
	"github.com/juju/juju/internal/charm"
	internallogger "github.com/juju/juju/internal/logger"
	"github.com/juju/juju/internal/relation"
	"github.com/juju/juju/internal/storage"
	"github.com/juju/juju/internal/storage/provider"
	"github.com/juju/juju/internal/tools"
=======
	"github.com/juju/juju/pki/ssh"
	secretsprovider "github.com/juju/juju/secrets/provider"
	"github.com/juju/juju/state/cloudimagemetadata"
	"github.com/juju/juju/storage"
	"github.com/juju/juju/storage/poolmanager"
	"github.com/juju/juju/storage/provider"
	"github.com/juju/juju/tools"
>>>>>>> d7a40b3e
)

// Import the database agnostic model representation into the database.
func (ctrl *Controller) Import(
	model description.Model, controllerConfig controller.Config,
) (_ *Model, _ *State, err error) {
	st, err := ctrl.pool.SystemState()
	if err != nil {
		return nil, nil, errors.Trace(err)
	}
	modelUUID := model.UUID()
	logger := internallogger.GetLogger("juju.state.import-model")
	logger.Debugf(context.TODO(), "import starting for model %s", modelUUID)

	// At this stage, attempting to import a model with the same
	// UUID as an existing model will error.
	if modelExists, err := st.ModelExists(modelUUID); err != nil {
		return nil, nil, errors.Trace(err)
	} else if modelExists {
		// We have an existing matching model.
		return nil, nil, errors.AlreadyExistsf("model %s", modelUUID)
	}

	modelType, err := ParseModelType(model.Type())
	if err != nil {
		return nil, nil, errors.Trace(err)
	}

	// Create the model.
	cfg, err := config.New(config.NoDefaults, model.Config())
	if err != nil {
		return nil, nil, errors.Trace(err)
	}

	args := ModelArgs{
		Type:           modelType,
		CloudName:      model.Cloud(),
		CloudRegion:    model.CloudRegion(),
		Config:         cfg,
		Owner:          names.NewUserTag(model.Owner()),
		MigrationMode:  MigrationModeImporting,
		EnvironVersion: model.EnvironVersion(),
		PasswordHash:   model.PasswordHash(),
	}
	if creds := model.CloudCredential(); creds != nil {
		// Need to add credential or make sure an existing credential
		// matches.
		// TODO: there really should be a way to create a cloud credential
		// tag in the names package from the cloud, owner and name.
		credID := fmt.Sprintf("%s/%s/%s", creds.Cloud(), creds.Owner(), creds.Name())
		if !names.IsValidCloudCredential(credID) {
			return nil, nil, errors.NotValidf("cloud credential ID %q", credID)
		}
		credTag := names.NewCloudCredentialTag(credID)
		// We used to load the credential here to check it but
		// that is now done using the new domain/credential importer.
		args.CloudCredential = credTag
	}
	dbModel, newSt, err := ctrl.NewModel(args)
	if err != nil {
		return nil, nil, errors.Trace(err)
	}
	logger.Debugf(context.TODO(), "model created %s/%s", dbModel.Owner().Id(), dbModel.Name())
	defer func() {
		if err != nil {
			newSt.Close()
		}
	}()

	// I would have loved to use import, but that is a reserved word.
	restore := importer{
		st:      newSt,
		dbModel: dbModel,
		model:   model,
		logger:  logger,
	}
	if err := restore.sequences(); err != nil {
		return nil, nil, errors.Annotate(err, "sequences")
	}
	// We need to import the sequences first as we may add blocks
	// in the modelExtras which will touch the block sequence.
	if err := restore.modelExtras(); err != nil {
		return nil, nil, errors.Annotate(err, "base model aspects")
	}
	if err := restore.sshHostKeys(); err != nil {
		return nil, nil, errors.Annotate(err, "sshHostKeys")
	}
	if err := restore.actions(); err != nil {
		return nil, nil, errors.Annotate(err, "actions")
	}
	if err := restore.operations(); err != nil {
		return nil, nil, errors.Annotate(err, "operations")
	}
	if err := restore.machines(); err != nil {
		return nil, nil, errors.Annotate(err, "machines")
	}
	if err := restore.applications(controllerConfig); err != nil {
		return nil, nil, errors.Annotate(err, "applications")
	}
	if err := restore.remoteApplications(); err != nil {
		return nil, nil, errors.Annotate(err, "remoteapplications")
	}
	if err := restore.relations(); err != nil {
		return nil, nil, errors.Annotate(err, "relations")
	}
	if err := restore.remoteEntities(); err != nil {
		return nil, nil, errors.Annotate(err, "remoteentitites")
	}
	if err := restore.relationNetworks(); err != nil {
		return nil, nil, errors.Annotate(err, "relationnetworks")
	}
	if err := restore.linklayerdevices(); err != nil {
		return nil, nil, errors.Annotate(err, "linklayerdevices")
	}
	if err := restore.ipAddresses(); err != nil {
		return nil, nil, errors.Annotate(err, "ipAddresses")
	}
	if err := restore.storage(); err != nil {
		return nil, nil, errors.Annotate(err, "storage")
	}

	// NOTE: at the end of the import make sure that the mode of the model
	// is set to "imported" not "active" (or whatever we call it). This way
	// we don't start model workers for it before the migration process
	// is complete.

	logger.Debugf(context.TODO(), "import success")
	return dbModel, newSt, nil
}

// ImportStateMigration defines a migration for importing various entities from
// a source description model to the destination state.
// It accumulates a series of migrations to Run at a later time.
// Running the state migration visits all the migrations and exits upon seeing
// the first error from the migration.
type ImportStateMigration struct {
	src        description.Model
	dst        Database
	migrations []func() error
}

// Add adds a migration to execute at a later time
// Return error from the addition will cause the Run to terminate early.
func (m *ImportStateMigration) Add(f func() error) {
	m.migrations = append(m.migrations, f)
}

// Run executes all the migrations required to be run.
func (m *ImportStateMigration) Run() error {
	for _, f := range m.migrations {
		if err := f(); err != nil {
			return errors.Trace(err)
		}
	}
	return nil
}

type importer struct {
	st      *State
	dbModel *Model
	model   description.Model
	logger  corelogger.Logger
	// applicationUnits is populated at the end of loading the applications, and is a
	// map of application name to the units of that application.
	applicationUnits map[string]map[string]*Unit
	charmOrigins     map[string]*CharmOrigin
}

func (i *importer) modelExtras() error {
	if latest := i.model.LatestToolsVersion(); latest.String() != version.Zero.String() {
		if err := i.dbModel.UpdateLatestToolsVersion(latest); err != nil {
			return errors.Trace(err)
		}
	}

	return nil
}

func (i *importer) sequences() error {
	sequenceValues := i.model.Sequences()
	docs := make([]interface{}, 0, len(sequenceValues))
	for key, value := range sequenceValues {
		// The sequences which track charm revisions aren't imported
		// here because they get set when charm binaries are imported
		// later. Importing them here means the wrong values get used.
		if !isCharmRevSeqName(key) {
			docs = append(docs, sequenceDoc{
				DocID:   key,
				Name:    key,
				Counter: value,
			})
		}
	}

	// In reality, we will almost always have sequences to migrate.
	// However, in tests, sometimes we don't.
	if len(docs) == 0 {
		return nil
	}

	sequences, closer := i.st.db().GetCollection(sequenceC)
	defer closer()

	if err := sequences.Writeable().Insert(docs...); err != nil {
		return errors.Trace(err)
	}
	return nil
}

func (i *importer) machines() error {
	i.logger.Debugf(context.TODO(), "importing machines")
	for _, m := range i.model.Machines() {
		if err := i.machine(m, ""); err != nil {
			i.logger.Errorf(context.TODO(), "error importing machine: %s", err)
			return errors.Annotate(err, m.Id())
		}
	}

	i.logger.Debugf(context.TODO(), "importing machines succeeded")
	return nil
}

func (i *importer) machine(m description.Machine, arch string) error {
	// Import this machine, then import its containers.
	i.logger.Debugf(context.TODO(), "importing machine %s", m.Id())

	// 1. construct a machineDoc
	mdoc, err := i.makeMachineDoc(m)
	if err != nil {
		return errors.Annotatef(err, "machine %s", m.Id())
	}
	// 2. construct enough MachineTemplate to pass into 'insertNewMachineOps'
	//    - adds constraints doc
	//    - adds status doc
	//    - adds machine block devices doc

	mStatus := m.Status()
	if mStatus == nil {
		return errors.NotValidf("missing status")
	}
	machineStatusDoc := statusDoc{
		ModelUUID:  i.st.ModelUUID(),
		Status:     status.Status(mStatus.Value()),
		StatusInfo: mStatus.Message(),
		StatusData: mStatus.Data(),
		Updated:    mStatus.Updated().UnixNano(),
	}
	// A machine isn't valid if it doesn't have an instance.
	instance := m.Instance()
	instStatus := instance.Status()
	instanceStatusDoc := statusDoc{
		ModelUUID:  i.st.ModelUUID(),
		Status:     status.Status(instStatus.Value()),
		StatusInfo: instStatus.Message(),
		StatusData: instStatus.Data(),
		Updated:    instStatus.Updated().UnixNano(),
	}
	// importing without a modification-status shouldn't cause a panic, so we
	// should check if it's nil or not.
	var modificationStatusDoc statusDoc
	if modStatus := instance.ModificationStatus(); modStatus != nil {
		modificationStatusDoc = statusDoc{
			ModelUUID:  i.st.ModelUUID(),
			Status:     status.Status(modStatus.Value()),
			StatusInfo: modStatus.Message(),
			StatusData: modStatus.Data(),
			Updated:    modStatus.Updated().UnixNano(),
		}
	}
	cons := i.constraints(m.Constraints())
	prereqOps, machineOp := i.st.baseNewMachineOps(
		mdoc,
		machineStatusDoc,
		instanceStatusDoc,
		modificationStatusDoc,
		cons,
	)

	if parentId := container.ParentId(mdoc.Id); parentId != "" {
		prereqOps = append(prereqOps,
			// Update containers record for host machine.
			addChildToContainerRefOp(i.st, parentId, mdoc.Id),
		)
	}
	// insertNewContainerRefOp adds an empty doc into the containerRefsC
	// collection for the machine being added.
	prereqOps = append(prereqOps, insertNewContainerRefOp(i.st, mdoc.Id))

	// 4. gather prereqs and machine op, run ops.
	ops := append(prereqOps, machineOp)

	if err := i.st.db().RunTransaction(ops); err != nil {
		return errors.Trace(err)
	}

	// Now that this machine exists in the database, process each of the
	// containers in this machine.
	for _, container := range m.Containers() {
		// Pass the parent machine's architecture when creating an op to fix
		// a container's data.
		if err := i.machine(container, m.Instance().Architecture()); err != nil {
			return errors.Annotate(err, container.Id())
		}
	}
	return nil
}

func (i *importer) makeMachineDoc(m description.Machine) (*machineDoc, error) {
	id := m.Id()
	supported, supportedSet := m.SupportedContainers()
	supportedContainers := make([]instance.ContainerType, len(supported))
	for j, c := range supported {
		supportedContainers[j] = instance.ContainerType(c)
	}
	jobs, err := i.makeMachineJobs(m.Jobs())
	if err != nil {
		return nil, errors.Trace(err)
	}

	agentTools, err := i.makeTools(m.Tools())
	if err != nil {
		return nil, errors.Trace(err)
	}

	base, err := corebase.ParseBaseFromString(m.Base())
	if err != nil {
		return nil, errors.Trace(err)
	}
	macBase := Base{OS: base.OS, Channel: base.Channel.String()}
	return &machineDoc{
		DocID:                    i.st.docID(id),
		Id:                       id,
		ModelUUID:                i.st.ModelUUID(),
		Nonce:                    m.Nonce(),
		Base:                     macBase.Normalise(),
		ContainerType:            m.ContainerType(),
		Principals:               nil, // Set during unit import.
		Life:                     Alive,
		Tools:                    agentTools,
		Jobs:                     jobs,
		PasswordHash:             m.PasswordHash(),
		Clean:                    !i.machineHasUnits(m.Id()),
		Volumes:                  i.machineVolumes(m.Id()),
		Filesystems:              i.machineFilesystems(m.Id()),
		Addresses:                i.makeAddresses(m.ProviderAddresses()),
		MachineAddresses:         i.makeAddresses(m.MachineAddresses()),
		PreferredPrivateAddress:  i.makeAddress(m.PreferredPrivateAddress()),
		PreferredPublicAddress:   i.makeAddress(m.PreferredPublicAddress()),
		SupportedContainersKnown: supportedSet,
		SupportedContainers:      supportedContainers,
		Placement:                m.Placement(),
	}, nil
}

func (i *importer) machineHasUnits(machineId string) bool {
	for _, app := range i.model.Applications() {
		for _, unit := range app.Units() {
			if unit.Machine() == machineId {
				return true
			}
		}
	}
	return false
}

func (i *importer) machineVolumes(machineId string) []string {
	var result []string
	for _, volume := range i.model.Volumes() {
		for _, attachment := range volume.Attachments() {
			hostMachine, ok := attachment.HostMachine()
			if ok && hostMachine == machineId {
				result = append(result, volume.ID())
			}
		}
	}
	return result
}

func (i *importer) machineFilesystems(machineId string) []string {
	var result []string
	for _, filesystem := range i.model.Filesystems() {
		for _, attachment := range filesystem.Attachments() {
			hostMachine, ok := attachment.HostMachine()
			if ok && hostMachine == machineId {
				result = append(result, filesystem.ID())
			}
		}
	}
	return result
}

func (i *importer) makeMachineJobs(jobs []string) ([]MachineJob, error) {
	// At time of writing, there are three valid jobs. If any jobs gets
	// deprecated or changed in the future, older models that specify those
	// jobs need to be handled here.
	result := make([]MachineJob, 0, len(jobs))
	for _, job := range jobs {
		switch job {
		case "host-units":
			result = append(result, JobHostUnits)
		case "api-server":
			result = append(result, JobManageModel)
		default:
			return nil, errors.Errorf("unknown machine job: %q", job)
		}
	}
	return result, nil
}

func (i *importer) makeTools(t description.AgentTools) (*tools.Tools, error) {
	if t == nil {
		return nil, nil
	}
	result := &tools.Tools{
		Version: t.Version(),
		URL:     t.URL(),
		SHA256:  t.SHA256(),
		Size:    t.Size(),
	}
	return result, nil
}

func (i *importer) makeAddress(addr description.Address) address {
	if addr == nil {
		return address{}
	}

	newAddr := address{
		Value:       addr.Value(),
		AddressType: addr.Type(),
		Scope:       addr.Scope(),
		Origin:      addr.Origin(),
		SpaceID:     addr.SpaceID(),
		// CIDR is not supported in juju/description@v5,
		// but it has been added in DB to fix the bug https://bugs.launchpad.net/juju/+bug/2073986
		// In this use case, CIDR are always fetched from machine before using them anyway, so not migrating them
		// is not harmful.
		// CIDR:    addr.CIDR(),
	}

	// Addresses are placed in the default space if no space ID is set.
	if newAddr.SpaceID == "" {
		newAddr.SpaceID = "0"
	}

	return newAddr
}

func (i *importer) makeAddresses(addrs []description.Address) []address {
	result := make([]address, len(addrs))
	for j, addr := range addrs {
		result[j] = i.makeAddress(addr)
	}
	return result
}

func (i *importer) applications(controllerConfig controller.Config) error {
	i.logger.Debugf(context.TODO(), "importing applications")

	// Ensure we import principal applications first, so that
	// subordinate units can refer to the principal ones.
	var principals, subordinates []description.Application
	for _, app := range i.model.Applications() {
		if app.Subordinate() {
			subordinates = append(subordinates, app)
		} else {
			principals = append(principals, app)
		}
	}

	i.charmOrigins = make(map[string]*CharmOrigin, len(principals)+len(subordinates))

	for _, s := range append(principals, subordinates...) {
		if err := i.application(s, controllerConfig); err != nil {
			i.logger.Errorf(context.TODO(), "error importing application %s: %s", s.Name(), err)
			return errors.Annotate(err, s.Name())
		}
	}

	if err := i.loadUnits(); err != nil {
		return errors.Annotate(err, "loading new units from db")
	}
	i.logger.Debugf(context.TODO(), "importing applications succeeded")
	return nil
}

func (i *importer) loadUnits() error {
	unitsCollection, closer := i.st.db().GetCollection(unitsC)
	defer closer()

	docs := []unitDoc{}
	err := unitsCollection.Find(nil).All(&docs)
	if err != nil {
		return errors.Annotate(err, "cannot get all units")
	}

	result := make(map[string]map[string]*Unit)
	for _, doc := range docs {
		units, found := result[doc.Application]
		if !found {
			units = make(map[string]*Unit)
			result[doc.Application] = units
		}
		units[doc.Name] = newUnit(i.st, i.dbModel.Type(), &doc)
	}
	i.applicationUnits = result
	return nil

}

// makeStatusDoc assumes status is non-nil.
func (i *importer) makeStatusDoc(statusVal description.Status) statusDoc {
	doc := statusDoc{
		Status:     status.Status(statusVal.Value()),
		StatusInfo: statusVal.Message(),
		StatusData: statusVal.Data(),
		Updated:    statusVal.Updated().UnixNano(),
	}
	// Older versions of Juju would pass through NeverSet() on the status
	// description for application statuses that hadn't been explicitly
	// set by the lead unit. If that is the case, we make the status what
	// the new code expects.
	if statusVal.NeverSet() {
		doc.Status = status.Unset
		doc.StatusInfo = ""
		doc.StatusData = nil
	}
	return doc
}

func (i *importer) application(a description.Application, ctrlCfg controller.Config) error {
	// Import this application, then its units.
	i.logger.Debugf(context.TODO(), "importing application %s", a.Name())

	// 1. construct an applicationDoc
	appDoc, err := i.makeApplicationDoc(a)
	if err != nil {
		return errors.Trace(err)
	}
	app := newApplication(i.st, appDoc)

	// 2. construct a statusDoc
	status := a.Status()
	if status == nil {
		return errors.NotValidf("missing status")
	}
	appStatusDoc := i.makeStatusDoc(status)

	// When creating the settings, we ignore nils.  In other circumstances, nil
	// means to delete the value (reset to default), so creating with nil should
	// mean to use the default, i.e. don't set the value.
	// There may have existed some applications with settings that contained
	// nil values, see lp#1667199. When importing, we want these stripped.
	removeNils(a.CharmConfig())
	removeNils(a.ApplicationConfig())

	var operatorStatusDoc *statusDoc
	if i.dbModel.Type() == ModelTypeCAAS {
		operatorStatus := i.makeStatusDoc(a.OperatorStatus())
		operatorStatusDoc = &operatorStatus
	}
	ops, err := addApplicationOps(i.st, app, addApplicationOpsArgs{
		applicationDoc:    appDoc,
		statusDoc:         appStatusDoc,
		constraints:       i.constraints(a.Constraints()),
		storage:           i.storageConstraints(a.StorageDirectives()),
		charmConfig:       a.CharmConfig(),
		applicationConfig: a.ApplicationConfig(),
		operatorStatus:    operatorStatusDoc,
	})
	if err != nil {
		return errors.Trace(err)
	}

	bindings, err := i.parseBindings(a.EndpointBindings())
	if err != nil {
		return errors.Trace(err)
	}

	ops = append(ops, txn.Op{
		C:      endpointBindingsC,
		Id:     app.globalKey(),
		Assert: txn.DocMissing,
		Insert: endpointBindingsDoc{
			Bindings: bindings.Map(),
		},
	})

	if err := i.st.db().RunTransaction(ops); err != nil {
		return errors.Trace(err)
	}

	if cs := a.CloudService(); cs != nil {
		app, err := i.st.Application(a.Name())
		if err != nil {
			return errors.Trace(err)
		}
		addr := i.makeAddresses(cs.Addresses())
		if err := app.UpdateCloudService(cs.ProviderId(), networkAddresses(addr)); err != nil {
			return errors.Trace(err)
		}
	}

	for _, unit := range a.Units() {
		if err := i.unit(a, unit, ctrlCfg); err != nil {
			return errors.Trace(err)
		}
	}

	if err := i.applicationOffers(a); err != nil {
		i.logger.Errorf(context.TODO(), "error importing application %s: %s", app.Name(), err)
		return errors.Annotate(err, app.Name())
	}

	return nil
}

func (i *importer) applicationOffers(app ApplicationDescription) error {
	i.logger.Debugf(context.TODO(), "importing application offer")
	migration := &ImportStateMigration{
		src: i.model,
		dst: i.st.db(),
	}
	migration.Add(func() error {
		m := ImportApplicationOffer{}
		// The following shims compose a model and series of methods that should
		// be public, but are private (for unit/mock testing) and we encapsulate
		// that as one thing.
		return m.Execute(applicationDescriptionShim{
			stateApplicationOfferDocumentFactoryShim{
				stateModelNamspaceShim{
					Model: migration.src,
					st:    i.st,
				},
				i,
			},
			app,
		}, migration.dst)
	})
	if err := migration.Run(); err != nil {
		return errors.Trace(err)
	}
	i.logger.Debugf(context.TODO(), "importing application offer succeeded")
	return nil
}

// parseBindings converts a bindings map from a 2.6.x or 2.7+ migration export
// into a Bindings object.
//
// When migrating from a 2.6.x controller, the bindings in the description
// output are encoded as {endpoint name => space name} with "" representing
// the "default" (now called alpha) space. The empty spaces must be remapped
// to the correct default space name for the new controller.
//
// On the other hand, migration exports from 2.7+ are using space IDs instead
// of space names as the map values and can safely be passed to the NewBindings
// c-tor.
func (i *importer) parseBindings(bindingsMap map[string]string) (*Bindings, error) {
	defaultMappingsAreIds := true
	for epName, spNameOrID := range bindingsMap {
		if spNameOrID == "" {
			defaultMappingsAreIds = false
			bindingsMap[epName] = network.AlphaSpaceName
		}
	}

	// 2.6 controllers only populate the default space key if set to the
	// non-default space whereas 2.7 controllers always set it.
	// The application implementation in the description package has
	// `omitempty` for bindings, so we need to create it if nil.
	// There's an added complication. Coming from a 2.6 controller, the
	// mapping is endpoint -> spaceName. If the 2.6 controller has been
	// upgraded to 2.7.x (x < 7), the mapping is endpoint -> spaceID.
	// We need to ensure that a consistent mapping value is used.
	if bindingsMap == nil {
		bindingsMap = make(map[string]string, 1)
	}
	if _, exists := bindingsMap[defaultEndpointName]; !exists {
		if defaultMappingsAreIds {
			bindingsMap[defaultEndpointName] = network.AlphaSpaceId
		} else {
			bindingsMap[defaultEndpointName] = network.AlphaSpaceName
		}
	}

	return NewBindings(i.st, bindingsMap)
}

func (i *importer) storageConstraints(cons map[string]description.StorageDirective) map[string]StorageConstraints {
	if len(cons) == 0 {
		return nil
	}
	result := make(map[string]StorageConstraints)
	for key, value := range cons {
		result[key] = StorageConstraints{
			Pool:  value.Pool(),
			Size:  value.Size(),
			Count: value.Count(),
		}
	}
	return result
}

func (i *importer) unit(s description.Application, u description.Unit, ctrlCfg controller.Config) error {
	i.logger.Debugf(context.TODO(), "importing unit %s", u.Name())

	// 1. construct a unitDoc
	udoc, err := i.makeUnitDoc(s, u)
	if err != nil {
		return errors.Trace(err)
	}

	// 2. construct a statusDoc for the workload status and agent status
	agentStatus := u.AgentStatus()
	if agentStatus == nil {
		return errors.NotValidf("missing agent status")
	}
	agentStatusDoc := i.makeStatusDoc(agentStatus)

	workloadStatus := u.WorkloadStatus()
	if workloadStatus == nil {
		return errors.NotValidf("missing workload status")
	}
	workloadStatusDoc := i.makeStatusDoc(workloadStatus)

	workloadVersion := u.WorkloadVersion()
	versionStatus := status.Active
	if workloadVersion == "" {
		versionStatus = status.Unknown
	}
	workloadVersionDoc := statusDoc{
		Status:     versionStatus,
		StatusInfo: workloadVersion,
	}

	var cloudContainer *cloudContainerDoc
	if cc := u.CloudContainer(); cc != nil {
		cloudContainer = &cloudContainerDoc{
			Id:         unitGlobalKey(u.Name()),
			ProviderId: cc.ProviderId(),
			Ports:      cc.Ports(),
		}
		if cc.Address() != nil {
			addr := i.makeAddress(cc.Address())
			cloudContainer.Address = &addr
		}
	}

	ops, err := addUnitOps(i.st, addUnitOpsArgs{
		unitDoc:            udoc,
		agentStatusDoc:     agentStatusDoc,
		workloadStatusDoc:  &workloadStatusDoc,
		workloadVersionDoc: &workloadVersionDoc,
		containerDoc:       cloudContainer,
	})
	if err != nil {
		return errors.Trace(err)
	}

	if i.dbModel.Type() == ModelTypeIAAS && u.Principal() == "" {
		// If the unit is a principal, add it to its machine.
		ops = append(ops, txn.Op{
			C:      machinesC,
			Id:     u.Machine(),
			Assert: txn.DocExists,
			Update: bson.M{"$addToSet": bson.M{"principals": u.Name()}},
		})
	}

	// We should only have constraints for principal agents.
	// We don't encode that business logic here, if there are constraints
	// in the imported model, we put them in the database.
	if cons := u.Constraints(); cons != nil {
		agentGlobalKey := unitAgentGlobalKey(u.Name())
		ops = append(ops, createConstraintsOp(agentGlobalKey, i.constraints(cons)))
	}

	if err := i.st.db().RunTransaction(ops); err != nil {
		i.logger.Debugf(context.TODO(), "failed ops: %#v", ops)
		return errors.Trace(err)
	}

	model, err := i.st.Model()
	if err != nil {
		return errors.Trace(err)
	}

	// The assertion logic in unit.SetState assumes that the DocID is
	// present.  Since the txn for creating the unit doc has completed
	// without an error, we can safely populate the doc's model UUID and
	// DocID.
	udoc.ModelUUID = model.UUID()
	udoc.DocID = ensureModelUUID(udoc.ModelUUID, udoc.Name)

	unit := newUnit(i.st, model.Type(), udoc)
	if err := i.importUnitState(unit, u, ctrlCfg); err != nil {
		return errors.Trace(err)
	}

	return nil
}

func (i *importer) importUnitState(unit *Unit, u description.Unit, ctrlCfg controller.Config) error {
	us := NewUnitState()

	if charmState := u.CharmState(); len(charmState) != 0 {
		us.SetCharmState(charmState)
	}
	if relationState := u.RelationState(); len(relationState) != 0 {
		us.SetRelationState(relationState)
	}
	if uniterState := u.UniterState(); uniterState != "" {
		us.SetUniterState(uniterState)
	}
	if storageState := u.StorageState(); storageState != "" {
		us.SetStorageState(storageState)
	}

	// No state to persist.
	if !us.Modified() {
		return nil
	}

	return unit.SetState(us, UnitStateSizeLimits{
		MaxCharmStateSize: ctrlCfg.MaxCharmStateSize(),
		MaxAgentStateSize: ctrlCfg.MaxAgentStateSize(),
	})
}

func (i *importer) makeApplicationDoc(a description.Application) (*applicationDoc, error) {
	units := a.Units()

	origin, err := i.makeCharmOrigin(a)
	if err != nil {
		return nil, errors.Trace(err)
	}

	var exposedEndpoints map[string]ExposedEndpoint
	if expEps := a.ExposedEndpoints(); len(expEps) > 0 {
		exposedEndpoints = make(map[string]ExposedEndpoint, len(expEps))
		for epName, details := range expEps {
			exposedEndpoints[epName] = ExposedEndpoint{
				ExposeToSpaceIDs: details.ExposeToSpaceIDs(),
				ExposeToCIDRs:    details.ExposeToCIDRs(),
			}
		}
	}

	agentTools, err := i.makeTools(a.Tools())
	if err != nil {
		return nil, errors.Trace(err)
	}
	cURLStr := a.CharmURL()

	appDoc := &applicationDoc{
		Name:                 a.Name(),
		Subordinate:          a.Subordinate(),
		CharmURL:             &cURLStr,
		CharmModifiedVersion: a.CharmModifiedVersion(),
		CharmOrigin:          *origin,
		ForceCharm:           a.ForceCharm(),
		PasswordHash:         a.PasswordHash(),
		Life:                 Alive,
		UnitCount:            len(units),
		RelationCount:        i.relationCount(a.Name()),
		Exposed:              a.Exposed(),
		ExposedEndpoints:     exposedEndpoints,
		Tools:                agentTools,
		DesiredScale:         a.DesiredScale(),
		Placement:            a.Placement(),
		HasResources:         a.HasResources(),
	}

	if ps := a.ProvisioningState(); ps != nil {
		appDoc.ProvisioningState = &ApplicationProvisioningState{
			Scaling:     ps.Scaling(),
			ScaleTarget: ps.ScaleTarget(),
		}
	}

	return appDoc, nil
}

// makeCharmOrigin returns the charm origin for an application
//
// Previous versions of the Juju server and clients have treated applications charm
// origins very loosely, particularly during `refresh --switch`s. The server performed
// no validation on origins received from the client, and client often mutated them
// incorrectly. For instance, when switching from a ch charm to local, pylibjuju simply
// sent back a copy of the ch charm origin, whereas the CLI only set the source to local.
// Both resulted in incorrect/invalidate origins.
//
// Calculate the origin Source and Revision from the charm url. Ensure ID, Hash and Channel
// are dropped from local charm. Keep ID, Hash and Channel (for ch charms) and Platform (always)
// we get from the origin. We can trust these since supported clients cannot break these
//
// This was fixed in pylibjuju 3.2.3.0 and juju 3.3.0. As of writing, no versions of the
// server validate new charm origins on calls to SetCharm. Ideally, the client shouldn't
// handle charm origins at all, being an implementation detail. But this will probably have
// to wait until the api re-write
//
// https://bugs.launchpad.net/juju/+bug/2039267
// https://github.com/juju/python-libjuju/issues/962
//
// Due to LP:1986547: where the track is missing from the effective channel it implicitly
// resolves to 'latest' if the charm does not have a default channel defined. So if the
// received channel has no track, we can be confident it should be 'latest'
//
// TODO: Once we have confidence in charm origins, do not parse charm url and simplify
// into a translation layer
func (i *importer) makeCharmOrigin(a description.Application) (*CharmOrigin, error) {
	sourceOrigin := a.CharmOrigin()
	curl, err := charm.ParseURL(a.CharmURL())
	if err != nil {
		return nil, errors.Trace(err)
	}

	// Fix bad datasets from LP 1999060 during migration.
	// ID and Hash missing from N-1 of N applications'
	// charm origins when deployed using the same charm.
	if foundOrigin, ok := i.charmOrigins[curl.String()]; ok {
		return foundOrigin, nil
	}

	var channel *Channel
	serialized := sourceOrigin.Channel()
	if serialized != "" && charm.CharmHub.Matches(curl.Schema) {
		c, err := charm.ParseChannelNormalize(serialized)
		if err != nil {
			return nil, errors.Trace(err)
		}
		track := c.Track
		if track == "" {
			track = "latest"
		}
		channel = &Channel{
			Track:  track,
			Risk:   string(c.Risk),
			Branch: c.Branch,
		}
	}

	p, err := corecharm.ParsePlatformNormalize(sourceOrigin.Platform())
	if err != nil {
		return nil, errors.Trace(err)
	}
	platform := &Platform{
		Architecture: p.Architecture,
		OS:           p.OS,
		Channel:      p.Channel,
	}

	// We can hardcode type to charm as we never store bundles in state.
	var origin *CharmOrigin
	if charm.Local.Matches(curl.Schema) {
		origin = &CharmOrigin{
			Source:   corecharm.Local.String(),
			Type:     "charm",
			Revision: &curl.Revision,
			Platform: platform,
		}
	} else if charm.CharmHub.Matches(curl.Schema) {
		origin = &CharmOrigin{
			Source:   corecharm.CharmHub.String(),
			Type:     "charm",
			Revision: &curl.Revision,
			ID:       sourceOrigin.ID(),
			Hash:     sourceOrigin.Hash(),
			Channel:  channel,
			Platform: platform,
		}
	} else {
		return nil, errors.Errorf("Unrecognised charm url schema %q", curl.Schema)
	}

	if !reflect.DeepEqual(sourceOrigin, origin) {
		i.logger.Warningf(context.TODO(), "Source origin for application %q is invalid. Normalising", a.Name())
	}

	i.charmOrigins[curl.String()] = origin
	return origin, nil
}

func (i *importer) relationCount(application string) int {
	count := 0

	for _, rel := range i.model.Relations() {
		for _, ep := range rel.Endpoints() {
			if ep.ApplicationName() == application {
				count++
			}
		}
	}

	return count
}

func (i *importer) getPrincipalMachineID(principal string) string {
	// We know this is a valid unit name, so we don't care about the error.
	appName, _ := names.UnitApplication(principal)
	for _, app := range i.model.Applications() {
		if app.Name() == appName {
			for _, unit := range app.Units() {
				if unit.Name() == principal {
					return unit.Machine()
				}
			}
		}
	}
	// We should never get here, but if we do, just return an empty
	// machine ID.
	i.logger.Warningf(context.TODO(), "unable to find principal %q", principal)
	return ""
}

func (i *importer) makeUnitDoc(s description.Application, u description.Unit) (*unitDoc, error) {
	// NOTE: if we want to support units having different charms deployed
	// than the application recommends and migrate that, then we should serialize
	// the charm url for each unit rather than grabbing the applications charm url.
	// Currently the units charm url matching the application is a precondiation
	// to migration.
	charmURL := s.CharmURL()

	var subordinates []string
	if subs := u.Subordinates(); len(subs) > 0 {
		for _, s := range subs {
			subordinates = append(subordinates, s)
		}
	}

	machineID := u.Machine()
	if s.Subordinate() && machineID == "" && i.dbModel.Type() != ModelTypeCAAS {
		// If we don't have a machine ID and we should, go get the
		// machine ID from the principal.
		machineID = i.getPrincipalMachineID(u.Principal())
	}

	agentTools, err := i.makeTools(u.Tools())
	if err != nil {
		return nil, errors.Trace(err)
	}

	p, err := corecharm.ParsePlatformNormalize(s.CharmOrigin().Platform())
	if err != nil {
		return nil, errors.Trace(err)
	}
	base := Base{OS: p.OS, Channel: p.Channel}.Normalise()
	return &unitDoc{
		Name:                   u.Name(),
		Application:            s.Name(),
		Base:                   base,
		CharmURL:               &charmURL,
		Principal:              u.Principal(),
		Subordinates:           subordinates,
		StorageAttachmentCount: i.unitStorageAttachmentCount(u.Name()),
		MachineId:              machineID,
		Tools:                  agentTools,
		Life:                   Alive,
		PasswordHash:           u.PasswordHash(),
	}, nil
}

func (i *importer) unitStorageAttachmentCount(unitName string) int {
	count := 0
	for _, storage := range i.model.Storages() {
		for _, host := range storage.Attachments() {
			if host == unitName {
				count++
			}
		}
	}
	return count
}

func (i *importer) remoteApplications() error {
	i.logger.Debugf(context.TODO(), "importing remote applications")
	migration := &ImportStateMigration{
		src: i.model,
		dst: i.st.db(),
	}
	migration.Add(func() error {
		m := ImportRemoteApplications{}
		return m.Execute(stateDocumentFactoryShim{
			stateModelNamspaceShim: stateModelNamspaceShim{
				Model: migration.src,
				st:    i.st,
			},
			importer: i,
		}, migration.dst)
	})
	if err := migration.Run(); err != nil {
		return errors.Trace(err)
	}
	i.logger.Debugf(context.TODO(), "importing remote applications succeeded")
	return nil
}

func (i *importer) makeRemoteApplicationDoc(app description.RemoteApplication) *remoteApplicationDoc {
	doc := &remoteApplicationDoc{
		Name:            app.Name(),
		URL:             app.URL(),
		SourceModelUUID: app.SourceModelUUID(),
		IsConsumerProxy: app.IsConsumerProxy(),
		Macaroon:        app.Macaroon(),
		Version:         app.ConsumeVersion(),
	}
	if !doc.IsConsumerProxy {
		doc.OfferUUID = app.OfferUUID()
	}
	descEndpoints := app.Endpoints()
	eps := make([]remoteEndpointDoc, len(descEndpoints))
	for i, ep := range descEndpoints {
		eps[i] = remoteEndpointDoc{
			Name:      ep.Name(),
			Role:      charm.RelationRole(ep.Role()),
			Interface: ep.Interface(),
			// TODO: Role, Scope
		}
	}
	doc.Endpoints = eps
	return doc
}

func (i *importer) relations() error {
	i.logger.Debugf(context.TODO(), "importing relations")
	for _, r := range i.model.Relations() {
		if err := i.relation(r); err != nil {
			i.logger.Errorf(context.TODO(), "error importing relation %s: %s", r.Key(), err)
			return errors.Annotate(err, r.Key())
		}
	}

	i.logger.Debugf(context.TODO(), "importing relations succeeded")
	return nil
}

func (i *importer) relation(rel description.Relation) error {
	relationDoc := i.makeRelationDoc(rel)
	ops := []txn.Op{
		{
			C:      relationsC,
			Id:     relationDoc.Key,
			Assert: txn.DocMissing,
			Insert: relationDoc,
		},
	}

	var relStatusDoc statusDoc
	relStatus := rel.Status()
	if relStatus != nil {
		relStatusDoc = i.makeStatusDoc(relStatus)
	} else {
		// Relations are marked as either
		// joining or joined, depending on
		// whether there are any units in scope.
		relStatusDoc = statusDoc{
			Status:  status.Joining,
			Updated: time.Now().UnixNano(),
		}
		if relationDoc.UnitCount > 0 {
			relStatusDoc.Status = status.Joined
		}
	}
	ops = append(ops, createStatusOp(i.st, relationGlobalScope(rel.Id()), relStatusDoc))

	dbRelation := newRelation(i.st, relationDoc)
	// Add an op that adds the relation scope document for each
	// unit of the application, and an op that adds the relation settings
	// for each unit.
	for _, endpoint := range rel.Endpoints() {
		appKey := relationApplicationSettingsKey(dbRelation.Id(), endpoint.ApplicationName())
		appSettings := endpoint.ApplicationSettings()
		ops = append(ops, createSettingsOp(settingsC, appKey, appSettings))

		units := i.applicationUnits[endpoint.ApplicationName()]
		for unitName, settings := range endpoint.AllSettings() {
			var ru *RelationUnit
			var err error

			if unit, ok := units[unitName]; ok {
				ru, err = dbRelation.Unit(unit)
				if err != nil {
					return errors.Trace(err)
				}
			} else {
				ru, err = dbRelation.RemoteUnit(unitName)
				if err != nil {
					if errors.Is(err, errors.NotFound) {
						// This mirrors the logic from export.
						// If there are no local or remote units in scope,
						// then we are done for this endpoint.
						continue
					}
					return errors.Trace(err)
				}
			}

			ruKey := ru.key()
			ops = append(ops, txn.Op{
				C:      relationScopesC,
				Id:     ruKey,
				Assert: txn.DocMissing,
				Insert: relationScopeDoc{
					Key: ruKey,
				},
			},
				createSettingsOp(settingsC, ruKey, settings),
			)
		}
	}

	if err := i.st.db().RunTransaction(ops); err != nil {
		return errors.Trace(err)
	}

	return nil
}

func (i *importer) makeRelationDoc(rel description.Relation) *relationDoc {
	endpoints := rel.Endpoints()
	doc := &relationDoc{
		Key:       rel.Key(),
		Id:        rel.Id(),
		Endpoints: make([]relation.Endpoint, len(endpoints)),
		Life:      Alive,
	}
	for i, ep := range endpoints {
		doc.Endpoints[i] = relation.Endpoint{
			ApplicationName: ep.ApplicationName(),
			Relation: charm.Relation{
				Name:      ep.Name(),
				Role:      charm.RelationRole(ep.Role()),
				Interface: ep.Interface(),
				Optional:  ep.Optional(),
				Limit:     ep.Limit(),
				Scope:     charm.RelationScope(ep.Scope()),
			},
		}
		doc.UnitCount += ep.UnitCount()
	}
	return doc
}

func (i *importer) remoteEntities() error {
	i.logger.Debugf(context.TODO(), "importing remote entities")
	migration := &ImportStateMigration{
		src: i.model,
		dst: i.st.db(),
	}
	offerUUIDByName := make(map[string]string)
	for _, app := range i.model.Applications() {
		for _, offer := range app.Offers() {
			offerUUIDByName[offer.OfferName()] = offer.OfferUUID()
		}
	}
	migration.Add(func() error {
		m := ImportRemoteEntities{}
		return m.Execute(&applicationOffersStateShim{
			offerUUIDByName: offerUUIDByName,
			stateModelNamspaceShim: stateModelNamspaceShim{
				Model: migration.src,
				st:    i.st,
			}}, migration.dst)
	})
	if err := migration.Run(); err != nil {
		return errors.Trace(err)
	}
	i.logger.Debugf(context.TODO(), "importing remote entities succeeded")
	return nil
}

func (i *importer) relationNetworks() error {
	i.logger.Debugf(context.TODO(), "importing relation networks")
	migration := &ImportStateMigration{
		src: i.model,
		dst: i.st.db(),
	}
	migration.Add(func() error {
		m := ImportRelationNetworks{}
		return m.Execute(stateModelNamspaceShim{
			Model: migration.src,
			st:    i.st,
		}, migration.dst)
	})
	if err := migration.Run(); err != nil {
		return errors.Trace(err)
	}
	i.logger.Debugf(context.TODO(), "importing relation networks succeeded")
	return nil
}

func (i *importer) linklayerdevices() error {
	i.logger.Debugf(context.TODO(), "importing linklayerdevices")
	for _, device := range i.model.LinkLayerDevices() {
		err := i.addLinkLayerDevice(device)
		if err != nil {
			i.logger.Errorf(context.TODO(), "error importing ip device %v: %s", device, err)
			return errors.Trace(err)
		}
	}
	i.logger.Debugf(context.TODO(), "importing linklayerdevices succeeded")
	return nil
}

func (i *importer) addLinkLayerDevice(device description.LinkLayerDevice) error {
	providerID := device.ProviderID()
	modelUUID := i.st.ModelUUID()
	localID := linkLayerDeviceGlobalKey(device.MachineID(), device.Name())
	linkLayerDeviceDocID := i.st.docID(localID)
	newDoc := &linkLayerDeviceDoc{
		ModelUUID:       modelUUID,
		DocID:           linkLayerDeviceDocID,
		MachineID:       device.MachineID(),
		ProviderID:      providerID,
		Name:            device.Name(),
		MTU:             device.MTU(),
		Type:            network.LinkLayerDeviceType(device.Type()),
		MACAddress:      device.MACAddress(),
		IsAutoStart:     device.IsAutoStart(),
		IsUp:            device.IsUp(),
		ParentName:      device.ParentName(),
		VirtualPortType: network.VirtualPortType(device.VirtualPortType()),
	}

	ops := []txn.Op{{
		C:      linkLayerDevicesC,
		Id:     newDoc.DocID,
		Insert: newDoc,
	}}
	if providerID != "" {
		id := network.Id(providerID)
		ops = append(ops, i.st.networkEntityGlobalKeyOp("linklayerdevice", id))
	}
	if err := i.st.db().RunTransaction(ops); err != nil {
		return errors.Trace(err)
	}
	return nil
}

func (i *importer) ipAddresses() error {
	i.logger.Debugf(context.TODO(), "importing IP addresses")
	for _, addr := range i.model.IPAddresses() {
		err := i.addIPAddress(addr)
		if err != nil {
			i.logger.Errorf(context.TODO(), "error importing IP address %v: %s", addr, err)
			return errors.Trace(err)
		}
	}
	i.logger.Debugf(context.TODO(), "importing IP addresses succeeded")
	return nil
}

func (i *importer) addIPAddress(addr description.IPAddress) error {
	addressValue := addr.Value()
	subnetCIDR := addr.SubnetCIDR()

	globalKey := ipAddressGlobalKey(addr.MachineID(), addr.DeviceName(), addressValue)
	ipAddressDocID := i.st.docID(globalKey)
	providerID := addr.ProviderID()

	modelUUID := i.st.ModelUUID()

	// Compatibility shim for deployments prior to 2.9.1.
	configType := addr.ConfigMethod()
	if configType == "dynamic" {
		configType = string(network.ConfigDHCP)
	}

	newDoc := &ipAddressDoc{
		DocID:             ipAddressDocID,
		ModelUUID:         modelUUID,
		ProviderID:        providerID,
		DeviceName:        addr.DeviceName(),
		MachineID:         addr.MachineID(),
		SubnetCIDR:        subnetCIDR,
		ConfigMethod:      network.AddressConfigType(configType),
		Value:             addressValue,
		DNSServers:        addr.DNSServers(),
		DNSSearchDomains:  addr.DNSSearchDomains(),
		GatewayAddress:    addr.GatewayAddress(),
		IsDefaultGateway:  addr.IsDefaultGateway(),
		ProviderNetworkID: addr.ProviderNetworkID(),
		ProviderSubnetID:  addr.ProviderSubnetID(),
		Origin:            network.Origin(addr.Origin()),
		IsShadow:          addr.IsShadow(),
		IsSecondary:       addr.IsSecondary(),
	}

	ops := []txn.Op{{
		C:      ipAddressesC,
		Id:     newDoc.DocID,
		Insert: newDoc,
	}}

	if providerID != "" {
		id := network.Id(providerID)
		ops = append(ops, i.st.networkEntityGlobalKeyOp("address", id))
	}
	if err := i.st.db().RunTransaction(ops); err != nil {
		return errors.Trace(err)
	}
	return nil
}

func (i *importer) sshHostKeys() error {
	i.logger.Debugf(context.TODO(), "importing ssh host keys")
	for _, key := range i.model.SSHHostKeys() {
		name := names.NewMachineTag(key.MachineID())
		err := i.st.SetSSHHostKeys(name, key.Keys())
		if err != nil {
			i.logger.Errorf(context.TODO(), "error importing ssh host keys %v: %s", key, err)
			return errors.Trace(err)
		}
	}
	i.logger.Debugf(context.TODO(), "importing ssh host keys succeeded")
	return nil
}

func (i *importer) actions() error {
	i.logger.Debugf(context.TODO(), "importing actions")
	for _, action := range i.model.Actions() {
		err := i.addAction(action)
		if err != nil {
			i.logger.Errorf(context.TODO(), "error importing action %v: %s", action, err)
			return errors.Trace(err)
		}
	}
	i.logger.Debugf(context.TODO(), "importing actions succeeded")
	return nil
}

func (i *importer) addAction(action description.Action) error {
	modelUUID := i.st.ModelUUID()
	newDoc := &actionDoc{
		DocId:          i.st.docID(action.Id()),
		ModelUUID:      modelUUID,
		Receiver:       action.Receiver(),
		Name:           action.Name(),
		Operation:      action.Operation(),
		Parameters:     action.Parameters(),
		Enqueued:       action.Enqueued(),
		Results:        action.Results(),
		Message:        action.Message(),
		Started:        action.Started(),
		Completed:      action.Completed(),
		Status:         ActionStatus(action.Status()),
		Parallel:       action.Parallel(),
		ExecutionGroup: action.ExecutionGroup(),
	}

	ops := []txn.Op{{
		C:      actionsC,
		Id:     newDoc.DocId,
		Insert: newDoc,
	}}

	if activeStatus.Contains(string(newDoc.Status)) {
		prefix := ensureActionMarker(action.Receiver())
		notificationDoc := &actionNotificationDoc{
			DocId:     i.st.docID(prefix + action.Id()),
			ModelUUID: modelUUID,
			Receiver:  action.Receiver(),
			ActionID:  action.Id(),
		}
		ops = append(ops, txn.Op{
			C:      actionNotificationsC,
			Id:     notificationDoc.DocId,
			Insert: notificationDoc,
		})
	}

	if err := i.st.db().RunTransaction(ops); err != nil {
		return errors.Trace(err)
	}
	return nil
}

// operations takes the imported operations data and writes it to
// the new model.
func (i *importer) operations() error {
	i.logger.Debugf(context.TODO(), "importing operations")
	for _, op := range i.model.Operations() {
		err := i.addOperation(op)
		if err != nil {
			i.logger.Errorf(context.TODO(), "error importing operation %v: %s", op, err)
			return errors.Trace(err)
		}
	}
	i.logger.Debugf(context.TODO(), "importing operations succeeded")
	return nil
}

func (i *importer) addOperation(op description.Operation) error {
	modelUUID := i.st.ModelUUID()
	newDoc := &operationDoc{
		DocId:             i.st.docID(op.Id()),
		ModelUUID:         modelUUID,
		Summary:           op.Summary(),
		Fail:              op.Fail(),
		Enqueued:          op.Enqueued(),
		Started:           op.Started(),
		Completed:         op.Completed(),
		Status:            ActionStatus(op.Status()),
		CompleteTaskCount: op.CompleteTaskCount(),
		SpawnedTaskCount:  i.countActionTasksForOperation(op),
	}
	ops := []txn.Op{{
		C:      operationsC,
		Id:     newDoc.DocId,
		Insert: newDoc,
	}}

	if err := i.st.db().RunTransaction(ops); err != nil {
		return errors.Trace(err)
	}
	return nil
}

func (i *importer) countActionTasksForOperation(op description.Operation) int {
	if op.SpawnedTaskCount() > 0 {
		return op.SpawnedTaskCount()
	}
	opID := op.Id()
	var count int
	for _, action := range i.model.Actions() {
		if action.Operation() == opID {
			count += 1
		}
	}
	return count
}

func (i *importer) constraints(cons description.Constraints) constraints.Value {
	var result constraints.Value
	if cons == nil {
		return result
	}

	if allocate := cons.AllocatePublicIP(); allocate {
		result.AllocatePublicIP = &allocate
	}
	if arch := cons.Architecture(); arch != "" {
		result.Arch = &arch
	}
	if container := instance.ContainerType(cons.Container()); container != "" {
		result.Container = &container
	}
	if cores := cons.CpuCores(); cores != 0 {
		result.CpuCores = &cores
	}
	if power := cons.CpuPower(); power != 0 {
		result.CpuPower = &power
	}
	if inst := cons.InstanceType(); inst != "" {
		result.InstanceType = &inst
	}
	if mem := cons.Memory(); mem != 0 {
		result.Mem = &mem
	}
	if disk := cons.RootDisk(); disk != 0 {
		result.RootDisk = &disk
	}
	if source := cons.RootDiskSource(); source != "" {
		result.RootDiskSource = &source
	}
	if spaces := cons.Spaces(); len(spaces) > 0 {
		result.Spaces = &spaces
	}
	if tags := cons.Tags(); len(tags) > 0 {
		result.Tags = &tags
	}
	if virt := cons.VirtType(); virt != "" {
		result.VirtType = &virt
	}
	if zones := cons.Zones(); len(zones) > 0 {
		result.Zones = &zones
	}
	return result
}

func (i *importer) storage() error {
	if err := i.storageInstances(); err != nil {
		return errors.Annotate(err, "storage instances")
	}
	if err := i.volumes(); err != nil {
		return errors.Annotate(err, "volumes")
	}
	if err := i.filesystems(); err != nil {
		return errors.Annotate(err, "filesystems")
	}
	return nil
}

func (i *importer) storageInstances() error {
	i.logger.Debugf(context.TODO(), "importing storage instances")
	for _, storage := range i.model.Storages() {
		err := i.addStorageInstance(storage)
		if err != nil {
			i.logger.Errorf(context.TODO(), "error importing storage %s: %s", storage.ID(), err)
			return errors.Trace(err)
		}
	}
	i.logger.Debugf(context.TODO(), "importing storage instances succeeded")
	return nil
}

func (i *importer) addStorageInstance(storage description.Storage) error {
	kind := parseStorageKind(storage.Kind())
	if kind == StorageKindUnknown {
		return errors.Errorf("storage kind %q is unknown", storage.Kind())
	}
	unitOwner, ok := storage.UnitOwner()
	var owner names.Tag
	if ok {
		owner = names.NewUnitTag(unitOwner)
	}
	var storageOwner string
	if owner != nil {
		storageOwner = owner.String()
	}
	attachments := storage.Attachments()
	var ops []txn.Op
	for _, unit := range attachments {
		ops = append(ops, createStorageAttachmentOp(names.NewStorageTag(storage.ID()), names.NewUnitTag(unit)))
	}
	doc := &storageInstanceDoc{
		Id:              storage.ID(),
		Kind:            kind,
		Owner:           storageOwner,
		StorageName:     storage.Name(),
		AttachmentCount: len(attachments),
		Constraints:     i.storageInstanceConstraints(storage),
	}
	ops = append(ops, txn.Op{
		C:      storageInstancesC,
		Id:     storage.ID(),
		Assert: txn.DocMissing,
		Insert: doc,
	})

	if owner != nil {
		refcounts, closer := i.st.db().GetCollection(refcountsC)
		defer closer()
		storageRefcountKey := entityStorageRefcountKey(owner, storage.Name())
		incRefOp, err := nsRefcounts.CreateOrIncRefOp(refcounts, storageRefcountKey, 1)
		if err != nil {
			return errors.Trace(err)
		}
		ops = append(ops, incRefOp)
	}

	if err := i.st.db().RunTransaction(ops); err != nil {
		return errors.Trace(err)
	}
	return nil
}

func (i *importer) storageInstanceConstraints(storage description.Storage) storageInstanceConstraints {
	if cons, ok := storage.Constraints(); ok {
		return storageInstanceConstraints(cons)
	}
	// Older versions of Juju did not record storage constraints on the
	// storage instance, so we must do what we do during upgrade steps:
	// reconstitute the constraints from the corresponding volume or
	// filesystem, or else look in the owner's application storage
	// constraints, and if all else fails, apply the defaults.
	var cons storageInstanceConstraints
	var defaultPool string
	switch parseStorageKind(storage.Kind()) {
	case StorageKindBlock:
		defaultPool = string(provider.LoopProviderType)
		for _, volume := range i.model.Volumes() {
			if volume.Storage() == storage.ID() {
				cons.Pool = volume.Pool()
				cons.Size = volume.Size()
				break
			}
		}
	case StorageKindFilesystem:
		defaultPool = string(provider.RootfsProviderType)
		for _, filesystem := range i.model.Filesystems() {
			if filesystem.Storage() == storage.ID() {
				cons.Pool = filesystem.Pool()
				cons.Size = filesystem.Size()
				break
			}
		}
	}
	if cons.Pool == "" {
		cons.Pool = defaultPool
		cons.Size = 1024
		if owner, ok := storage.UnitOwner(); ok {
			appName, _ := names.UnitApplication(owner)
			for _, app := range i.model.Applications() {
				if app.Name() != appName {
					continue
				}
				storageName, _ := names.StorageName(storage.ID())
				appStorageCons, ok := app.StorageDirectives()[storageName]
				if ok {
					cons.Pool = appStorageCons.Pool()
					cons.Size = appStorageCons.Size()
				}
				break
			}
		}
		logger.Warningf(context.TODO(),
			"no volume or filesystem found, using application storage constraints for %s",
			names.ReadableString(names.NewStorageTag(storage.ID())),
		)
	}
	return cons
}

func (i *importer) volumes() error {
	i.logger.Debugf(context.TODO(), "importing volumes")
	sb, err := NewStorageBackend(i.st)
	if err != nil {
		return errors.Trace(err)
	}
	for _, volume := range i.model.Volumes() {
		err := i.addVolume(volume, sb)
		if err != nil {
			i.logger.Errorf(context.TODO(), "error importing volume %s: %s", volume.ID(), err)
			return errors.Trace(err)
		}
	}
	i.logger.Debugf(context.TODO(), "importing volumes succeeded")
	return nil
}

func (i *importer) addVolume(volume description.Volume, sb *storageBackend) error {
	attachments := volume.Attachments()
	attachmentPlans := volume.AttachmentPlans()

	var params *VolumeParams
	var info *VolumeInfo
	if volume.Provisioned() {
		info = &VolumeInfo{
			HardwareId: volume.HardwareID(),
			WWN:        volume.WWN(),
			Size:       volume.Size(),
			Pool:       volume.Pool(),
			VolumeId:   volume.VolumeID(),
			Persistent: volume.Persistent(),
		}
	} else {
		params = &VolumeParams{
			Size: volume.Size(),
			Pool: volume.Pool(),
		}
	}
	doc := volumeDoc{
		Name:      volume.ID(),
		StorageId: volume.Storage(),
		// Life: ..., // TODO: import life, default is Alive
		Params:          params,
		Info:            info,
		AttachmentCount: len(attachments),
	}
	if detachable, err := isDetachableVolumePool(sb, volume.Pool()); err != nil {
		return errors.Trace(err)
	} else if !detachable && len(attachments) == 1 {
		host, ok := attachments[0].HostUnit()
		if !ok {
			host, _ = attachments[0].HostMachine()
		}
		doc.HostId = host
	}
	status := i.makeStatusDoc(volume.Status())
	ops := sb.newVolumeOps(doc, status)

	for _, attachment := range attachments {
		ops = append(ops, i.addVolumeAttachmentOp(volume.ID(), attachment, attachment.VolumePlanInfo()))
	}

	if len(attachmentPlans) > 0 {
		for _, val := range attachmentPlans {
			ops = append(ops, i.addVolumeAttachmentPlanOp(volume.ID(), val))
		}
	}

	if err := i.st.db().RunTransaction(ops); err != nil {
		return errors.Trace(err)
	}

	return nil
}

func (i *importer) addVolumeAttachmentPlanOp(volID string, volumePlan description.VolumeAttachmentPlan) txn.Op {
	descriptionPlanInfo := volumePlan.VolumePlanInfo()
	planInfo := &VolumeAttachmentPlanInfo{
		DeviceType:       storage.DeviceType(descriptionPlanInfo.DeviceType()),
		DeviceAttributes: descriptionPlanInfo.DeviceAttributes(),
	}

	descriptionBlockInfo := volumePlan.BlockDevice()
	blockInfo := &BlockDeviceInfo{
		DeviceName:     descriptionBlockInfo.Name(),
		DeviceLinks:    descriptionBlockInfo.Links(),
		Label:          descriptionBlockInfo.Label(),
		UUID:           descriptionBlockInfo.UUID(),
		HardwareId:     descriptionBlockInfo.HardwareID(),
		WWN:            descriptionBlockInfo.WWN(),
		BusAddress:     descriptionBlockInfo.BusAddress(),
		Size:           descriptionBlockInfo.Size(),
		FilesystemType: descriptionBlockInfo.FilesystemType(),
		InUse:          descriptionBlockInfo.InUse(),
		MountPoint:     descriptionBlockInfo.MountPoint(),
	}

	machineId := volumePlan.Machine()
	return txn.Op{
		C:      volumeAttachmentPlanC,
		Id:     volumeAttachmentId(machineId, volID),
		Assert: txn.DocMissing,
		Insert: &volumeAttachmentPlanDoc{
			Volume:      volID,
			Machine:     machineId,
			PlanInfo:    planInfo,
			BlockDevice: blockInfo,
		},
	}
}

func (i *importer) addVolumeAttachmentOp(volID string, attachment description.VolumeAttachment, planInfo description.VolumePlanInfo) txn.Op {
	var info *VolumeAttachmentInfo
	var params *VolumeAttachmentParams

	planInf := &VolumeAttachmentPlanInfo{}

	deviceType := planInfo.DeviceType()
	deviceAttrs := planInfo.DeviceAttributes()
	if deviceType != "" || deviceAttrs != nil {
		if deviceType != "" {
			planInf.DeviceType = storage.DeviceType(deviceType)
		}
		if deviceAttrs != nil {
			planInf.DeviceAttributes = deviceAttrs
		}
	} else {
		planInf = nil
	}

	if attachment.Provisioned() {
		info = &VolumeAttachmentInfo{
			DeviceName: attachment.DeviceName(),
			DeviceLink: attachment.DeviceLink(),
			BusAddress: attachment.BusAddress(),
			ReadOnly:   attachment.ReadOnly(),
			PlanInfo:   planInf,
		}
	} else {
		params = &VolumeAttachmentParams{
			ReadOnly: attachment.ReadOnly(),
		}
	}

	host, ok := attachment.HostUnit()
	if !ok {
		host, _ = attachment.HostMachine()
	}
	return txn.Op{
		C:      volumeAttachmentsC,
		Id:     volumeAttachmentId(host, volID),
		Assert: txn.DocMissing,
		Insert: &volumeAttachmentDoc{
			Volume: volID,
			Host:   host,
			Params: params,
			Info:   info,
		},
	}
}

func (i *importer) filesystems() error {
	i.logger.Debugf(context.TODO(), "importing filesystems")
	sb, err := NewStorageBackend(i.st)
	if err != nil {
		return errors.Trace(err)
	}
	for _, fs := range i.model.Filesystems() {
		err := i.addFilesystem(fs, sb)
		if err != nil {
			i.logger.Errorf(context.TODO(), "error importing filesystem %s: %s", fs.ID(), err)
			return errors.Trace(err)
		}
	}
	i.logger.Debugf(context.TODO(), "importing filesystems succeeded")
	return nil
}

func (i *importer) addFilesystem(filesystem description.Filesystem, sb *storageBackend) error {

	attachments := filesystem.Attachments()
	var params *FilesystemParams
	var info *FilesystemInfo
	if filesystem.Provisioned() {
		info = &FilesystemInfo{
			Size:         filesystem.Size(),
			Pool:         filesystem.Pool(),
			FilesystemId: filesystem.FilesystemID(),
		}
	} else {
		params = &FilesystemParams{
			Size: filesystem.Size(),
			Pool: filesystem.Pool(),
		}
	}
	doc := filesystemDoc{
		FilesystemId: filesystem.ID(),
		StorageId:    filesystem.Storage(),
		VolumeId:     filesystem.Volume(),
		// Life: ..., // TODO: import life, default is Alive
		Params:          params,
		Info:            info,
		AttachmentCount: len(attachments),
	}
	if detachable, err := isDetachableFilesystemPool(sb, filesystem.Pool()); err != nil {
		return errors.Trace(err)
	} else if !detachable && len(attachments) == 1 {
		host, ok := attachments[0].HostUnit()
		if !ok {
			host, _ = attachments[0].HostMachine()
		}
		doc.HostId = host
	}
	status := i.makeStatusDoc(filesystem.Status())
	ops := sb.newFilesystemOps(doc, status)

	for _, attachment := range attachments {
		ops = append(ops, i.addFilesystemAttachmentOp(filesystem.ID(), attachment))
	}

	if err := i.st.db().RunTransaction(ops); err != nil {
		return errors.Trace(err)
	}

	return nil
}

func (i *importer) addFilesystemAttachmentOp(fsID string, attachment description.FilesystemAttachment) txn.Op {
	var info *FilesystemAttachmentInfo
	var params *FilesystemAttachmentParams
	if attachment.Provisioned() {
		info = &FilesystemAttachmentInfo{
			MountPoint: attachment.MountPoint(),
			ReadOnly:   attachment.ReadOnly(),
		}
	} else {
		params = &FilesystemAttachmentParams{
			Location: attachment.MountPoint(),
			ReadOnly: attachment.ReadOnly(),
		}
	}

	host, ok := attachment.HostUnit()
	if !ok {
		host, _ = attachment.HostMachine()
	}
	return txn.Op{
		C:      filesystemAttachmentsC,
		Id:     filesystemAttachmentId(host, fsID),
		Assert: txn.DocMissing,
		Insert: &filesystemAttachmentDoc{
			Filesystem: fsID,
			Host:       host,
			// Life: ..., // TODO: import life, default is Alive
			Params: params,
			Info:   info,
		},
	}
<<<<<<< HEAD
=======
}

func (i *importer) storagePools() error {
	registry, err := i.st.storageProviderRegistry()
	if err != nil {
		return errors.Annotate(err, "getting provider registry")
	}
	pm := poolmanager.New(NewStateSettings(i.st), registry)

	for _, pool := range i.model.StoragePools() {
		_, err := pm.Create(pool.Name(), storage.ProviderType(pool.Provider()), pool.Attributes())
		if err != nil {
			return errors.Annotatef(err, "creating pool %q", pool.Name())
		}
	}
	return nil
}

func (i *importer) secretBackend() error {
	mCfg, err := i.dbModel.ModelConfig()
	if err != nil {
		return errors.Trace(err)
	}
	mSecretBackendName := mCfg.SecretBackend()
	if mSecretBackendName == "" || mSecretBackendName == secretsprovider.Auto || mSecretBackendName == secretsprovider.Internal {
		return nil
	}

	backendID := i.model.SecretBackendID()
	if backendID == "" {
		// We reject if no backend ID is set, because we don't want to accidentally drain secrets to the wrong backend.
		// So we suggest to upgrade the source controller if no backend ID in the exported data(because the source model is too old).
		return errors.NotFoundf("secret backend config %q in model export", mSecretBackendName)
	}
	i.logger.Debugf("importing secret backend")
	backends := NewSecretBackends(i.st)
	mBackend, err := backends.GetSecretBackendByID(backendID)
	if err != nil {
		return errors.Annotatef(err, "cannot load secret backend %q", backendID)
	}
	err = i.dbModel.UpdateModelConfig(map[string]interface{}{config.SecretBackendKey: mBackend.Name}, nil)
	return errors.Trace(err)
}

func (i *importer) secrets() error {
	i.logger.Debugf("importing secrets")
	backends := NewSecretBackends(i.st)
	allBackends, err := backends.ListSecretBackends()
	if err != nil {
		return errors.Annotate(err, "loading secret backends")
	}

	knownBackends := set.NewStrings()
	for _, b := range allBackends {
		knownBackends.Add(b.ID)
	}

	migration := &ImportStateMigration{
		src:                 i.model,
		dst:                 i.st.db(),
		knownSecretBackends: knownBackends,
	}
	migration.Add(func() error {
		m := ImportSecrets{}
		return m.Execute(&secretStateShim{
			stateModelNamspaceShim: stateModelNamspaceShim{
				Model: migration.src,
				st:    i.st,
			},
		}, migration.dst, migration.knownSecretBackends)
	})
	if err := migration.Run(); err != nil {
		return errors.Trace(err)
	}
	i.logger.Debugf("importing secrets succeeded")
	return nil
}

func (i *importer) remoteSecrets() error {
	i.logger.Debugf("importing remote secret references")
	migration := &ImportStateMigration{
		src: i.model,
		dst: i.st.db(),
	}
	migration.Add(func() error {
		m := ImportRemoteSecrets{}
		return m.Execute(&secretStateShim{
			stateModelNamspaceShim: stateModelNamspaceShim{
				Model: migration.src,
				st:    i.st,
			},
		}, migration.dst)
	})
	if err := migration.Run(); err != nil {
		return errors.Trace(err)
	}
	i.logger.Debugf("importing remote secret references succeeded")
	return nil
}

func (i *importer) virtualHostKeys() error {
	i.logger.Debugf("importing virtual host key")

	vhKeys := i.model.VirtualHostKeys()
	// Generate virtual host keys when migrating from an old controller.
	if len(vhKeys) == 0 {
		if err := i.generateMissingVirtualHostKeys(); err != nil {
			return errors.Trace(err)
		}
		i.logger.Debugf("importing virtual host key succeeded (generated)")
		return nil
	}

	migration := &ImportStateMigration{
		src: i.model,
		dst: i.st.db(),
	}
	migration.Add(func() error {
		m := ImportVirtualHostKeys{}
		return m.Execute(stateModelNamspaceShim{
			Model: migration.src,
			st:    i.st,
		}, migration.dst)
	})
	if err := migration.Run(); err != nil {
		return errors.Trace(err)
	}

	i.logger.Debugf("importing virtual host key succeeded")
	return nil
}

func (i *importer) generateMissingVirtualHostKeys() error {
	machines := i.model.Machines()
	modelUUID := i.model.Tag().Id()

	var ops []txn.Op
	for _, machine := range machines {
		key, err := ssh.NewMarshalledED25519()
		if err != nil {
			return errors.Trace(err)
		}
		addOps, err := newMachineVirtualHostKeysOps(modelUUID, machine.Id(), key)
		if err != nil {
			return errors.Trace(err)
		}
		ops = append(ops, addOps...)
	}

	modelType, err := ParseModelType(i.model.Type())
	if err != nil {
		return errors.Annotate(err, "unknown model type")
	}

	if modelType == ModelTypeIAAS {
		return errors.Trace(i.st.db().RunTransaction(ops))
	}

	var units []*Unit
	for _, apps := range i.applicationUnits {
		for _, unit := range apps {
			units = append(units, unit)
		}
	}
	// add host keys for CaaS units.
	for _, unit := range units {
		key, err := ssh.NewMarshalledED25519()
		if err != nil {
			return errors.Trace(err)
		}
		addOps, err := newUnitVirtualHostKeysOps(modelUUID, unit.Tag().Id(), key)
		if err != nil {
			return errors.Trace(err)
		}
		ops = append(ops, addOps...)
	}

	return errors.Trace(i.st.db().RunTransaction(ops))
>>>>>>> d7a40b3e
}<|MERGE_RESOLUTION|>--- conflicted
+++ resolved
@@ -26,22 +26,12 @@
 	"github.com/juju/juju/core/network"
 	"github.com/juju/juju/core/status"
 	"github.com/juju/juju/environs/config"
-<<<<<<< HEAD
 	"github.com/juju/juju/internal/charm"
 	internallogger "github.com/juju/juju/internal/logger"
 	"github.com/juju/juju/internal/relation"
 	"github.com/juju/juju/internal/storage"
 	"github.com/juju/juju/internal/storage/provider"
 	"github.com/juju/juju/internal/tools"
-=======
-	"github.com/juju/juju/pki/ssh"
-	secretsprovider "github.com/juju/juju/secrets/provider"
-	"github.com/juju/juju/state/cloudimagemetadata"
-	"github.com/juju/juju/storage"
-	"github.com/juju/juju/storage/poolmanager"
-	"github.com/juju/juju/storage/provider"
-	"github.com/juju/juju/tools"
->>>>>>> d7a40b3e
 )
 
 // Import the database agnostic model representation into the database.
@@ -2014,185 +2004,4 @@
 			Info:   info,
 		},
 	}
-<<<<<<< HEAD
-=======
-}
-
-func (i *importer) storagePools() error {
-	registry, err := i.st.storageProviderRegistry()
-	if err != nil {
-		return errors.Annotate(err, "getting provider registry")
-	}
-	pm := poolmanager.New(NewStateSettings(i.st), registry)
-
-	for _, pool := range i.model.StoragePools() {
-		_, err := pm.Create(pool.Name(), storage.ProviderType(pool.Provider()), pool.Attributes())
-		if err != nil {
-			return errors.Annotatef(err, "creating pool %q", pool.Name())
-		}
-	}
-	return nil
-}
-
-func (i *importer) secretBackend() error {
-	mCfg, err := i.dbModel.ModelConfig()
-	if err != nil {
-		return errors.Trace(err)
-	}
-	mSecretBackendName := mCfg.SecretBackend()
-	if mSecretBackendName == "" || mSecretBackendName == secretsprovider.Auto || mSecretBackendName == secretsprovider.Internal {
-		return nil
-	}
-
-	backendID := i.model.SecretBackendID()
-	if backendID == "" {
-		// We reject if no backend ID is set, because we don't want to accidentally drain secrets to the wrong backend.
-		// So we suggest to upgrade the source controller if no backend ID in the exported data(because the source model is too old).
-		return errors.NotFoundf("secret backend config %q in model export", mSecretBackendName)
-	}
-	i.logger.Debugf("importing secret backend")
-	backends := NewSecretBackends(i.st)
-	mBackend, err := backends.GetSecretBackendByID(backendID)
-	if err != nil {
-		return errors.Annotatef(err, "cannot load secret backend %q", backendID)
-	}
-	err = i.dbModel.UpdateModelConfig(map[string]interface{}{config.SecretBackendKey: mBackend.Name}, nil)
-	return errors.Trace(err)
-}
-
-func (i *importer) secrets() error {
-	i.logger.Debugf("importing secrets")
-	backends := NewSecretBackends(i.st)
-	allBackends, err := backends.ListSecretBackends()
-	if err != nil {
-		return errors.Annotate(err, "loading secret backends")
-	}
-
-	knownBackends := set.NewStrings()
-	for _, b := range allBackends {
-		knownBackends.Add(b.ID)
-	}
-
-	migration := &ImportStateMigration{
-		src:                 i.model,
-		dst:                 i.st.db(),
-		knownSecretBackends: knownBackends,
-	}
-	migration.Add(func() error {
-		m := ImportSecrets{}
-		return m.Execute(&secretStateShim{
-			stateModelNamspaceShim: stateModelNamspaceShim{
-				Model: migration.src,
-				st:    i.st,
-			},
-		}, migration.dst, migration.knownSecretBackends)
-	})
-	if err := migration.Run(); err != nil {
-		return errors.Trace(err)
-	}
-	i.logger.Debugf("importing secrets succeeded")
-	return nil
-}
-
-func (i *importer) remoteSecrets() error {
-	i.logger.Debugf("importing remote secret references")
-	migration := &ImportStateMigration{
-		src: i.model,
-		dst: i.st.db(),
-	}
-	migration.Add(func() error {
-		m := ImportRemoteSecrets{}
-		return m.Execute(&secretStateShim{
-			stateModelNamspaceShim: stateModelNamspaceShim{
-				Model: migration.src,
-				st:    i.st,
-			},
-		}, migration.dst)
-	})
-	if err := migration.Run(); err != nil {
-		return errors.Trace(err)
-	}
-	i.logger.Debugf("importing remote secret references succeeded")
-	return nil
-}
-
-func (i *importer) virtualHostKeys() error {
-	i.logger.Debugf("importing virtual host key")
-
-	vhKeys := i.model.VirtualHostKeys()
-	// Generate virtual host keys when migrating from an old controller.
-	if len(vhKeys) == 0 {
-		if err := i.generateMissingVirtualHostKeys(); err != nil {
-			return errors.Trace(err)
-		}
-		i.logger.Debugf("importing virtual host key succeeded (generated)")
-		return nil
-	}
-
-	migration := &ImportStateMigration{
-		src: i.model,
-		dst: i.st.db(),
-	}
-	migration.Add(func() error {
-		m := ImportVirtualHostKeys{}
-		return m.Execute(stateModelNamspaceShim{
-			Model: migration.src,
-			st:    i.st,
-		}, migration.dst)
-	})
-	if err := migration.Run(); err != nil {
-		return errors.Trace(err)
-	}
-
-	i.logger.Debugf("importing virtual host key succeeded")
-	return nil
-}
-
-func (i *importer) generateMissingVirtualHostKeys() error {
-	machines := i.model.Machines()
-	modelUUID := i.model.Tag().Id()
-
-	var ops []txn.Op
-	for _, machine := range machines {
-		key, err := ssh.NewMarshalledED25519()
-		if err != nil {
-			return errors.Trace(err)
-		}
-		addOps, err := newMachineVirtualHostKeysOps(modelUUID, machine.Id(), key)
-		if err != nil {
-			return errors.Trace(err)
-		}
-		ops = append(ops, addOps...)
-	}
-
-	modelType, err := ParseModelType(i.model.Type())
-	if err != nil {
-		return errors.Annotate(err, "unknown model type")
-	}
-
-	if modelType == ModelTypeIAAS {
-		return errors.Trace(i.st.db().RunTransaction(ops))
-	}
-
-	var units []*Unit
-	for _, apps := range i.applicationUnits {
-		for _, unit := range apps {
-			units = append(units, unit)
-		}
-	}
-	// add host keys for CaaS units.
-	for _, unit := range units {
-		key, err := ssh.NewMarshalledED25519()
-		if err != nil {
-			return errors.Trace(err)
-		}
-		addOps, err := newUnitVirtualHostKeysOps(modelUUID, unit.Tag().Id(), key)
-		if err != nil {
-			return errors.Trace(err)
-		}
-		ops = append(ops, addOps...)
-	}
-
-	return errors.Trace(i.st.db().RunTransaction(ops))
->>>>>>> d7a40b3e
 }