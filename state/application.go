--- conflicted
+++ resolved
@@ -1663,13 +1663,8 @@
 	}
 
 	// If it's a v1 or v2 machine charm (no containers), check series.
-<<<<<<< HEAD
 	if charm.MetaFormat(cfg.Charm) == charm.FormatV1 || len(cfg.Charm.Meta().Containers) == 0 {
-		err := checkSeriesForSetCharm(a.CharmOrigin().Platform, cfg.Charm, cfg.ForceBase)
-=======
-	if charm.MetaFormat(cfg.Charm) == charm.FormatV1 || !corecharm.IsKubernetes(cfg.Charm) {
 		err := checkBaseForSetCharm(a.CharmOrigin().Platform, cfg.Charm, cfg.ForceBase)
->>>>>>> cfe48455
 		if err != nil {
 			return errors.Trace(err)
 		}
@@ -1935,58 +1930,8 @@
 	if err != nil {
 		return errors.Trace(err)
 	}
-<<<<<<< HEAD
-	charmSeries, err := corecharm.ComputedSeries(ch)
-	if err != nil {
-		return errors.Trace(err)
-	}
-	curl, err := charm.ParseURL(ch.URL())
-	if err != nil {
-		return errors.Trace(err)
-	}
-	if curl.Series != "" {
-		// Allow series change when switching to charmhub charms.
-		if !charm.CharmHub.Matches(curl.Schema) && curl.Series != curSeries {
-			return errors.Errorf("cannot change an application's series")
-		}
-	} else if !ForceBase {
-		supported := false
-		for _, oneSeries := range charmSeries {
-			if oneSeries == curSeries {
-				supported = true
-				break
-			}
-		}
-		if !supported {
-			supportedSeries := "no series"
-			if len(charmSeries) > 0 {
-				supportedSeries = strings.Join(charmSeries, ", ")
-			}
-			return errors.Errorf("only these series are supported: %v", supportedSeries)
-		}
-	} else {
-		// Even with forceBase=true, we do not allow a charm to be used which is for
-		// a different OS. This assumes the charm declares it has supported series which
-		// we can check for OS compatibility. Otherwise, we just accept the series supplied.
-		currentOS := os.OSTypeForName(currentPlatform.OS)
-		supportedOS := false
-		for _, oneSeries := range charmSeries {
-			charmSeriesOS, err := corebase.GetOSFromSeries(oneSeries)
-			if err != nil {
-				return nil
-			}
-			if currentOS == charmSeriesOS {
-				supportedOS = true
-				break
-			}
-		}
-		if !supportedOS && len(charmSeries) > 0 {
-			return errors.Errorf("OS %q not supported by charm", currentOS)
-		}
-=======
 	if !ForceBase {
 		return errors.Trace(corecharm.BaseIsCompatibleWithCharm(curBase, ch))
->>>>>>> cfe48455
 	}
 	// Even with forceBase=true, we do not allow a charm to be used which is for
 	// a different OS.
