--- conflicted
+++ resolved
@@ -222,13 +222,8 @@
 }
 
 func getCharmRepo(series string) *repo.CharmRepo {
-<<<<<<< HEAD
-	// ALl testing charms for state are under `quantal` except k8s charms which are `focal`.
+	// All testing charms for state are under `quantal` except k8s charms which are `focal`.
 	if series == "focal" {
-=======
-	// All testing charms for state are under `quantal` except `kubernetes`.
-	if series == "kubernetes" {
->>>>>>> ea265d95
 		return testcharms.RepoForSeries(series)
 	}
 	return testcharms.Repo
