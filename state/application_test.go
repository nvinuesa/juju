--- conflicted
+++ resolved
@@ -292,312 +292,6 @@
 	c.Assert(force, jc.IsTrue)
 }
 
-<<<<<<< HEAD
-=======
-func (s *ApplicationSuite) TestCAASSetCharmRequireNoUnits(c *gc.C) {
-	st := s.Factory.MakeModel(c, &factory.ModelParams{
-		Name: "caas-model",
-		Type: state.ModelTypeCAAS,
-	})
-	defer st.Close()
-	f := factory.NewFactory(st, s.StatePool)
-	ch := f.MakeCharm(c, &factory.CharmParams{Name: "mysql", Series: "kubernetes"})
-	app := f.MakeApplication(c, &factory.ApplicationParams{Name: "mysql", Charm: ch, DesiredScale: 1})
-
-	// Add a compatible charm and force it.
-	sch := state.AddCustomCharm(c, st, "mysql", "metadata.yaml", metaBaseCAAS, "kubernetes", 2)
-
-	cfg := state.SetCharmConfig{
-		Charm:          sch,
-		CharmOrigin:    defaultCharmOrigin(ch.URL()),
-		ForceUnits:     true,
-		RequireNoUnits: true,
-	}
-	err := app.SetCharm(cfg)
-	c.Assert(err, gc.ErrorMatches, `.*application should not have units`)
-}
-
-func (s *ApplicationSuite) TestCAASSetCharmNewDeploymentFails(c *gc.C) {
-	st := s.Factory.MakeModel(c, &factory.ModelParams{
-		Name: "caas-model",
-		Type: state.ModelTypeCAAS,
-	})
-	defer st.Close()
-	f := factory.NewFactory(st, s.StatePool)
-	ch := f.MakeCharm(c, &factory.CharmParams{Name: "gitlab", Series: "kubernetes"})
-	app := f.MakeApplication(c, &factory.ApplicationParams{Name: "gitlab", Charm: ch})
-
-	// Create a charm with new deployment info in metadata.
-	metaYaml := `
-name: gitlab
-summary: test
-description: test
-provides:
-  website:
-    interface: http
-requires:
-  db:
-    interface: mysql
-series:
-  - kubernetes
-deployment:
-  type: stateful
-  service: loadbalancer
-`[1:]
-	newCh := state.AddCustomCharm(c, st, "gitlab", "metadata.yaml", metaYaml, "kubernetes", 2)
-	cfg := state.SetCharmConfig{
-		Charm:       newCh,
-		CharmOrigin: defaultCharmOrigin(newCh.URL()),
-		ForceUnits:  true,
-	}
-	err := app.SetCharm(cfg)
-	c.Assert(err, gc.ErrorMatches, `cannot upgrade application "gitlab" to charm "local:kubernetes/kubernetes-gitlab-2": cannot change a charm's deployment info`)
-}
-
-func (s *ApplicationSuite) TestCAASSetCharmNewDeploymentTypeFails(c *gc.C) {
-	st := s.Factory.MakeModel(c, &factory.ModelParams{
-		Name: "caas-model",
-		Type: state.ModelTypeCAAS,
-	})
-	defer st.Close()
-	f := factory.NewFactory(st, s.StatePool)
-	ch := f.MakeCharm(c, &factory.CharmParams{Name: "elastic-operator", Series: "kubernetes"})
-	app := f.MakeApplication(c, &factory.ApplicationParams{Name: "elastic-operator", Charm: ch})
-
-	// Create a charm with new deployment info in metadata.
-	metaYaml := `
-name: elastic-operator
-summary: test
-description: test
-provides:
-  website:
-    interface: http
-requires:
-  db:
-    interface: mysql
-series:
-  - kubernetes
-deployment:
-  type: stateful
-  service: loadbalancer
-`[1:]
-	newCh := state.AddCustomCharm(c, st, "elastic-operator", "metadata.yaml", metaYaml, "kubernetes", 2)
-	cfg := state.SetCharmConfig{
-		Charm:       newCh,
-		CharmOrigin: defaultCharmOrigin(newCh.URL()),
-		ForceUnits:  true,
-	}
-	err := app.SetCharm(cfg)
-	c.Assert(err, gc.ErrorMatches, `cannot upgrade application "elastic-operator" to charm "local:kubernetes/kubernetes-elastic-operator-2": cannot change a charm's deployment type`)
-}
-
-func (s *ApplicationSuite) TestCAASSetCharmNewDeploymentModeFails(c *gc.C) {
-	st := s.Factory.MakeModel(c, &factory.ModelParams{
-		Name: "caas-model",
-		Type: state.ModelTypeCAAS,
-	})
-	defer st.Close()
-	f := factory.NewFactory(st, s.StatePool)
-	ch := f.MakeCharm(c, &factory.CharmParams{Name: "elastic-operator", Series: "kubernetes"})
-	app := f.MakeApplication(c, &factory.ApplicationParams{Name: "elastic-operator", Charm: ch})
-
-	// Create a charm with new deployment info in metadata.
-	metaYaml := `
-name: elastic-operator
-summary: test
-description: test
-provides:
-  website:
-    interface: http
-requires:
-  db:
-    interface: mysql
-series:
-  - kubernetes
-deployment:
-  mode: workload
-`[1:]
-	newCh := state.AddCustomCharm(c, st, "elastic-operator", "metadata.yaml", metaYaml, "kubernetes", 2)
-	cfg := state.SetCharmConfig{
-		Charm:       newCh,
-		CharmOrigin: defaultCharmOrigin(newCh.URL()),
-		ForceUnits:  true,
-	}
-	err := app.SetCharm(cfg)
-	c.Assert(err, gc.ErrorMatches, `cannot upgrade application "elastic-operator" to charm "local:kubernetes/kubernetes-elastic-operator-2": cannot change a charm's deployment mode`)
-}
-
-func (s *ApplicationSuite) TestSetCharmWithNewBindings(c *gc.C) {
-	sp := s.assignUnitOnMachineWithSpaceToApplication(c, s.mysql, "isolated")
-	sch := s.AddMetaCharm(c, "mysql", metaBaseWithNewEndpoint, 2)
-
-	// Assign new charm endpoint to "isolated" space
-	cfg := state.SetCharmConfig{
-		Charm:       sch,
-		CharmOrigin: defaultCharmOrigin(sch.URL()),
-		ForceUnits:  true,
-		EndpointBindings: map[string]string{
-			"events": sp.Name(),
-		},
-	}
-	err := s.mysql.SetCharm(cfg)
-	c.Assert(err, jc.ErrorIsNil)
-
-	expBindings := map[string]string{
-		"":        network.AlphaSpaceId,
-		"server":  network.AlphaSpaceId,
-		"client":  network.AlphaSpaceId,
-		"cluster": network.AlphaSpaceId,
-		"events":  sp.Id(),
-	}
-
-	updatedBindings, err := s.mysql.EndpointBindings()
-	c.Assert(err, jc.ErrorIsNil)
-	c.Assert(updatedBindings.Map(), gc.DeepEquals, expBindings)
-}
-
-func (s *ApplicationSuite) TestMergeBindings(c *gc.C) {
-	s.assignUnitOnMachineWithSpaceToApplication(c, s.mysql, "isolated")
-
-	expBindings := map[string]string{
-		"":               network.AlphaSpaceName,
-		"metrics-client": network.AlphaSpaceName,
-		"server":         network.AlphaSpaceName,
-		"server-admin":   network.AlphaSpaceName,
-		"db-router":      network.AlphaSpaceName,
-	}
-	b, err := s.mysql.EndpointBindings()
-	c.Assert(err, jc.ErrorIsNil)
-
-	allSpaceInfosLookup, err := s.State.AllSpaceInfos()
-	c.Assert(err, jc.ErrorIsNil)
-
-	curBindings, err := b.MapWithSpaceNames(allSpaceInfosLookup)
-	c.Assert(err, jc.ErrorIsNil)
-	c.Assert(curBindings, gc.DeepEquals, expBindings)
-
-	// Use MergeBindings to bind "server" -> "isolated"
-	b, err = state.NewBindings(s.State, map[string]string{
-		"server": "isolated",
-	})
-	c.Assert(err, jc.ErrorIsNil)
-
-	err = s.mysql.MergeBindings(b, false)
-	c.Assert(err, jc.ErrorIsNil)
-
-	// Check that the bindings have been updated
-	expBindings["server"] = "isolated"
-	b, err = s.mysql.EndpointBindings()
-	c.Assert(err, jc.ErrorIsNil)
-	updatedBindings, err := b.MapWithSpaceNames(allSpaceInfosLookup)
-	c.Assert(err, jc.ErrorIsNil)
-	c.Assert(updatedBindings, gc.DeepEquals, expBindings)
-}
-
-func (s *ApplicationSuite) TestMergeBindingsWithForce(c *gc.C) {
-	s.assignUnitOnMachineWithSpaceToApplication(c, s.mysql, "isolated")
-
-	sn, err := s.State.AddSubnet(network.SubnetInfo{CIDR: "10.99.99.0/24"})
-	c.Assert(err, gc.IsNil)
-	_, err = s.State.AddSpace("far", "", []string{sn.ID()}, false)
-	c.Assert(err, gc.IsNil)
-
-	expBindings := map[string]string{
-		"":               network.AlphaSpaceName,
-		"metrics-client": network.AlphaSpaceName,
-		"server":         network.AlphaSpaceName,
-		"server-admin":   network.AlphaSpaceName,
-		"db-router":      network.AlphaSpaceName,
-	}
-	b, err := s.mysql.EndpointBindings()
-	c.Assert(err, jc.ErrorIsNil)
-
-	allSpaceInfosLookup, err := s.State.AllSpaceInfos()
-	c.Assert(err, jc.ErrorIsNil)
-
-	curBindings, err := b.MapWithSpaceNames(allSpaceInfosLookup)
-	c.Assert(err, jc.ErrorIsNil)
-	c.Assert(curBindings, gc.DeepEquals, expBindings)
-
-	// Use MergeBindings to force-bind "server" -> "far"
-	b, err = state.NewBindings(s.State, map[string]string{
-		"server": "far",
-	})
-	c.Assert(err, jc.ErrorIsNil)
-
-	err = s.mysql.MergeBindings(b, true)
-	c.Assert(err, jc.ErrorIsNil)
-
-	// Check that the bindings have been updated
-	expBindings["server"] = "far"
-	b, err = s.mysql.EndpointBindings()
-	c.Assert(err, jc.ErrorIsNil)
-	updatedBindings, err := b.MapWithSpaceNames(allSpaceInfosLookup)
-	c.Assert(err, jc.ErrorIsNil)
-	c.Assert(updatedBindings, gc.DeepEquals, expBindings)
-}
-
-func (s *ApplicationSuite) TestSetCharmWithNewBindingsAssigneToDefaultSpace(c *gc.C) {
-	_ = s.assignUnitOnMachineWithSpaceToApplication(c, s.mysql, "isolated")
-	sch := s.AddMetaCharm(c, "mysql", metaBaseWithNewEndpoint, 2)
-
-	// New charm endpoint should be auto-assigned to default space if not
-	// explicitly bound by the operator.
-	cfg := state.SetCharmConfig{
-		Charm:       sch,
-		CharmOrigin: defaultCharmOrigin(sch.URL()),
-		ForceUnits:  true,
-	}
-	err := s.mysql.SetCharm(cfg)
-	c.Assert(err, jc.ErrorIsNil)
-
-	expBindings := map[string]string{
-		"":        network.AlphaSpaceId,
-		"server":  network.AlphaSpaceId,
-		"client":  network.AlphaSpaceId,
-		"cluster": network.AlphaSpaceId,
-		"events":  network.AlphaSpaceId,
-	}
-
-	updatedBindings, err := s.mysql.EndpointBindings()
-	c.Assert(err, jc.ErrorIsNil)
-	c.Assert(updatedBindings.Map(), gc.DeepEquals, expBindings)
-}
-
-func (s *ApplicationSuite) assignUnitOnMachineWithSpaceToApplication(c *gc.C, a *state.Application, spaceName string) *state.Space {
-	sn1, err := s.State.AddSubnet(network.SubnetInfo{CIDR: "10.0.254.0/24"})
-	c.Assert(err, gc.IsNil)
-
-	sp, err := s.State.AddSpace(spaceName, "", []string{sn1.ID()}, false)
-	c.Assert(err, gc.IsNil)
-
-	m1, err := s.State.AddOneMachine(state.MachineTemplate{
-		Base:        state.UbuntuBase("12.10"),
-		Jobs:        []state.MachineJob{state.JobHostUnits},
-		Constraints: constraints.MustParse("spaces=isolated"),
-	})
-	c.Assert(err, gc.IsNil)
-	err = m1.SetLinkLayerDevices(state.LinkLayerDeviceArgs{
-		Name: "enp5s0",
-		Type: network.EthernetDevice,
-	})
-	c.Assert(err, gc.IsNil)
-	err = m1.SetDevicesAddresses(state.LinkLayerDeviceAddress{
-		DeviceName:   "enp5s0",
-		CIDRAddress:  "10.0.254.42/24",
-		ConfigMethod: network.ConfigStatic,
-	})
-	c.Assert(err, gc.IsNil)
-
-	u1, err := a.AddUnit(state.AddUnitParams{})
-	c.Assert(err, gc.IsNil)
-	err = u1.AssignToMachine(m1)
-	c.Assert(err, gc.IsNil)
-
-	return sp
-}
-
->>>>>>> dda31ca1
 func (s *ApplicationSuite) combinedSettings(ch *state.Charm, inSettings charm.Settings) charm.Settings {
 	result := ch.Config().DefaultSettings()
 	for name, value := range inSettings {
@@ -2350,6 +2044,17 @@
 			Scope:     charm.ScopeGlobal,
 		},
 	})
+	monitoringEP, err := s.mysql.Endpoint("metrics-client")
+	c.Assert(err, jc.ErrorIsNil)
+	c.Assert(monitoringEP, gc.DeepEquals, state.Endpoint{
+		ApplicationName: "mysql",
+		Relation: charm.Relation{
+			Interface: "metrics",
+			Name:      "metrics-client",
+			Role:      charm.RoleRequirer,
+			Scope:     charm.ScopeGlobal,
+		},
+	})
 	dbRouterEP, err := s.mysql.Endpoint("db-router")
 	c.Assert(err, jc.ErrorIsNil)
 	c.Assert(dbRouterEP, gc.DeepEquals, state.Endpoint{
@@ -2358,17 +2063,6 @@
 			Interface: "db-router",
 			Name:      "db-router",
 			Role:      charm.RoleProvider,
-			Scope:     charm.ScopeGlobal,
-		},
-	})
-	monitoringEP, err := s.mysql.Endpoint("metrics-client")
-	c.Assert(err, jc.ErrorIsNil)
-	c.Assert(monitoringEP, gc.DeepEquals, state.Endpoint{
-		ApplicationName: "mysql",
-		Relation: charm.Relation{
-			Interface: "metrics",
-			Name:      "metrics-client",
-			Role:      charm.RoleRequirer,
 			Scope:     charm.ScopeGlobal,
 		},
 	})
