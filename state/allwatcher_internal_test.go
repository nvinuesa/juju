--- conflicted
+++ resolved
@@ -364,17 +364,11 @@
 			unitInfo := *e // must copy because this entity came out of the multiwatcher cache.
 			substNilSinceTimeForStatus(c, &unitInfo.WorkloadStatus)
 			substNilSinceTimeForStatus(c, &unitInfo.JujuStatus)
-<<<<<<< HEAD
-			entities[i] = unitInfo
-		}
-		if serviceInfo, ok := entity.(*multiwatcher.ApplicationInfo); ok {
-=======
 			entities[i] = &unitInfo
-		case *multiwatcher.ServiceInfo:
-			serviceInfo := *e // must copy because this entity came out of the multiwatcher cache.
->>>>>>> 175c51c4
-			substNilSinceTimeForStatus(c, &serviceInfo.Status)
-			entities[i] = &serviceInfo
+		case *multiwatcher.ApplicationInfo:
+			applicationInfo := *e // must copy because this entity came out of the multiwatcher cache.
+			substNilSinceTimeForStatus(c, &applicationInfo.Status)
+			entities[i] = &applicationInfo
 		case *multiwatcher.MachineInfo:
 			machineInfo := *e // must copy because this entity came out of the multiwatcher cache.
 			substNilSinceTimeForStatus(c, &machineInfo.JujuStatus)
@@ -387,26 +381,16 @@
 func substNilSinceTimeForEntityNoCheck(entity multiwatcher.EntityInfo) multiwatcher.EntityInfo {
 	// Zero out any updated timestamps for unit or service status values
 	// so we can easily check the results.
-<<<<<<< HEAD
-	if unitInfo, ok := entity.(*multiwatcher.UnitInfo); ok {
-		substNilSinceTimeForStatusNoCheck(&unitInfo.WorkloadStatus)
-		substNilSinceTimeForStatusNoCheck(&unitInfo.JujuStatus)
-		return unitInfo
-	}
-	if serviceInfo, ok := entity.(*multiwatcher.ApplicationInfo); ok {
-		substNilSinceTimeForStatusNoCheck(&serviceInfo.Status)
-		return serviceInfo
-=======
 	switch e := entity.(type) {
 	case *multiwatcher.UnitInfo:
 		unitInfo := *e // must copy because this entity came out of the multiwatcher cache.
 		unitInfo.WorkloadStatus.Since = nil
 		unitInfo.JujuStatus.Since = nil
 		return &unitInfo
-	case *multiwatcher.ServiceInfo:
-		serviceInfo := *e // must copy because this entity came out of the multiwatcher cache.
-		serviceInfo.Status.Since = nil
-		return &serviceInfo
+	case *multiwatcher.ApplicationInfo:
+		applicationInfo := *e // must copy because this entity came out of the multiwatcher cache.
+		applicationInfo.Status.Since = nil
+		return &applicationInfo
 	case *multiwatcher.MachineInfo:
 		machineInfo := *e // must copy because we this entity came out of the multiwatcher cache.
 		machineInfo.JujuStatus.Since = nil
@@ -414,7 +398,6 @@
 		return &machineInfo
 	default:
 		return entity
->>>>>>> 175c51c4
 	}
 }
 
@@ -1636,16 +1619,11 @@
 			unitInfo := *e // must copy, we may not own this reference
 			substNilSinceTimeForStatus(c, &unitInfo.WorkloadStatus)
 			substNilSinceTimeForStatus(c, &unitInfo.JujuStatus)
-<<<<<<< HEAD
-			delta.Entity = unitInfo
-		} else if serviceInfo, ok := delta.Entity.(*multiwatcher.ApplicationInfo); ok {
-=======
 			delta.Entity = &unitInfo
-		case *multiwatcher.ServiceInfo:
-			serviceInfo := *e // must copy, we may not own this reference
->>>>>>> 175c51c4
-			substNilSinceTimeForStatus(c, &serviceInfo.Status)
-			delta.Entity = &serviceInfo
+		case *multiwatcher.ApplicationInfo:
+			applicationInfo := *e // must copy, we may not own this reference
+			substNilSinceTimeForStatus(c, &applicationInfo.Status)
+			delta.Entity = &applicationInfo
 		}
 		deltas[i] = delta
 	}
