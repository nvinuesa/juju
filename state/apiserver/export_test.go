// Copyright 2012, 2013 Canonical Ltd.
// Licensed under the AGPLv3, see LICENCE file for details.

package apiserver

import (
	"reflect"

	"launchpad.net/juju-core/state"
	"launchpad.net/juju-core/state/api/params"
)

var (
<<<<<<< HEAD
	RootType        = reflect.TypeOf(&srvRoot{})
	NewPingTimeout  = newPingTimeout
	MaxPingInterval = &maxPingInterval
=======
	RootType              = reflect.TypeOf(&srvRoot{})
	NewPingTimeout        = newPingTimeout
	MaxClientPingInterval = &maxClientPingInterval
	MongoPingInterval     = &mongoPingInterval
>>>>>>> 171f218f
)

const LoginRateLimit = loginRateLimit

// DelayLogins changes how the Login code works so that logins won't proceed
// until they get a message on the returned channel.
// After calling this function, the caller is responsible for sending messages
// on the nextChan in order for Logins to succeed. The original behavior can be
// restored by calling the cleanup function.
func DelayLogins() (nextChan chan struct{}, cleanup func()) {
	nextChan = make(chan struct{}, 10)
	cleanup = func() {
		doCheckCreds = checkCreds
	}
	delayedCheckCreds := func(st *state.State, c params.Creds) (taggedAuthenticator, error) {
		<-nextChan
		return checkCreds(st, c)
	}
	doCheckCreds = delayedCheckCreds
	return
}<|MERGE_RESOLUTION|>--- conflicted
+++ resolved
@@ -11,16 +11,10 @@
 )
 
 var (
-<<<<<<< HEAD
-	RootType        = reflect.TypeOf(&srvRoot{})
-	NewPingTimeout  = newPingTimeout
-	MaxPingInterval = &maxPingInterval
-=======
 	RootType              = reflect.TypeOf(&srvRoot{})
 	NewPingTimeout        = newPingTimeout
 	MaxClientPingInterval = &maxClientPingInterval
 	MongoPingInterval     = &mongoPingInterval
->>>>>>> 171f218f
 )
 
 const LoginRateLimit = loginRateLimit
