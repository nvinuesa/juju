// Copyright 2015 Canonical Ltd.
// Licensed under the AGPLv3, see LICENCE file for details.

package state

import (
	"bytes"
	"fmt"
	"runtime/debug"
	"sync"
	"time"

	"github.com/juju/clock"
	"github.com/juju/errors"
	"github.com/juju/loggo"
	"github.com/juju/names/v4"
	"github.com/juju/pubsub"
	"github.com/juju/worker/v2"
	"gopkg.in/mgo.v2"

	"github.com/juju/juju/mongo"
	"github.com/juju/juju/state/watcher"
)

var errPoolClosed = errors.New("pool closed")

// PoolHelper describes methods for working with a pool-supplied state.
type PoolHelper interface {
	Release() bool
	Annotate(string)
}

// PooledState is a wrapper for a State reference, indicating that it is
// managed by a pool.
type PooledState struct {
	*State

	pool          *StatePool
	modelUUID     string
	isSystemState bool
	released      bool
	itemKey       uint64
}

var _ PoolHelper = (*PooledState)(nil)

func newPooledState(st *State, pool *StatePool, modelUUID string, isSystemState bool) *PooledState {
	return &PooledState{
		State:         st,
		pool:          pool,
		modelUUID:     modelUUID,
		isSystemState: isSystemState,
		released:      false,
	}
}

// Release indicates that the pooled state is no longer required
// and can be removed from the pool if there are no other references
// to it.
// The return indicates whether the released state was actually removed
// from the pool - items marked for removal are only removed when released
// by all other reference holders.
func (ps *PooledState) Release() bool {
	if ps.isSystemState || ps.released {
		return false
	}

	removed, err := ps.pool.release(ps.modelUUID, ps.itemKey)
	if err != nil {
		logger.Errorf("releasing state back to pool: %s", err.Error())
	}
	ps.released = true
	return removed
}

// TODO: implement Close that hides the state.Close for a PooledState?

// Annotate writes the supplied context information back to the pool item.
// The information is stored against the unique ID for the referer,
// indicated by the itemKey member.
func (ps *PooledState) Annotate(context string) {
	// TODO...
}

// PoolItem tracks the usage of a State instance unique to a model.
// It associates context information about state usage for each reference
// holder by associating it with a unique key.
// It tracks whether the state has been marked for removal from the pool.
type PoolItem struct {
	state            *State
	modelUUID        string
	referenceSources map[uint64]string
	remove           bool
}

func (i *PoolItem) refCount() int {
	return len(i.referenceSources)
}

// StatePool is a cache of State instances for multiple
// models. Clients should call Release when they have finished with any
// state.
type StatePool struct {
	systemState *State
	// mu protects pool
	mu      sync.Mutex
	pool    map[string]*PoolItem
	closing bool
	// sourceKey is used to provide a unique number as a key for the
	// referencesSources structure in the pool.
	sourceKey uint64

	// hub is used to pass the transaction changes from the TxnWatcher
	// to the various HubWatchers that are used in each state object created
	// by the state pool.
	hub *pubsub.SimpleHub

	// watcherRunner makes sure the TxnWatcher stays running.
	watcherRunner *worker.Runner
<<<<<<< HEAD
	// txnWatcherSession is used exclusively for the TxnWatcher.
	txnWatcherSession *mgo.Session
=======

	// watcherStarted is closed after the TxnWatcher is fully started.
	watcherStarted chan struct{}
>>>>>>> 3af59f17
}

// OpenStatePool returns a new StatePool instance.
func OpenStatePool(args OpenParams) (_ *StatePool, err error) {
	logger.Tracef("opening state pool")
	if err = args.Validate(); err != nil {
		return nil, errors.Annotate(err, "validating args")
	}

	pool := &StatePool{
		pool:           make(map[string]*PoolItem),
		hub:            pubsub.NewSimpleHub(nil),
		watcherStarted: make(chan struct{}),
	}

	session := args.MongoSession.Copy()
	st, err := open(
		args.ControllerModelTag,
		session,
		args.InitDatabaseFunc,
		nil,
		args.NewPolicy,
		args.Clock,
		args.RunTransactionObserver,
	)
	if err != nil {
		session.Close()
		return nil, errors.Trace(err)
	}
	defer func() {
		if err != nil {
			if closeErr := st.Close(); closeErr != nil {
				logger.Errorf("closing State for %s: %v", args.ControllerModelTag, closeErr)
			}
		}
	}()
	// If the InitDatabaseFunc is set, then we are initializing the
	// database, and the model won't be there. So we only look for the model
	// if we aren't initializing.
	if args.InitDatabaseFunc == nil {
		if _, err = st.Model(); err != nil {
			return nil, errors.Trace(mongo.MaybeUnauthorizedf(err, "cannot read model %s", args.ControllerModelTag.Id()))
		}
	}
	if err = st.start(args.ControllerTag, pool.hub); err != nil {
		return nil, errors.Trace(err)
	}
	pool.systemState = st
	// When creating the txn watchers and the worker to keep it running
	// we really want to use wall clocks. Otherwise the events never get
	// noticed. The clocks in the runner and the txn watcher are used to
	// control polling, and never return the actual times.
	pool.watcherRunner = worker.NewRunner(worker.RunnerParams{
		// TODO add a Logger parameter to RunnerParams:
		// Logger: loggo.GetLogger(logger.Name() + ".txnwatcher"),
		IsFatal:      func(err error) bool { return errors.Cause(err) == errPoolClosed },
		RestartDelay: time.Second,
		Clock:        args.Clock,
	})
<<<<<<< HEAD
	pool.txnWatcherSession = args.MongoSession.Copy()
	if err = pool.watcherRunner.StartWorker(txnLogWorker, func() (worker.Worker, error) {
=======
	pool.hub.Subscribe(watcher.TxnWatcherStarting, func(string, interface{}) {
		close(pool.watcherStarted)
	})
	pool.watcherRunner.StartWorker(txnLogWorker, func() (worker.Worker, error) {
>>>>>>> 3af59f17
		return watcher.NewTxnWatcher(
			watcher.TxnWatcherConfig{
				Session:        pool.txnWatcherSession,
				JujuDBName:     jujuDB,
				CollectionName: txnLogC,
				Hub:            pool.hub,
				Clock:          args.Clock,
				Logger:         loggo.GetLogger("juju.state.pool.txnwatcher"),
			})
	}); err != nil {
		pool.txnWatcherSession.Close()
		return nil, errors.Trace(err)
	}
	return pool, nil
}

// Clock returns the clock used by the system state.
func (p *StatePool) Clock() clock.Clock {
	return p.systemState.clock()
}

// Get returns a PooledState for a given model, creating a new State instance
// if required.
// If the State has been marked for removal, an error is returned.
func (p *StatePool) Get(modelUUID string) (*PooledState, error) {
	p.mu.Lock()
	defer p.mu.Unlock()

	if p.pool == nil {
		return nil, errors.New("pool is closed")
	}

	if modelUUID == p.systemState.ModelUUID() {
		return newPooledState(p.systemState, p, modelUUID, true), nil
	}

	item, ok := p.pool[modelUUID]
	if ok && item.remove {
		// Disallow further usage of a pool item marked for removal.
		return nil, errors.NewNotFound(nil, fmt.Sprintf("model %v has been removed", modelUUID))
	}

	p.sourceKey++
	key := p.sourceKey

	source := string(debug.Stack())

	// Already have a state in the pool for this model; use it.
	if ok {
		item.referenceSources[key] = source
		ps := newPooledState(item.state, p, modelUUID, false)
		ps.itemKey = key
		return ps, nil
	}

	// Don't create any new pool objects if the state pool is in the
	// process of closing down.
	if p.closing {
		return nil, errors.New("pool is closing")
	}

	// We need a new state and pool item.
	st, err := p.openState(modelUUID)
	if err != nil {
		return nil, errors.Trace(err)
	}
	p.pool[modelUUID] = &PoolItem{
		modelUUID: modelUUID,
		state:     st,
		referenceSources: map[uint64]string{
			key: source,
		},
	}
	ps := newPooledState(st, p, modelUUID, false)
	ps.itemKey = key
	return ps, nil
}

func (p *StatePool) openState(modelUUID string) (*State, error) {
	modelTag := names.NewModelTag(modelUUID)
	session := p.systemState.session.Copy()
	newSt, err := newState(
		modelTag, p.systemState.controllerModelTag,
		session, p.systemState.newPolicy, p.systemState.stateClock,
		p.systemState.runTransactionObserver,
	)
	if err != nil {
		return nil, errors.Trace(err)
	}
	if err := newSt.start(p.systemState.controllerTag, p.hub); err != nil {
		return nil, errors.Trace(err)
	}
	return newSt, nil
}

// GetModel is a convenience method for getting a Model for a State.
func (p *StatePool) GetModel(modelUUID string) (*Model, PoolHelper, error) {
	ps, err := p.Get(modelUUID)
	if err != nil {
		return nil, nil, errors.Trace(err)
	}

	model, err := ps.Model()
	if err != nil {
		ps.Release()
		return nil, nil, errors.Trace(err)
	}

	return model, ps, nil
}

// release indicates that the client has finished using the State. If the
// state has been marked for removal, it will be closed and removed
// when the final Release is done; if there are no references, it will be
// closed and removed immediately. The boolean result reports whether or
// not the state was closed and removed.
func (p *StatePool) release(modelUUID string, key uint64) (bool, error) {
	if modelUUID == p.systemState.ModelUUID() {
		// We do not monitor usage of the controller's state.
		return false, nil
	}

	p.mu.Lock()
	defer p.mu.Unlock()

	if p.pool == nil {
		return false, errors.New("pool is closed")
	}

	item, ok := p.pool[modelUUID]
	if !ok {
		return false, errors.Errorf("unable to return unknown model %v to the pool", modelUUID)
	}
	if item.refCount() == 0 {
		return false, errors.Errorf("state pool refcount for model %v is already 0", modelUUID)
	}
	delete(item.referenceSources, key)
	return p.maybeRemoveItem(item)
}

// Remove takes the state out of the pool and closes it, or marks it
// for removal if it's currently being used (indicated by Gets without
// corresponding Releases). The boolean result indicates whether or
// not the state was removed.
func (p *StatePool) Remove(modelUUID string) (bool, error) {
	if modelUUID == p.systemState.ModelUUID() {
		// We do not monitor usage of the controller's state.
		return false, nil
	}

	p.mu.Lock()
	defer p.mu.Unlock()

	if p.pool == nil {
		return false, errors.New("pool is closed")
	}

	item, ok := p.pool[modelUUID]
	if !ok {
		// Don't require the client to keep track of what we've seen -
		// ignore unknown model uuids.
		return false, nil
	}
	item.remove = true
	return p.maybeRemoveItem(item)
}

func (p *StatePool) maybeRemoveItem(item *PoolItem) (bool, error) {
	if item.remove && item.refCount() == 0 {
		delete(p.pool, item.modelUUID)
		return true, item.state.Close()
	}
	return false, nil
}

// SystemState returns the State passed in to NewStatePool.
func (p *StatePool) SystemState() *State {
	p.mu.Lock()
	defer p.mu.Unlock()
	// State pool is closed, no more access to the system state.
	if p.pool == nil {
		return nil
	}
	return p.systemState
}

// Close closes all State instances in the pool.
func (p *StatePool) Close() error {
	p.mu.Lock()
	// A nil pool map indicates that the pool has already been closed.
	if p.pool == nil {
		p.mu.Unlock()
		return nil
	}
	logger.Tracef("state pool closed from:\n%s", debug.Stack())

	// Before we go through and close the state pool objects, we need to
	// stop all the workers running in the state objects. If anyone had asked
	// for a mutliwatcher, an all watcher worker is stated in the state object's
	// workers. These need to be stopped before we start closing connections
	// as those workers use the pool.
	p.closing = true
	p.mu.Unlock()

	for uuid, item := range p.pool {
		if err := item.state.stopWorkers(); err != nil {
			logger.Infof("state workers for model %s did not stop: %v", uuid, err)
		}
	}
	if err := p.systemState.stopWorkers(); err != nil {
		logger.Infof("state workers for controller model did not stop: %v", err)
	}

	// Reacquire the lock to modify the pool.
	// Hopefully by now any workers running that may have released objects
	// to the pool should be fine.
	p.mu.Lock()
	pool := p.pool
	p.pool = nil
	var lastErr error
	// We release the lock as we are closing the state objects to allow
	// other goroutines that may be attempting to Get a model from the pool
	// to continue. The Get method will fail with a closed pool.
	// We do this just in case the workers didn't stop above when we were trying.
	p.mu.Unlock()
	for _, item := range pool {
		if item.refCount() != 0 || item.remove {
			logger.Warningf(
				"state for %v leaked from pool - references: %v, removed: %v",
				item.state.ModelUUID(),
				item.refCount(),
				item.remove,
			)
		}
		err := item.state.Close()
		if err != nil {
			lastErr = err
		}
	}
	p.mu.Lock()
	if p.watcherRunner != nil {
		_ = worker.Stop(p.watcherRunner)
		p.txnWatcherSession.Close()
	}
	p.mu.Unlock()
	// As with above and the other watchers. Unlock while releas
	if err := p.systemState.Close(); err != nil {
		lastErr = err
	}
	return errors.Annotate(lastErr, "at least one error closing a state")
}

// IntrospectionReport produces the output for the introspection worker
// in order to look inside the state pool.
func (p *StatePool) IntrospectionReport() string {
	p.mu.Lock()
	defer p.mu.Unlock()

	removeCount := 0
	buff := &bytes.Buffer{}

	for uuid, item := range p.pool {
		if item.remove {
			removeCount++
		}
		fmt.Fprintf(buff, "\nModel: %s\n", uuid)
		fmt.Fprintf(buff, "  Marked for removal: %v\n", item.remove)
		fmt.Fprintf(buff, "  Reference count: %v\n", item.refCount())
		index := 0
		for _, ref := range item.referenceSources {
			index++
			fmt.Fprintf(buff, "    [%d]\n%s\n", index, ref)
		}
		item.state.workers.Runner.Report()
	}

	return fmt.Sprintf(""+
		"Model count: %d models\n"+
		"Marked for removal: %d models\n"+
		"\n%s", len(p.pool), removeCount, buff)
}

// Report conforms to the Dependency Engine Report() interface, giving an opportunity to introspect
// what is going on at runtime.
func (p *StatePool) Report() map[string]interface{} {
	p.mu.Lock()
	report := make(map[string]interface{})
	report["txn-watcher"] = p.watcherRunner.Report()
	report["system"] = p.systemState.Report()
	report["pool-size"] = len(p.pool)
	for uuid, item := range p.pool {
		modelReport := item.state.Report()
		modelReport["ref-count"] = item.refCount()
		modelReport["to-remove"] = item.remove
		report[uuid] = modelReport
	}
	p.mu.Unlock()
	return report
}

// TxnWatcherStarted returns a channel that is closed when the pool's
// TxnWatcher has fully started.
func (p *StatePool) TxnWatcherStarted() <-chan struct{} {
	return p.watcherStarted
}<|MERGE_RESOLUTION|>--- conflicted
+++ resolved
@@ -117,14 +117,10 @@
 
 	// watcherRunner makes sure the TxnWatcher stays running.
 	watcherRunner *worker.Runner
-<<<<<<< HEAD
 	// txnWatcherSession is used exclusively for the TxnWatcher.
 	txnWatcherSession *mgo.Session
-=======
-
 	// watcherStarted is closed after the TxnWatcher is fully started.
 	watcherStarted chan struct{}
->>>>>>> 3af59f17
 }
 
 // OpenStatePool returns a new StatePool instance.
@@ -184,15 +180,11 @@
 		RestartDelay: time.Second,
 		Clock:        args.Clock,
 	})
-<<<<<<< HEAD
-	pool.txnWatcherSession = args.MongoSession.Copy()
-	if err = pool.watcherRunner.StartWorker(txnLogWorker, func() (worker.Worker, error) {
-=======
 	pool.hub.Subscribe(watcher.TxnWatcherStarting, func(string, interface{}) {
 		close(pool.watcherStarted)
 	})
-	pool.watcherRunner.StartWorker(txnLogWorker, func() (worker.Worker, error) {
->>>>>>> 3af59f17
+	pool.txnWatcherSession = args.MongoSession.Copy()
+	if err = pool.watcherRunner.StartWorker(txnLogWorker, func() (worker.Worker, error) {
 		return watcher.NewTxnWatcher(
 			watcher.TxnWatcherConfig{
 				Session:        pool.txnWatcherSession,
