--- conflicted
+++ resolved
@@ -85,33 +85,20 @@
 // modelOperatorBrokerBridge provides a pluggable struct of funcs to implement
 // the ModelOperatorBroker interface
 type modelOperatorBrokerBridge struct {
-<<<<<<< HEAD
-	client               kubernetes.Interface
+	client kubernetes.Interface
+
 	ensureConfigMap      func(context.Context, *core.ConfigMap) ([]func(), error)
 	ensureDeployment     func(context.Context, *apps.Deployment) ([]func(), error)
 	ensureRole           func(context.Context, *rbac.Role) ([]func(), error)
 	ensureRoleBinding    func(context.Context, *rbac.RoleBinding) ([]func(), error)
 	ensureService        func(context.Context, *core.Service) ([]func(), error)
 	ensureServiceAccount func(context.Context, *core.ServiceAccount) ([]func(), error)
-	model                func() string
-	namespace            func() string
-	isLegacyLabels       func() bool
-=======
-	client kubernetes.Interface
-
-	ensureConfigMap      func(*core.ConfigMap) ([]func(), error)
-	ensureDeployment     func(*apps.Deployment) ([]func(), error)
-	ensureRole           func(*rbac.Role) ([]func(), error)
-	ensureRoleBinding    func(*rbac.RoleBinding) ([]func(), error)
-	ensureService        func(*core.Service) ([]func(), error)
-	ensureServiceAccount func(*core.ServiceAccount) ([]func(), error)
 
 	modelName      string
 	modelUUID      string
 	controllerUUID string
 	namespace      string
 	labelVersion   constants.LabelVersion
->>>>>>> 004ceb55
 }
 
 const (
