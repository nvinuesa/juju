// Copyright 2018 Canonical Ltd.
// Licensed under the AGPLv3, see LICENCE file for details.

package provider

import (
	"context"
	"sync"

	jc "github.com/juju/testing/checkers"
	gc "gopkg.in/check.v1"
	core "k8s.io/api/core/v1"
	apiextensionsv1 "k8s.io/apiextensions-apiserver/pkg/apis/apiextensions/v1"
	"k8s.io/apimachinery/pkg/api/resource"
	"k8s.io/apimachinery/pkg/apis/meta/v1/unstructured"
	"k8s.io/client-go/kubernetes"

	"github.com/juju/juju/caas"
	k8s "github.com/juju/juju/caas/kubernetes"
	k8sspecs "github.com/juju/juju/caas/kubernetes/provider/specs"
	"github.com/juju/juju/caas/specs"
	jujucloud "github.com/juju/juju/cloud"
	"github.com/juju/juju/cloudconfig/podcfg"
	"github.com/juju/juju/environs"
	"github.com/juju/juju/mongo"
	"github.com/juju/juju/storage"
)

var (
	PrepareWorkloadSpec       = prepareWorkloadSpec
	OperatorPod               = operatorPod
	ExtractRegistryURL        = extractRegistryURL
	CreateDockerConfigJSON    = createDockerConfigJSON
	FindControllerNamespace   = findControllerNamespace
	GetLocalMicroK8sConfig    = getLocalMicroK8sConfig
	AttemptMicroK8sCloud      = attemptMicroK8sCloud
	AttemptMicroK8sCredential = attemptMicroK8sCredential
	EnsureMicroK8sSuitable    = ensureMicroK8sSuitable
	NewK8sBroker              = newK8sBroker
	ToYaml                    = toYaml
	Indent                    = indent
	ProcessSecretData         = processSecretData

	CompileK8sCloudCheckers                    = compileK8sCloudCheckers
	CompileLifecycleApplicationRemovalSelector = compileLifecycleApplicationRemovalSelector
	CompileLifecycleModelTeardownSelector      = compileLifecycleModelTeardownSelector

	LabelSetToRequirements = labelSetToRequirements
	MergeSelectors         = mergeSelectors

	UpdateStrategyForDeployment  = updateStrategyForDeployment
	UpdateStrategyForStatefulSet = updateStrategyForStatefulSet
	UpdateStrategyForDaemonSet   = updateStrategyForDaemonSet
)

type (
	KubernetesClient      = kubernetesClient
	ControllerServiceSpec = controllerServiceSpec
	CRDGetter             = crdGetter
)

type ControllerStackerForTest interface {
	controllerStacker
	GetAgentConfigContent(*gc.C) string
	GetSharedSecretAndSSLKey(*gc.C) (string, string)
	GetStorageSize() resource.Quantity
	GetControllerSvcSpec(string, *podcfg.BootstrapConfig) (*controllerServiceSpec, error)
	SetContext(ctx environs.BootstrapContext)
}

func (cs *controllerStack) GetAgentConfigContent(c *gc.C) string {
	agentCfg, err := cs.agentConfig.Render()
	c.Assert(err, jc.ErrorIsNil)
	return string(agentCfg)
}

func (cs *controllerStack) GetSharedSecretAndSSLKey(c *gc.C) (string, string) {
	si, ok := cs.agentConfig.StateServingInfo()
	c.Assert(ok, jc.IsTrue)
	return si.SharedSecret, mongo.GenerateSSLKey(si.Cert, si.PrivateKey)
}

func (cs *controllerStack) GetStorageSize() resource.Quantity {
	return cs.storageSize
}

func (cs *controllerStack) GetControllerSvcSpec(cloudType string, cfg *podcfg.BootstrapConfig) (*controllerServiceSpec, error) {
	return cs.getControllerSvcSpec(cloudType, cfg)
}

func (cs *controllerStack) SetContext(ctx environs.BootstrapContext) {
	cs.ctx = ctx
}

func NewcontrollerStackForTest(
	ctx environs.BootstrapContext,
	stackName,
	storageClass string,
	broker *kubernetesClient,
	pcfg *podcfg.ControllerPodConfig,
) (ControllerStackerForTest, error) {
	cs, err := newcontrollerStack(ctx, stackName, storageClass, broker, pcfg)
	return cs.(*controllerStack), err
}

func Pod(u *workloadSpec) k8sspecs.PodSpecWithAnnotations {
	return u.Pod
}

func NewProvider() caas.ContainerEnvironProvider {
	return kubernetesEnvironProvider{}
}

func NewProviderWithFakes(
	runner CommandRunner,
	credentialGetter func(CommandRunner) (jujucloud.Credential, error),
<<<<<<< HEAD
	getter func(CommandRunner) (cloud.Cloud, error),
	brokerGetter func(environs.OpenParams) (k8s.ClusterMetadataChecker, error)) caas.ContainerEnvironProvider {
=======
	getter func(CommandRunner) (jujucloud.Cloud, error),
	brokerGetter func(environs.OpenParams) (caas.ClusterMetadataChecker, error)) caas.ContainerEnvironProvider {
>>>>>>> 618b16e1
	return kubernetesEnvironProvider{
		environProviderCredentials: environProviderCredentials{
			cmdRunner:               runner,
			builtinCredentialGetter: credentialGetter,
		},
		cmdRunner:          runner,
		builtinCloudGetter: getter,
		brokerGetter:       brokerGetter,
	}
}

func NewProviderCredentials(
	getter func(CommandRunner) (jujucloud.Credential, error),
) environProviderCredentials {
	return environProviderCredentials{
		builtinCredentialGetter: getter,
	}
}

func (k *kubernetesClient) GetCRDsForCRs(crs map[string][]unstructured.Unstructured, getter CRDGetterInterface) (out map[string]*apiextensionsv1.CustomResourceDefinition, err error) {
	return k.getCRDsForCRs(crs, getter)
}

func (k *kubernetesClient) FileSetToVolume(
	appName string,
	annotations map[string]string,
	workloadSpec *workloadSpec,
	fileSet specs.FileSet,
	cfgMapName configMapNameFunc,
) (core.Volume, error) {
	return k.fileSetToVolume(appName, annotations, workloadSpec, fileSet, cfgMapName)
}

func (k *kubernetesClient) ConfigurePodFiles(
	appName string,
	annotations map[string]string,
	workloadSpec *workloadSpec,
	containers []specs.ContainerSpec,
	cfgMapName configMapNameFunc,
) error {
	return k.configurePodFiles(appName, annotations, workloadSpec, containers, cfgMapName)
}

func (k *kubernetesClient) DeleteClusterScopeResourcesModelTeardown(ctx context.Context, wg *sync.WaitGroup, errChan chan<- error) {
	k.deleteClusterScopeResourcesModelTeardown(ctx, wg, errChan)
}

func (k *kubernetesClient) DeleteNamespaceModelTeardown(ctx context.Context, wg *sync.WaitGroup, errChan chan<- error) {
	k.deleteNamespaceModelTeardown(ctx, wg, errChan)
}

func StorageProvider(k8sClient kubernetes.Interface, namespace string) storage.Provider {
	return &storageProvider{&kubernetesClient{clientUnlocked: k8sClient, namespace: namespace}}
}

func GetCloudProviderFromNodeMeta(node core.Node) (string, string) {
	return getCloudRegionFromNodeMeta(node)
}<|MERGE_RESOLUTION|>--- conflicted
+++ resolved
@@ -114,13 +114,8 @@
 func NewProviderWithFakes(
 	runner CommandRunner,
 	credentialGetter func(CommandRunner) (jujucloud.Credential, error),
-<<<<<<< HEAD
-	getter func(CommandRunner) (cloud.Cloud, error),
+	getter func(CommandRunner) (jujucloud.Cloud, error),
 	brokerGetter func(environs.OpenParams) (k8s.ClusterMetadataChecker, error)) caas.ContainerEnvironProvider {
-=======
-	getter func(CommandRunner) (jujucloud.Cloud, error),
-	brokerGetter func(environs.OpenParams) (caas.ClusterMetadataChecker, error)) caas.ContainerEnvironProvider {
->>>>>>> 618b16e1
 	return kubernetesEnvironProvider{
 		environProviderCredentials: environProviderCredentials{
 			cmdRunner:               runner,
