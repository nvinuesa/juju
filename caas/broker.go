// Copyright 2017 Canonical Ltd.
// Licensed under the AGPLv3, see LICENCE file for details.

package caas

import (
	"context"
	"fmt"

	"github.com/juju/errors"
	"github.com/juju/names/v5"
	"github.com/juju/version/v2"

	"github.com/juju/juju/core/constraints"
	"github.com/juju/juju/core/devices"
	"github.com/juju/juju/core/network"
<<<<<<< HEAD
	"github.com/juju/juju/core/resource"
	"github.com/juju/juju/core/secrets"
=======
	"github.com/juju/juju/core/resources"
>>>>>>> 7dbf675a
	"github.com/juju/juju/core/status"
	"github.com/juju/juju/environs"
	"github.com/juju/juju/internal/docker"
	"github.com/juju/juju/internal/proxy"
	"github.com/juju/juju/internal/storage"
)

// ContainerEnvironProvider represents a computing and storage provider
// for a container runtime.
type ContainerEnvironProvider interface {
	environs.EnvironProvider

	// Open opens the broker and returns it. The configuration must
	// have passed through PrepareConfig at some point in its lifecycle.
	//
	// Open should not perform any expensive operations, such as querying
	// the cloud API, as it will be called frequently.
	Open(ctx context.Context, args environs.OpenParams) (Broker, error)
}

// RegisterContainerProvider is used for providers that we want to use for managing 'instances',
// but are not possible sources for 'juju bootstrap'.
func RegisterContainerProvider(name string, p ContainerEnvironProvider, alias ...string) (unregister func()) {
	if err := environs.GlobalProviderRegistry().RegisterProvider(p, name, alias...); err != nil {
		panic(fmt.Errorf("juju: %v", err))
	}
	return func() {
		environs.GlobalProviderRegistry().UnregisterProvider(name)
	}
}

// New returns a new broker based on the provided configuration.
func New(ctx context.Context, args environs.OpenParams) (Broker, error) {
	p, err := environs.Provider(args.Cloud.Type)
	if err != nil {
		return nil, errors.Trace(err)
	}
	return Open(ctx, p, args)
}

// Open creates a Broker instance and errors if the provider is not for
// a container substrate.
func Open(ctx context.Context, p environs.EnvironProvider, args environs.OpenParams) (Broker, error) {
	if envProvider, ok := p.(ContainerEnvironProvider); !ok {
		return nil, errors.NotValidf("container environ provider %T", p)
	} else {
		return envProvider.Open(ctx, args)
	}
}

// NewContainerBrokerFunc returns a Container Broker.
type NewContainerBrokerFunc func(ctx context.Context, args environs.OpenParams) (Broker, error)

// StatusCallbackFunc represents a function that can be called to report a status.
type StatusCallbackFunc func(appName string, settableStatus status.Status, info string, data map[string]interface{}) error

// DeploymentType defines a deployment type.
type DeploymentType string

// Validate validates if this deployment type is supported.
func (dt DeploymentType) Validate() error {
	if dt == "" {
		return nil
	}
	if dt == DeploymentStateless ||
		dt == DeploymentStateful ||
		dt == DeploymentDaemon {
		return nil
	}
	return errors.NotSupportedf("deployment type %q", dt)
}

const (
	DeploymentStateless DeploymentType = "stateless"
	DeploymentStateful  DeploymentType = "stateful"
	DeploymentDaemon    DeploymentType = "daemon"
)

// DeploymentMode defines a deployment mode.
type DeploymentMode string

// ServiceType defines a service type.
type ServiceType string

// IsOmit indicates if a service is required.
func (st ServiceType) IsOmit() bool {
	return st == ServiceOmit
}

const (
	ServiceCluster      ServiceType = "cluster"
	ServiceLoadBalancer ServiceType = "loadbalancer"
	ServiceExternal     ServiceType = "external"
	ServiceOmit         ServiceType = "omit"
)

// DeploymentParams defines parameters for specifying how a service is deployed.
type DeploymentParams struct {
	DeploymentType DeploymentType
	ServiceType    ServiceType
}

// ServiceParams defines parameters used to create a service.
type ServiceParams struct {
	// Deployment defines how a service is deployed.
	Deployment DeploymentParams

	// ResourceTags is a set of tags to set on the created service.
	ResourceTags map[string]string

	// Constraints is a set of constraints on
	// the pod to create.
	Constraints constraints.Value

	// Filesystems is a set of parameters for filesystems that should be created.
	Filesystems []storage.KubernetesFilesystemParams

	// Devices is a set of parameters for Devices that is required.
	Devices []devices.KubernetesDeviceParams

	// CharmModifiedVersion increases when the charm changes in some way.
	CharmModifiedVersion int

	// ImageDetails is the docker registry URL and auth details for the juju init container image.
	ImageDetails resource.DockerImageDetails
}

// DeploymentState is returned by the OperatorExists call.
type DeploymentState struct {
	// Exists is true if the operator/application exists in the cluster.
	Exists bool

	// Terminating is true if the operator/application is in Terminating state.
	Terminating bool
}

// Broker instances interact with the CAAS substrate.
type Broker interface {
	// Provider returns the ContainerEnvironProvider that created this Broker.
	Provider() ContainerEnvironProvider

	// InstancePrechecker provides a means of "prechecking" placement
	// arguments before recording them in state.
	environs.InstancePrechecker

	// BootstrapEnviron defines methods for bootstrapping a controller.
	environs.BootstrapEnviron

	// ResourceAdopter defines methods for adopting resources.
	environs.ResourceAdopter

	// StorageValidator provides methods to validate storage.
	StorageValidator

	// Upgrader provides the API to perform upgrades.
	Upgrader

	// APIVersion returns the version of the container orchestration layer.
	APIVersion() (string, error)

	// GetSecretToken returns the token content for the specified secret name.
	GetSecretToken(ctx context.Context, name string) (string, error)

	// ClusterVersionGetter provides methods to get cluster version information.
	ClusterVersionGetter

	// CredentialChecker provides an API for checking that the credentials
	// used by the broker are functioning.
	CredentialChecker

	// ApplicationBroker provides an API for accessing the broker interface
	// for individual applications and watching their units.
	ApplicationBroker

	// ServiceManager provides an API for creating and watching services.
	ServiceManager

	// ModelOperatorManager provides an API for deploying operators for
	// individual models.
	ModelOperatorManager

	// EnsureImageRepoSecret ensures the image pull secret gets created.
	EnsureImageRepoSecret(context.Context, docker.ImageRepoDetails) error

	// ProxyManager provides methods for managing application proxy connections.
	ProxyManager
}

// ApplicationBroker provides an API for accessing the broker interface for
// individual applications and watching their units.
type ApplicationBroker interface {
	// Application returns the broker interface for an Application
	Application(string, DeploymentType) Application

	// Units returns all units and any associated filesystems
	// of the specified application. Filesystems are mounted
	// via volumes bound to the unit.
	Units(ctx context.Context, appName string) ([]Unit, error)

	// AnnotateUnit annotates the specified pod (name or uid) with a unit tag.
	AnnotateUnit(ctx context.Context, appName string, podName string, unit names.UnitTag) error
}

<<<<<<< HEAD
// SecretsProvider provides an API for accessing the broker interface for managing secret k8s provider resources.
type SecretsProvider interface {
	// EnsureSecretAccessToken ensures the secret related RBAC resources for the provided entity.
	EnsureSecretAccessToken(ctx context.Context, unitName string, owned, read, removed []string) (string, error)
}

// SecretsBackend provides an API for managing Juju secrets.
type SecretsBackend interface {
	// SaveJujuSecret saves a secret, returning an id used to access the secret later.
	SaveJujuSecret(ctx context.Context, name string, value secrets.SecretValue) (string, error)

	// GetJujuSecret gets the content of a Juju secret.
	GetJujuSecret(ctx context.Context, id string) (secrets.SecretValue, error)

	// DeleteJujuSecret deletes a Juju secret.
	DeleteJujuSecret(ctx context.Context, id string) error
}

=======
>>>>>>> 7dbf675a
// ModelOperatorManager provides an API for deploying operators for individual
// models.
type ModelOperatorManager interface {
	// ModelOperatorExists indicates if the model operator for the given broker
	// exists
	ModelOperatorExists(ctx context.Context) (bool, error)

	// EnsureModelOperator creates or updates a model operator pod for running
	// model operations in a CAAS namespace/model
	EnsureModelOperator(ctx context.Context, modelUUID, agentPath string, config *ModelOperatorConfig) error

	// ModelOperator return the model operator config used to create the current
	// model operator for this broker
	ModelOperator(ctx context.Context) (*ModelOperatorConfig, error)
}

// Upgrader provides the API to perform upgrades.
type Upgrader interface {
	// Upgrade sets the OCI image for the app to the specified version.
	Upgrade(ctx context.Context, appName string, vers version.Number) error
}

// StorageValidator provides methods to validate storage.
type StorageValidator interface {
	// ValidateStorageClass returns an error if the storage config is not valid.
	ValidateStorageClass(ctx context.Context, config map[string]interface{}) error
}

// ClusterVersionGetter provides methods to get cluster version information.
type ClusterVersionGetter interface {
	// Version returns cluster version information.
	Version() (*version.Number, error)
}

// CredentialChecker provides an API for checking that the credentials
// used by the broker are functioning.
type CredentialChecker interface {
	// CheckCloudCredentials verifies that the provided cloud credentials
	// are still valid for the cloud.
	CheckCloudCredentials(ctx context.Context) error
}

// ProxyManager provides the API to get proxier information for applications
type ProxyManager interface {
	ProxyToApplication(ctx context.Context, appName, remotePort string) (proxy.Proxier, error)
}

// ServiceManager provides the API to manipulate services.
type ServiceManager interface {
	// GetService returns the service for the specified application.
	GetService(ctx context.Context, appName string, includeClusterIP bool) (*Service, error)
}

// Service represents information about the status of a caas service entity.
type Service struct {
	Id         string
	Addresses  network.ProviderAddresses
	Scale      *int
	Generation *int64
	Status     status.StatusInfo
}

// FilesystemInfo represents information about a filesystem
// mounted by a unit.
type FilesystemInfo struct {
	StorageName  string
	FilesystemId string
	Size         uint64
	MountPoint   string
	ReadOnly     bool
	Status       status.StatusInfo
	Volume       VolumeInfo
}

// VolumeInfo represents information about a volume
// mounted by a unit.
type VolumeInfo struct {
	VolumeId   string
	Size       uint64
	Persistent bool
	Status     status.StatusInfo
}

// Unit represents information about the status of a "pod".
type Unit struct {
	Id             string
	Address        string
	Ports          []string
	Dying          bool
	Stateful       bool
	Status         status.StatusInfo
	FilesystemInfo []FilesystemInfo
}

// Operator represents information about the status of an "operator pod".
type Operator struct {
	Id     string
	Dying  bool
	Status status.StatusInfo
	Config *OperatorConfig
}

// CharmStorageParams defines parameters used to create storage
// for operators to use for charm state.
type CharmStorageParams struct {
	// Size is the minimum size of the filesystem in MiB.
	Size uint64

	// The provider type for this filesystem.
	Provider storage.ProviderType

	// Attributes is a set of provider-specific options for storage creation,
	// as defined in a storage pool.
	Attributes map[string]interface{}

	// ResourceTags is a set of tags to set on the created filesystem, if the
	// storage provider supports tags.
	ResourceTags map[string]string
}

// ModelOperatorConfig is the config to when creating a model operator
type ModelOperatorConfig struct {
	// AgentConf is the contents of the agent.conf file.
	AgentConf []byte

	// ImageDetails is the docker registry URL and auth details for the juju operator image.
	ImageDetails resource.DockerImageDetails

	// Port is the socket port that the operator model will be listening on
	Port int32
}

// OperatorConfig is the config to use when creating an operator.
type OperatorConfig struct {
	// ImageDetails is the docker registry URL and auth details for the juju operator image.
	ImageDetails resource.DockerImageDetails

	// BaseImageDetails is the docker registry URL and auth details for the charm base image.
	BaseImageDetails resource.DockerImageDetails

	// Version is the Juju version of the operator image.
	Version version.Number

	// CharmStorage defines parameters used to optionally
	// create storage for operators to use for charm state.
	CharmStorage *CharmStorageParams

	// AgentConf is the contents of the agent.conf file.
	AgentConf []byte

	// OperatorInfo is the contents of the operator.yaml file.
	OperatorInfo []byte

	// ResourceTags is a set of tags to set on the operator pod.
	ResourceTags map[string]string

	// ConfigMapGeneration is set when updating the operator config
	// map for consistency in Read after Write and Write after Write.
	// A value of 0 is ignored.
	ConfigMapGeneration int64
}<|MERGE_RESOLUTION|>--- conflicted
+++ resolved
@@ -14,12 +14,7 @@
 	"github.com/juju/juju/core/constraints"
 	"github.com/juju/juju/core/devices"
 	"github.com/juju/juju/core/network"
-<<<<<<< HEAD
 	"github.com/juju/juju/core/resource"
-	"github.com/juju/juju/core/secrets"
-=======
-	"github.com/juju/juju/core/resources"
->>>>>>> 7dbf675a
 	"github.com/juju/juju/core/status"
 	"github.com/juju/juju/environs"
 	"github.com/juju/juju/internal/docker"
@@ -223,27 +218,6 @@
 	AnnotateUnit(ctx context.Context, appName string, podName string, unit names.UnitTag) error
 }
 
-<<<<<<< HEAD
-// SecretsProvider provides an API for accessing the broker interface for managing secret k8s provider resources.
-type SecretsProvider interface {
-	// EnsureSecretAccessToken ensures the secret related RBAC resources for the provided entity.
-	EnsureSecretAccessToken(ctx context.Context, unitName string, owned, read, removed []string) (string, error)
-}
-
-// SecretsBackend provides an API for managing Juju secrets.
-type SecretsBackend interface {
-	// SaveJujuSecret saves a secret, returning an id used to access the secret later.
-	SaveJujuSecret(ctx context.Context, name string, value secrets.SecretValue) (string, error)
-
-	// GetJujuSecret gets the content of a Juju secret.
-	GetJujuSecret(ctx context.Context, id string) (secrets.SecretValue, error)
-
-	// DeleteJujuSecret deletes a Juju secret.
-	DeleteJujuSecret(ctx context.Context, id string) error
-}
-
-=======
->>>>>>> 7dbf675a
 // ModelOperatorManager provides an API for deploying operators for individual
 // models.
 type ModelOperatorManager interface {
