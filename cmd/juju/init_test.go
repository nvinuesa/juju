// Copyright 2013 Canonical Ltd.
// Licensed under the AGPLv3, see LICENCE file for details.

package main

import (
	"bytes"
	"io/ioutil"
	"strings"

	gc "launchpad.net/gocheck"

	"launchpad.net/juju-core/cmd"
	"launchpad.net/juju-core/testing"
)

type InitSuite struct {
}

var _ = gc.Suite(&InitSuite{})

<<<<<<< HEAD
func (*InitSuite) TestBoilerPlateEnvironment(c *gc.C) {
=======
// The environments.yaml is created by default if it
// does not already exist.
func (*InitSuite) TestBoilerPlateEnvironment(c *C) {
>>>>>>> c65544c9
	defer testing.MakeEmptyFakeHome(c).Restore()
	ctx := testing.Context(c)
<<<<<<< HEAD
	code := cmd.Main(&InitCommand{}, ctx, []string{"-w"})
	c.Check(code, gc.Equals, 0)
=======
	code := cmd.Main(&InitCommand{}, ctx, nil)
	c.Check(code, Equals, 0)
>>>>>>> c65544c9
	outStr := ctx.Stdout.(*bytes.Buffer).String()
	strippedOut := strings.Replace(outStr, "\n", "", -1)
	c.Check(strippedOut, gc.Matches, ".*A boilerplate environment configuration file has been written.*")
	environpath := testing.HomePath(".juju", "environments.yaml")
	data, err := ioutil.ReadFile(environpath)
	c.Assert(err, gc.IsNil)
	strippedData := strings.Replace(string(data), "\n", "", -1)
	c.Assert(strippedData, gc.Matches, ".*## This is the Juju config file, which you can use.*")
}

// The boilerplate is sent to stdout with --show, and the environments.yaml
// is not created.
func (*InitSuite) TestBoilerPlatePrinted(c *C) {
	defer testing.MakeEmptyFakeHome(c).Restore()
	ctx := testing.Context(c)
	code := cmd.Main(&InitCommand{}, ctx, []string{"--show"})
	c.Check(code, Equals, 0)
	outStr := ctx.Stdout.(*bytes.Buffer).String()
	strippedOut := strings.Replace(outStr, "\n", "", -1)
	c.Check(strippedOut, Matches, ".*## This is the Juju config file, which you can use.*")
	environpath := testing.HomePath(".juju", "environments.yaml")
	_, err := ioutil.ReadFile(environpath)
	c.Assert(err, NotNil)
}

const existingEnv = `
environments:
    test:
        type: dummy
        state-server: false
        authorized-keys: i-am-a-key
`

<<<<<<< HEAD
func (*InitSuite) TestExistingEnvironmentNotOverwritten(c *gc.C) {
	defer testing.MakeFakeHome(c, existingEnv, "existing").Restore()

	ctx := testing.Context(c)
	code := cmd.Main(&InitCommand{}, ctx, []string{"-w"})
	c.Check(code, gc.Equals, 0)
	errOut := ctx.Stdout.(*bytes.Buffer).String()
=======
// An existing environments.yaml will not be overwritten without
// the explicit -f option.
func (*InitSuite) TestExistingEnvironmentNotOverwritten(c *C) {
	defer testing.MakeFakeHome(c, existingEnv, "existing").Restore()

	ctx := testing.Context(c)
	code := cmd.Main(&InitCommand{}, ctx, nil)
	c.Check(code, Equals, 1)
	errOut := ctx.Stderr.(*bytes.Buffer).String()
>>>>>>> c65544c9
	strippedOut := strings.Replace(errOut, "\n", "", -1)
	c.Check(strippedOut, gc.Matches, ".*A juju environment configuration already exists.*")
	environpath := testing.HomePath(".juju", "environments.yaml")
	data, err := ioutil.ReadFile(environpath)
	c.Assert(err, gc.IsNil)
	c.Assert(string(data), gc.Equals, existingEnv)
}

<<<<<<< HEAD
// Without the write (-w) option, any existing environmens.yaml file is preserved and the boilerplate is
// written to stdout.
func (*InitSuite) TestPrintBoilerplate(c *gc.C) {
	defer testing.MakeFakeHome(c, existingEnv, "existing").Restore()

	ctx := testing.Context(c)
	code := cmd.Main(&InitCommand{}, ctx, nil)
	c.Check(code, gc.Equals, 0)
	errOut := ctx.Stdout.(*bytes.Buffer).String()
	strippedOut := strings.Replace(errOut, "\n", "", -1)
	c.Check(strippedOut, gc.Matches, ".*## This is the Juju config file, which you can use.*")
	environpath := testing.HomePath(".juju", "environments.yaml")
	data, err := ioutil.ReadFile(environpath)
	c.Assert(err, gc.IsNil)
	c.Assert(string(data), gc.Equals, existingEnv)
=======
// An existing environments.yaml will be overwritten when -f is
// given explicitly.
func (*InitSuite) TestExistingEnvironmentOverwritten(c *C) {
	defer testing.MakeFakeHome(c, existingEnv, "existing").Restore()

	ctx := testing.Context(c)
	code := cmd.Main(&InitCommand{}, ctx, []string{"-f"})
	c.Check(code, Equals, 0)
	stdOut := ctx.Stdout.(*bytes.Buffer).String()
	strippedOut := strings.Replace(stdOut, "\n", "", -1)
	c.Check(strippedOut, Matches, ".*A boilerplate environment configuration file has been written.*")
	environpath := testing.HomePath(".juju", "environments.yaml")
	data, err := ioutil.ReadFile(environpath)
	c.Assert(err, IsNil)
	strippedData := strings.Replace(string(data), "\n", "", -1)
	c.Assert(strippedData, Matches, ".*## This is the Juju config file, which you can use.*")
>>>>>>> c65544c9
}<|MERGE_RESOLUTION|>--- conflicted
+++ resolved
@@ -19,22 +19,13 @@
 
 var _ = gc.Suite(&InitSuite{})
 
-<<<<<<< HEAD
-func (*InitSuite) TestBoilerPlateEnvironment(c *gc.C) {
-=======
 // The environments.yaml is created by default if it
 // does not already exist.
-func (*InitSuite) TestBoilerPlateEnvironment(c *C) {
->>>>>>> c65544c9
+func (*InitSuite) TestBoilerPlateEnvironment(c *gc.C) {
 	defer testing.MakeEmptyFakeHome(c).Restore()
 	ctx := testing.Context(c)
-<<<<<<< HEAD
-	code := cmd.Main(&InitCommand{}, ctx, []string{"-w"})
+	code := cmd.Main(&InitCommand{}, ctx, nil)
 	c.Check(code, gc.Equals, 0)
-=======
-	code := cmd.Main(&InitCommand{}, ctx, nil)
-	c.Check(code, Equals, 0)
->>>>>>> c65544c9
 	outStr := ctx.Stdout.(*bytes.Buffer).String()
 	strippedOut := strings.Replace(outStr, "\n", "", -1)
 	c.Check(strippedOut, gc.Matches, ".*A boilerplate environment configuration file has been written.*")
@@ -47,17 +38,17 @@
 
 // The boilerplate is sent to stdout with --show, and the environments.yaml
 // is not created.
-func (*InitSuite) TestBoilerPlatePrinted(c *C) {
+func (*InitSuite) TestBoilerPlatePrinted(c *gc.C) {
 	defer testing.MakeEmptyFakeHome(c).Restore()
 	ctx := testing.Context(c)
 	code := cmd.Main(&InitCommand{}, ctx, []string{"--show"})
-	c.Check(code, Equals, 0)
+	c.Check(code, gc.Equals, 0)
 	outStr := ctx.Stdout.(*bytes.Buffer).String()
 	strippedOut := strings.Replace(outStr, "\n", "", -1)
-	c.Check(strippedOut, Matches, ".*## This is the Juju config file, which you can use.*")
+	c.Check(strippedOut, gc.Matches, ".*## This is the Juju config file, which you can use.*")
 	environpath := testing.HomePath(".juju", "environments.yaml")
 	_, err := ioutil.ReadFile(environpath)
-	c.Assert(err, NotNil)
+	c.Assert(err, gc.NotNil)
 }
 
 const existingEnv = `
@@ -68,25 +59,15 @@
         authorized-keys: i-am-a-key
 `
 
-<<<<<<< HEAD
+// An existing environments.yaml will not be overwritten without
+// the explicit -f option.
 func (*InitSuite) TestExistingEnvironmentNotOverwritten(c *gc.C) {
 	defer testing.MakeFakeHome(c, existingEnv, "existing").Restore()
 
 	ctx := testing.Context(c)
-	code := cmd.Main(&InitCommand{}, ctx, []string{"-w"})
-	c.Check(code, gc.Equals, 0)
-	errOut := ctx.Stdout.(*bytes.Buffer).String()
-=======
-// An existing environments.yaml will not be overwritten without
-// the explicit -f option.
-func (*InitSuite) TestExistingEnvironmentNotOverwritten(c *C) {
-	defer testing.MakeFakeHome(c, existingEnv, "existing").Restore()
-
-	ctx := testing.Context(c)
 	code := cmd.Main(&InitCommand{}, ctx, nil)
-	c.Check(code, Equals, 1)
+	c.Check(code, gc.Equals, 1)
 	errOut := ctx.Stderr.(*bytes.Buffer).String()
->>>>>>> c65544c9
 	strippedOut := strings.Replace(errOut, "\n", "", -1)
 	c.Check(strippedOut, gc.Matches, ".*A juju environment configuration already exists.*")
 	environpath := testing.HomePath(".juju", "environments.yaml")
@@ -95,38 +76,20 @@
 	c.Assert(string(data), gc.Equals, existingEnv)
 }
 
-<<<<<<< HEAD
-// Without the write (-w) option, any existing environmens.yaml file is preserved and the boilerplate is
-// written to stdout.
-func (*InitSuite) TestPrintBoilerplate(c *gc.C) {
-	defer testing.MakeFakeHome(c, existingEnv, "existing").Restore()
-
-	ctx := testing.Context(c)
-	code := cmd.Main(&InitCommand{}, ctx, nil)
-	c.Check(code, gc.Equals, 0)
-	errOut := ctx.Stdout.(*bytes.Buffer).String()
-	strippedOut := strings.Replace(errOut, "\n", "", -1)
-	c.Check(strippedOut, gc.Matches, ".*## This is the Juju config file, which you can use.*")
-	environpath := testing.HomePath(".juju", "environments.yaml")
-	data, err := ioutil.ReadFile(environpath)
-	c.Assert(err, gc.IsNil)
-	c.Assert(string(data), gc.Equals, existingEnv)
-=======
 // An existing environments.yaml will be overwritten when -f is
 // given explicitly.
-func (*InitSuite) TestExistingEnvironmentOverwritten(c *C) {
+func (*InitSuite) TestExistingEnvironmentOverwritten(c *gc.C) {
 	defer testing.MakeFakeHome(c, existingEnv, "existing").Restore()
 
 	ctx := testing.Context(c)
 	code := cmd.Main(&InitCommand{}, ctx, []string{"-f"})
-	c.Check(code, Equals, 0)
+	c.Check(code, gc.Equals, 0)
 	stdOut := ctx.Stdout.(*bytes.Buffer).String()
 	strippedOut := strings.Replace(stdOut, "\n", "", -1)
-	c.Check(strippedOut, Matches, ".*A boilerplate environment configuration file has been written.*")
+	c.Check(strippedOut, gc.Matches, ".*A boilerplate environment configuration file has been written.*")
 	environpath := testing.HomePath(".juju", "environments.yaml")
 	data, err := ioutil.ReadFile(environpath)
-	c.Assert(err, IsNil)
+	c.Assert(err, gc.IsNil)
 	strippedData := strings.Replace(string(data), "\n", "", -1)
-	c.Assert(strippedData, Matches, ".*## This is the Juju config file, which you can use.*")
->>>>>>> c65544c9
+	c.Assert(strippedData, gc.Matches, ".*## This is the Juju config file, which you can use.*")
 }