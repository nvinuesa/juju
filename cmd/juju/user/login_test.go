// Copyright 2014 Canonical Ltd.
// Licensed under the AGPLv3, see LICENCE file for details.

package user_test

import (
	"bytes"
<<<<<<< HEAD
	"context"
=======
	context "context"
	"io"
>>>>>>> 47f1ecf3
	"strings"

	"github.com/juju/errors"
	"github.com/juju/names/v6"
	jc "github.com/juju/testing/checkers"
	"go.uber.org/mock/gomock"
	gc "gopkg.in/check.v1"

	"github.com/juju/juju/api"
	"github.com/juju/juju/api/base"
	apibase "github.com/juju/juju/api/base"
	"github.com/juju/juju/cmd/juju/user"
	"github.com/juju/juju/cmd/modelcmd"
	"github.com/juju/juju/internal/cmd"
	"github.com/juju/juju/internal/pki"
	"github.com/juju/juju/internal/testing"
	"github.com/juju/juju/juju"
	"github.com/juju/juju/jujuclient"
	"github.com/juju/juju/rpc/params"
)

type LoginCommandSuite struct {
	BaseSuite
	apiConnection *loginMockAPI

	// apiConnectionParams is set when the mock newAPIConnection
	// implementation installed by SetUpTest is called.
	apiConnectionParams juju.NewAPIConnectionParams
}

var _ = gc.Suite(&LoginCommandSuite{})

func (s *LoginCommandSuite) SetUpTest(c *gc.C) {
	s.BaseSuite.SetUpTest(c)
	s.apiConnection = &loginMockAPI{
		controllerTag:    names.NewControllerTag(mockControllerUUID),
		authTag:          names.NewUserTag("user@external"),
		controllerAccess: "superuser",
	}
	s.apiConnectionParams = juju.NewAPIConnectionParams{}
	s.PatchValue(user.NewAPIConnection, func(_ context.Context, p juju.NewAPIConnectionParams) (api.Connection, error) {
		// The account details are modified in place, so take a copy.
		accountDetails := *p.AccountDetails
		p.AccountDetails = &accountDetails
		s.apiConnectionParams = p
		return s.apiConnection, nil
	})
	s.PatchValue(user.ListModels, func(_ context.Context, c api.Connection, userName string) ([]apibase.UserModel, error) {
		return nil, nil
	})
	s.PatchValue(user.APIOpen, func(c *modelcmd.CommandBase, _ context.Context, info *api.Info, opts api.DialOpts) (api.Connection, error) {
		return s.apiConnection, nil
	})
	s.PatchValue(user.LoginClientStore, s.store)
}

func (s *LoginCommandSuite) TestInitError(c *gc.C) {
	for i, test := range []struct {
		args   []string
		stderr string
	}{{
		args:   []string{"--foobar"},
		stderr: `ERROR option provided but not defined: --foobar\n`,
	}, {
		args:   []string{"foobar", "extra"},
		stderr: `ERROR unrecognized args: \["extra"\]\n`,
	}} {
		c.Logf("test %d", i)
		stdout, stderr, code := runLogin(c, "", test.args...)
		c.Check(stdout, gc.Equals, "")
		c.Check(stderr, gc.Matches, test.stderr)
		c.Assert(code, gc.Equals, 2)
	}
}

func (s *LoginCommandSuite) TestLogin(c *gc.C) {
	// When we run login with a current controller,
	// it will just verify that we can log in, leave
	// every unchanged and print nothing.
	stdout, stderr, code := runLogin(c, "")
	c.Check(code, gc.Equals, 0)
	c.Check(stdout, gc.Equals, "")
	c.Check(stderr, gc.Equals, "")
	s.assertStorePassword(c, "current-user", "old-password", "superuser")
	c.Assert(s.apiConnectionParams.AccountDetails, jc.DeepEquals, &jujuclient.AccountDetails{
		User:     "current-user",
		Password: "old-password",
	})
}

func (s *LoginCommandSuite) TestLoginNewUser(c *gc.C) {
	err := s.store.RemoveAccount("testing")
	c.Assert(err, jc.ErrorIsNil)
	stdout, stderr, code := runLogin(c, "", "-u", "new-user")
	c.Check(stdout, gc.Equals, "")
	c.Check(stderr, gc.Matches, `
Welcome, new-user. You are now logged into "testing".

There are no models available(.|\n)*`[1:])
	c.Assert(code, gc.Equals, 0)
	s.assertStorePassword(c, "new-user", "", "superuser")
	c.Assert(s.apiConnectionParams.AccountDetails, jc.DeepEquals, &jujuclient.AccountDetails{
		User: "new-user",
	})
}

func (s *LoginCommandSuite) TestLoginAlreadyLoggedInSameUser(c *gc.C) {
	stdout, stderr, code := runLogin(c, "", "-u", "current-user")
	c.Check(stdout, gc.Equals, "")
	c.Check(stderr, gc.Equals, "")
	c.Assert(code, gc.Equals, 0)
}

func (s *LoginCommandSuite) TestLoginWithOneAvailableModel(c *gc.C) {
	s.PatchValue(user.ListModels, func(_ context.Context, c api.Connection, userName string) ([]apibase.UserModel, error) {
		return []apibase.UserModel{{
			Name:  "foo",
			UUID:  "some-uuid",
			Owner: "bob",
			Type:  "iaas",
		}}, nil
	})
	err := s.store.RemoveAccount("testing")
	c.Assert(err, jc.ErrorIsNil)
	stdout, stderr, code := runLogin(c, "")
	c.Assert(code, gc.Equals, 0)
	c.Check(stdout, gc.Equals, "")
	c.Check(stderr, gc.Matches, `Welcome, user@external. You are now logged into "testing".

Current model set to "bob/foo".
`)
}

func (s *LoginCommandSuite) TestLoginWithSeveralAvailableModels(c *gc.C) {
	s.PatchValue(user.ListModels, func(_ context.Context, c api.Connection, userName string) ([]apibase.UserModel, error) {
		return []apibase.UserModel{{
			Name:  "foo",
			UUID:  "some-uuid",
			Owner: "bob",
			Type:  "iaas",
		}, {
			Name:  "bar",
			UUID:  "some-uuid",
			Owner: "alice",
			Type:  "iaas",
		}}, nil
	})
	err := s.store.RemoveAccount("testing")
	c.Assert(err, jc.ErrorIsNil)
	stdout, stderr, code := runLogin(c, "")
	c.Assert(code, gc.Equals, 0)
	c.Check(stdout, gc.Equals, "")
	c.Check(stderr, gc.Matches, `Welcome, user@external. You are now logged into "testing".

There are 2 models available. Use "juju switch" to select
one of them:
  - juju switch alice/bar
  - juju switch bob/foo
`)
}

func (s *LoginCommandSuite) TestLoginWithNonExistentController(c *gc.C) {
	stdout, stderr, code := runLogin(c, "", "-c", "something")
	c.Assert(code, gc.Equals, 1)
	c.Check(stdout, gc.Equals, "")
	c.Check(stderr, gc.Matches, `ERROR controller "something" does not exist\n`)
}

func (s *LoginCommandSuite) TestLoginWithNoCurrentController(c *gc.C) {
	s.store.CurrentControllerName = ""
	stdout, stderr, code := runLogin(c, "")
	c.Assert(code, gc.Equals, 1)
	c.Check(stdout, gc.Equals, "")
	c.Check(stderr, gc.Matches, `ERROR no current controller\n`)
}

func (s *LoginCommandSuite) TestLoginAlreadyLoggedInDifferentUser(c *gc.C) {
	stdout, stderr, code := runLogin(c, "", "-u", "other-user")
	c.Check(stdout, gc.Equals, "")
	c.Check(stderr, gc.Equals, `
ERROR cannot log into controller "testing": already logged in as current-user.

Run "juju logout" first before attempting to log in as a different user.
`[1:])
	c.Assert(code, gc.Equals, 1)
}

func (s *LoginCommandSuite) TestLoginWithExistingInvalidPassword(c *gc.C) {
	call := 0
	*user.NewAPIConnection = func(ctx context.Context, p juju.NewAPIConnectionParams) (api.Connection, error) {
		call++
		switch call {
		case 1:
			// First time: try to log in with existing details.
			c.Check(p.AccountDetails.User, gc.Equals, "current-user")
			c.Check(p.AccountDetails.Password, gc.Equals, "old-password")
			return nil, errors.Unauthorizedf("cannot login with that silly old password")
		case 2:
			// Second time: try external-user auth.
			c.Check(p.AccountDetails.User, gc.Equals, "")
			c.Check(p.AccountDetails.Password, gc.Equals, "")
			return nil, params.Error{
				Code:    params.CodeNoCreds,
				Message: params.CodeNoCreds,
			}
		case 3:
			// Third time: empty password: (the real
			// NewAPIConnection would prompt for it)
			c.Check(p.AccountDetails.User, gc.Equals, "other-user")
			c.Check(p.AccountDetails.Password, gc.Equals, "")
			return s.apiConnection, nil
		default:
			c.Errorf("NewAPIConnection called too many times")
			return nil, errors.Errorf("too many calls")
		}
	}
	stdout, stderr, code := runLogin(c, "other-user\n")
	c.Check(code, gc.Equals, 0)
	c.Check(stdout, gc.Equals, "")
	c.Check(stderr, gc.Matches, `Enter username: 
Welcome, other-user. (.|\n)+`)
}

func (s *LoginCommandSuite) TestLoginWithMacaroons(c *gc.C) {
	err := s.store.RemoveAccount("testing")
	c.Assert(err, jc.ErrorIsNil)
	stdout, stderr, code := runLogin(c, "")
	c.Check(stderr, gc.Matches, `
Welcome, user@external. You are now logged into "testing".

There are no models available(.|\n)*`[1:])
	c.Check(stdout, gc.Equals, ``)
	c.Assert(code, gc.Equals, 0)
	c.Assert(s.apiConnectionParams.AccountDetails, jc.DeepEquals, &jujuclient.AccountDetails{})
}

func (s *LoginCommandSuite) TestLoginWithMacaroonsNotSupported(c *gc.C) {
	err := s.store.RemoveAccount("testing")
	c.Assert(err, jc.ErrorIsNil)
	*user.NewAPIConnection = func(ctx context.Context, p juju.NewAPIConnectionParams) (api.Connection, error) {
		if !c.Check(p.AccountDetails, gc.NotNil) {
			return nil, errors.New("no account details")
		}
		if p.AccountDetails.User == "" && p.AccountDetails.Password == "" {
			return nil, &params.Error{Code: params.CodeNoCreds, Message: "barf"}
		}
		c.Check(p.AccountDetails.User, gc.Equals, "new-user")
		return s.apiConnection, nil
	}
	stdout, stderr, code := runLogin(c, "new-user\n")
	c.Check(stdout, gc.Equals, ``)
	c.Check(stderr, gc.Matches, `
Enter username: 
Welcome, new-user. You are now logged into "testing".

There are no models available(.|\n)*`[1:])
	c.Assert(code, gc.Equals, 0)
}

func (s *LoginCommandSuite) TestLoginWithCAVerification(c *gc.C) {
	caCert := testing.CACertX509
	fingerprint, _, err := pki.Fingerprint([]byte(testing.CACert))
	c.Assert(err, jc.ErrorIsNil)

	specs := []struct {
		descr     string
		input     string
		host      string
		endpoint  string
		expRegex  string
		expCode   int
		extraArgs []string
	}{
		{
			descr:    "user trusts CA cert",
			input:    "y\n",
			host:     "myprivatecontroller:443",
			endpoint: "127.0.0.1:443",
			expRegex: `
Controller "myprivatecontroller:443" (127.0.0.1:443) presented a CA cert that could not be verified.
CA fingerprint: [` + fingerprint + `]
Trust remote controller? (y/N): 
Welcome, new-user. You are now logged into "foo".

There are no models available. You can add models with
"juju add-model", or you can ask an administrator or owner
of a model to grant access to that model with "juju grant".
`,
		},
		{
			descr:    "user does not trust CA cert",
			input:    "n\n",
			host:     "myprivatecontroller:443",
			endpoint: "127.0.0.1:443",
			expRegex: `
Controller "myprivatecontroller:443" (127.0.0.1:443) presented a CA cert that could not be verified.
CA fingerprint: [` + fingerprint + `]
Trust remote controller? (y/N): 
ERROR cannot log into "myprivatecontroller:443": controller CA not trusted
`,
			expCode: 1,
		},
		{
			descr:    "user does not trust CA cert when logging to a controller IP",
			input:    "n\n",
			host:     "127.0.0.1:443",
			endpoint: "127.0.0.1:443",
			expRegex: `
Controller "127.0.0.1:443" presented a CA cert that could not be verified.
CA fingerprint: [` + fingerprint + `]
Trust remote controller? (y/N): 
ERROR cannot log into "127.0.0.1:443": controller CA not trusted
`,
			expCode: 1,
		},
		{
			descr:     "user does not trust CA cert when logging to a controller IP without prompt",
			input:     "",
			extraArgs: []string{"--no-prompt"},
			host:      "127.0.0.1:443",
			endpoint:  "127.0.0.1:443",
			expRegex: `
Controller "127.0.0.1:443" presented a CA cert that could not be verified.
CA fingerprint: [` + fingerprint + `]
ERROR cannot log into "127.0.0.1:443": controller CA not trusted
`,
			expCode: 1,
		},
		{
			descr:     "user trusts blindly with --trust",
			input:     "",
			extraArgs: []string{"--no-prompt", "--trust"},
			host:      "127.0.0.1:443",
			endpoint:  "127.0.0.1:443",
			expRegex: `
Controller "127.0.0.1:443" presented a CA cert that could not be verified.
CA fingerprint: [` + fingerprint + `]
Welcome, new-user. You are now logged into "foo".

There are no models available. You can add models with
"juju add-model", or you can ask an administrator or owner
of a model to grant access to that model with "juju grant".
`,
			expCode: 0,
		},
		{
			descr:     "user does not trust CA cert when logging to a controller IP ignoring --trust",
			input:     "n\n",
			extraArgs: []string{"--trust"},
			host:      "127.0.0.1:443",
			endpoint:  "127.0.0.1:443",
			expRegex: `
Controller "127.0.0.1:443" presented a CA cert that could not be verified.
CA fingerprint: [` + fingerprint + `]
Ignoring --trust without --no-prompt
Trust remote controller? (y/N): 
ERROR cannot log into "127.0.0.1:443": controller CA not trusted
`,
			expCode: 1,
		},
	}

	for specIndex, spec := range specs {
		c.Logf("test %d: %s", specIndex, spec.descr)
		_ = s.store.RemoveAccount("foo")
		_ = s.store.RemoveController("foo")

		*user.APIOpen = func(c *modelcmd.CommandBase, ctx context.Context, info *api.Info, opts api.DialOpts) (api.Connection, error) {
			if err := opts.VerifyCA(spec.host, spec.endpoint, caCert); err != nil {
				return nil, err
			}
			return s.apiConnection, nil
		}

		stdout, stderr, code := runLogin(c, spec.input, append([]string{spec.host, "-c", "foo", "-u", "new-user"}, spec.extraArgs...)...)
		c.Check(stdout, gc.Equals, ``)
		c.Check(stderr, gc.Equals, spec.expRegex[1:])
		c.Assert(code, gc.Equals, spec.expCode)

		// For successful login make sure that the controller CA cert
		// gets persisted in the controller store
		if code == 0 {
			ctrl, err := s.store.ControllerByName("foo")
			c.Assert(err, jc.ErrorIsNil)
			c.Assert(ctrl.CACert, gc.Equals, testing.CACert)
		}
	}
}

func (s *LoginCommandSuite) TestLoginUsingKnownControllerEndpoint(c *gc.C) {
	var (
		existingName string
		details      jujuclient.ControllerDetails
	)
	for existingName, details = range s.store.Controllers {
		break
	}

	s.store.Controllers["controller-with-no-account"] = jujuclient.ControllerDetails{
		APIEndpoints:   []string{"1.1.1.1:12345"},
		CACert:         testing.CACert,
		ControllerUUID: testing.ControllerTag.Id(),
	}

	specs := []struct {
		descr  string
		cmd    []string
		expErr string
	}{
		{
			descr: "user provides an endpoint as the controller name and has a local account for the controller",
			cmd:   []string{details.APIEndpoints[0]},
			expErr: `
ERROR This controller has already been registered on this client as "` + existingName + `".
To login as user "current-user" run 'juju login -u current-user -c ` + existingName + `'.
`,
		},
		{
			descr: "user provides an endpoint as the controller name and does not have a local account for the controller",
			cmd:   []string{"1.1.1.1:12345"},
			expErr: `
ERROR This controller has already been registered on this client as "controller-with-no-account".
To login run 'juju login -c controller-with-no-account'.
`,
		},
		{
			descr: "user provides an endpoint and overrides the controller name",
			cmd:   []string{details.APIEndpoints[0], "-c", "some-controller-name"},
			expErr: `
ERROR This controller has already been registered on this client as "` + existingName + `".
To login as user "current-user" run 'juju login -u current-user -c ` + existingName + `'.
`,
		},
	}

	for specIndex, spec := range specs {
		c.Logf("test %d: %s (juju login %s)", specIndex, spec.descr, spec.cmd)
		stdout, stderr, code := runLogin(c, "", spec.cmd...)
		c.Check(stdout, gc.Equals, ``)
		c.Check(stderr, gc.Equals, spec.expErr[1:])
		c.Assert(code, gc.Equals, 1)
	}
}

func (s *LoginCommandSuite) TestLoginErrorSpecifyingUsernameWithOIDC(c *gc.C) {
	s.store.Controllers["oidc-controller"] = jujuclient.ControllerDetails{
		APIEndpoints:   []string{"1.1.1.1:12345"},
		CACert:         testing.CACert,
		ControllerUUID: testing.ControllerTag.Id(),
		OIDCLogin:      true,
	}
	s.store.CurrentControllerName = "oidc-controller"
	stdout, stderr, code := runLogin(c, "", "-u", "some-user")
	c.Assert(code, gc.Equals, 1)
	c.Check(stdout, gc.Equals, "")
	c.Check(stderr, gc.Matches, `ERROR cannot specify a username during login to a controller with OIDC, remove the username and try again\n`)
}

// TestLoginWithOIDCWithNoAccountverifies that login to a controller (with OIDC) known
// to the client store is successful, e.g. when running `juju logout` then `juju login`.
func (s *LoginCommandSuite) TestLoginWithOIDCWithNoAccount(c *gc.C) {
	s.store.Controllers["oidc-controller"] = jujuclient.ControllerDetails{
		APIEndpoints:   []string{"1.1.1.1:12345"},
		CACert:         testing.CACert,
		ControllerUUID: testing.ControllerTag.Id(),
		OIDCLogin:      true,
	}
	s.store.CurrentControllerName = "oidc-controller"
	var checkPatchFuncCalled bool
	s.PatchValue(user.NewAPIConnection, func(_ context.Context, p juju.NewAPIConnectionParams) (api.Connection, error) {
		sessionTokenLogin := api.NewSessionTokenLoginProvider("", nil, nil)
		c.Check(p.DialOpts.LoginProvider, gc.FitsTypeOf, sessionTokenLogin)
		c.Check(p.AccountDetails, gc.NotNil)
		if p.AccountDetails != nil {
			p.AccountDetails.SessionToken = "new-token"
		}
		checkPatchFuncCalled = true
		return s.apiConnection, nil
	})
	_, _, code := runLogin(c, "")
	c.Assert(code, gc.Equals, 0)
	c.Assert(checkPatchFuncCalled, gc.Equals, true)

	account := s.store.Accounts["oidc-controller"]
	c.Assert(account.SessionToken, gc.Equals, "new-token")
	c.Assert(account.User, gc.Equals, "user@external")
}

// TestLoginToPublicControllerWithOIDC verifies that login to a controller (with OIDC)
// that we have never seen before is successful and correctly updates the client store.
func (s *LoginCommandSuite) TestLoginToPublicControllerWithOIDC(c *gc.C) {
	ctrl := gomock.NewController(c)
	defer ctrl.Finish()
	sessionLoginFactory := NewMockSessionLoginFactory(ctrl)
	sessionLoginProvider := NewMockLoginProvider(ctrl)

	var checkPatchFuncCalled bool
	*user.APIOpen = func(cmd *modelcmd.CommandBase, info *api.Info, opts api.DialOpts) (api.Connection, error) {
		checkPatchFuncCalled = true
		_, err := opts.LoginProvider.Login(context.Background(), nil)
		c.Check(err, jc.ErrorIsNil)
		return s.apiConnection, nil
	}

	var tokenCallbackFunc func(string)
	sessionLoginFactory.EXPECT().NewLoginProvider("", gomock.Any(), gomock.Any()).Do(
		func(_ string, _ io.Writer, f func(string)) {
			tokenCallbackFunc = f
		}).Return(sessionLoginProvider)

	sessionLoginProvider.EXPECT().Login(gomock.Any(), gomock.Any()).Do(
		func(_ context.Context, _ base.APICaller) {
			tokenCallbackFunc("session-token")
		}).Return(nil, nil)

	_, _, code := runLoginWithFakeSessionLoginProvider(c, sessionLoginFactory, "mycontroller.com", "-c", "oidc-controller")
	c.Assert(code, gc.Equals, 0)
	c.Assert(checkPatchFuncCalled, gc.Equals, true)

	acc := s.store.Accounts["oidc-controller"]
	c.Assert(acc.SessionToken, gc.Equals, "session-token")
	c.Assert(acc.User, gc.Equals, "user@external")
}

func runLoginWithFakeSessionLoginProvider(c *gc.C, factory modelcmd.SessionLoginFactory, args ...string) (stdout, stderr string, errCode int) {
	loginCmd := user.NewLoginCommandWithSessionLoginFactory(factory)
	return run(c, "", loginCmd, args...)
}

func runLogin(c *gc.C, stdin string, args ...string) (stdout, stderr string, errCode int) {
	loginCmd := user.NewLoginCommand()
	return run(c, stdin, loginCmd, args...)
}

func run(c *gc.C, stdin string, command cmd.Command, args ...string) (stdout, stderr string, errCode int) {
	c.Logf("in LoginControllerSuite.run")
	var stdoutBuf, stderrBuf bytes.Buffer
	ctxt := &cmd.Context{
		Dir:    c.MkDir(),
		Stdin:  strings.NewReader(stdin),
		Stdout: &stdoutBuf,
		Stderr: &stderrBuf,
	}
	exitCode := cmd.Main(command, ctxt, args)
	return stdoutBuf.String(), stderrBuf.String(), exitCode
}<|MERGE_RESOLUTION|>--- conflicted
+++ resolved
@@ -5,12 +5,8 @@
 
 import (
 	"bytes"
-<<<<<<< HEAD
 	"context"
-=======
-	context "context"
 	"io"
->>>>>>> 47f1ecf3
 	"strings"
 
 	"github.com/juju/errors"
@@ -508,23 +504,25 @@
 	sessionLoginProvider := NewMockLoginProvider(ctrl)
 
 	var checkPatchFuncCalled bool
-	*user.APIOpen = func(cmd *modelcmd.CommandBase, info *api.Info, opts api.DialOpts) (api.Connection, error) {
+	*user.APIOpen = func(cmd *modelcmd.CommandBase, ctx context.Context, info *api.Info, opts api.DialOpts) (api.Connection, error) {
 		checkPatchFuncCalled = true
-		_, err := opts.LoginProvider.Login(context.Background(), nil)
+		_, err := opts.LoginProvider.Login(ctx, nil)
 		c.Check(err, jc.ErrorIsNil)
 		return s.apiConnection, nil
 	}
 
 	var tokenCallbackFunc func(string)
-	sessionLoginFactory.EXPECT().NewLoginProvider("", gomock.Any(), gomock.Any()).Do(
-		func(_ string, _ io.Writer, f func(string)) {
+	sessionLoginFactory.EXPECT().NewLoginProvider("", gomock.Any(), gomock.Any()).DoAndReturn(
+		func(_ string, _ io.Writer, f func(string)) api.LoginProvider {
 			tokenCallbackFunc = f
-		}).Return(sessionLoginProvider)
-
-	sessionLoginProvider.EXPECT().Login(gomock.Any(), gomock.Any()).Do(
-		func(_ context.Context, _ base.APICaller) {
+			return sessionLoginProvider
+		})
+
+	sessionLoginProvider.EXPECT().Login(gomock.Any(), gomock.Any()).DoAndReturn(
+		func(_ context.Context, _ base.APICaller) (*api.LoginResultParams, error) {
 			tokenCallbackFunc("session-token")
-		}).Return(nil, nil)
+			return nil, nil
+		})
 
 	_, _, code := runLoginWithFakeSessionLoginProvider(c, sessionLoginFactory, "mycontroller.com", "-c", "oidc-controller")
 	c.Assert(code, gc.Equals, 0)
