--- conflicted
+++ resolved
@@ -176,20 +176,6 @@
 `[1:])
 }
 
-<<<<<<< HEAD
-=======
-func (s *ChangePasswordCommandSuite) TestResetPasswordOldAPI(c *gc.C) {
-	s.mockAPI.version = 1
-	context, _, err := s.run(c, "", "--reset", "other")
-	c.Assert(err, gc.ErrorMatches, "on this juju controller, reset password not supported")
-	s.mockAPI.CheckCalls(c, []testing.StubCall{
-		{"BestAPIVersion", nil},
-	})
-	c.Assert(cmdtesting.Stdout(context), gc.Equals, "")
-	c.Assert(cmdtesting.Stderr(context), gc.Equals, "")
-}
-
->>>>>>> ad862999
 func (s *ChangePasswordCommandSuite) assertResetSelfPasswordFail(c *gc.C, context *cmd.Context, err error) {
 	c.Assert(err, jc.ErrorIsNil)
 	s.mockAPI.CheckCalls(c, nil)
