--- conflicted
+++ resolved
@@ -181,15 +181,11 @@
 		if err != nil {
 			return nil, errors.Trace(err)
 		}
-<<<<<<< HEAD
-		return &deployAPIAdaptor{
-=======
 		httpPutter, err := apicharms.NewHTTPPutter(apiRoot)
 		if err != nil {
 			return nil, errors.Trace(err)
 		}
-		return &deployAPIAdapter{
->>>>>>> b73bc85b
+		return &deployAPIAdaptor{
 			Connection:           apiRoot,
 			legacyClient:         apiclient.NewClient(apiRoot, logger),
 			charmsClient:         apicharms.NewClient(apiRoot),
