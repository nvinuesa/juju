// Copyright 2013 Canonical Ltd.
// Licensed under the AGPLv3, see LICENCE file for details.

package application

import (
	"context"
	"fmt"
	"net/url"
	"os"
	"path"
	"path/filepath"
	"strings"

	"github.com/juju/charm/v11"
	charmresource "github.com/juju/charm/v11/resource"
	"github.com/juju/cmd/v3"
	"github.com/juju/cmd/v3/cmdtesting"
	"github.com/juju/errors"
	"github.com/juju/names/v4"
	"github.com/juju/testing"
	jc "github.com/juju/testing/checkers"
	"github.com/juju/version/v2"
	gc "gopkg.in/check.v1"

	"github.com/juju/juju/api"
	"github.com/juju/juju/api/base"
	"github.com/juju/juju/api/client/application"
	"github.com/juju/juju/api/client/resources"
	commoncharm "github.com/juju/juju/api/common/charm"
	apicommoncharms "github.com/juju/juju/api/common/charms"
	apiservererrors "github.com/juju/juju/apiserver/errors"
	"github.com/juju/juju/cmd/juju/application/deployer"
	"github.com/juju/juju/cmd/juju/application/store"
	apputils "github.com/juju/juju/cmd/juju/application/utils"
	"github.com/juju/juju/cmd/juju/common"
	"github.com/juju/juju/cmd/modelcmd"
	"github.com/juju/juju/core/arch"
	corebase "github.com/juju/juju/core/base"
	corecharm "github.com/juju/juju/core/charm"
	"github.com/juju/juju/core/model"
	"github.com/juju/juju/core/network"
	coreresouces "github.com/juju/juju/core/resources"
	"github.com/juju/juju/internal/charmhub"
	"github.com/juju/juju/internal/storage"
	"github.com/juju/juju/jujuclient"
	"github.com/juju/juju/jujuclient/jujuclienttesting"
	"github.com/juju/juju/rpc/params"
	"github.com/juju/juju/testcharms"
	coretesting "github.com/juju/juju/testing"
)

type BaseRefreshSuite struct {
	testing.IsolationSuite
	testing.Stub

	deployResources      deployer.DeployResourcesFunc
	resolveCharm         mockCharmResolver
	resolvedCharmURL     *charm.URL
	resolvedChannel      charm.Risk
	apiConnection        mockAPIConnection
	charmAdder           mockCharmAdder
	charmClient          mockCharmClient
	charmAPIClient       mockCharmRefreshClient
	modelConfigGetter    mockModelConfigGetter
	resourceLister       mockResourceLister
	spacesClient         mockSpacesClient
	downloadBundleClient mockDownloadBundleClient

	testPlatform corecharm.Platform
	testBase     corebase.Base
}

func (s *BaseRefreshSuite) runRefresh(c *gc.C, args ...string) (*cmd.Context, error) {
	return cmdtesting.RunCommand(c, s.refreshCommand(), args...)
}

type RefreshSuite struct {
	BaseRefreshSuite
}

var _ = gc.Suite(&RefreshSuite{})

func (s *RefreshSuite) SetUpTest(c *gc.C) {
	s.BaseRefreshSuite.SetUpSuite(c)
	s.BaseRefreshSuite.setup(c, charm.MustParseURL("ch:quantal/foo-1"), charm.MustParseURL("ch:quantal/foo-2"))
}

func (s *BaseRefreshSuite) SetUpTest(c *gc.C) {
	s.IsolationSuite.SetUpTest(c)
	s.Stub.ResetCalls()
}

func (s *BaseRefreshSuite) setup(c *gc.C, currentCharmURL, latestCharmURL *charm.URL) {
	// Create persistent cookies in a temporary location.
	cookieFile := filepath.Join(c.MkDir(), "cookies")
	s.PatchEnvironment("JUJU_COOKIEFILE", cookieFile)

	var err error
	s.testBase, err = corebase.GetBaseFromSeries(currentCharmURL.Series)
	c.Assert(err, jc.ErrorIsNil)
	s.testPlatform = corecharm.MustParsePlatform(fmt.Sprintf("%s/%s/%s", arch.DefaultArchitecture, s.testBase.OS, s.testBase.Channel))

	s.deployResources = func(
		applicationID string,
		chID resources.CharmID,
		filesAndRevisions map[string]string,
		resources map[string]charmresource.Meta,
		conn base.APICallCloser,
		filesystem modelcmd.Filesystem,
	) (ids map[string]string, err error) {
		s.AddCall("DeployResources", applicationID, chID, filesAndRevisions, resources)
		ids = make(map[string]string)
		for _, r := range resources {
			ids[r.Name] = r.Name + "Id"
		}
		return ids, s.NextErr()
	}

	s.resolvedChannel = charm.Stable
	s.resolveCharm = mockCharmResolver{
		resolveFunc: func(url *charm.URL, preferredOrigin commoncharm.Origin, _ bool) (*charm.URL, commoncharm.Origin, []corebase.Base, error) {
			s.AddCall("ResolveCharm", url, preferredOrigin)
			if err := s.NextErr(); err != nil {
				return nil, commoncharm.Origin{}, nil, err
			}

			if s.resolvedChannel != "" {
				preferredOrigin.Risk = string(s.resolvedChannel)
			}
			return s.resolvedCharmURL, preferredOrigin, []corebase.Base{corebase.MustParseBaseFromString("ubuntu@12.10")}, nil
		},
	}

	s.resolvedCharmURL = latestCharmURL

	s.apiConnection = mockAPIConnection{
		serverVersion: &version.Number{
			Major: 1,
			Minor: 2,
			Patch: 3,
		},
	}
	s.charmAdder = mockCharmAdder{}
	s.charmClient = mockCharmClient{
		charmInfo: &apicommoncharms.CharmInfo{
			Meta: &charm.Meta{},
		},
	}
	risk := "stable"
	if charm.Local.Matches(currentCharmURL.Schema) {
		// A local charm must never have a track, risk,
		// nor branch.
		risk = ""
	}
	s.charmAPIClient = mockCharmRefreshClient{
		charmURL: currentCharmURL,
		bindings: map[string]string{
			"": network.AlphaSpaceName,
		},
		charmOrigin: commoncharm.Origin{
			ID:           "testing",
			Source:       schemaToOriginScource(currentCharmURL.Schema),
			Risk:         risk,
			Architecture: arch.DefaultArchitecture,
			Base:         s.testBase,
		},
	}
	s.modelConfigGetter = newMockModelConfigGetter()
	s.resourceLister = mockResourceLister{}
	s.spacesClient = mockSpacesClient{
		spaceList: []params.Space{
			{Id: network.AlphaSpaceId, Name: network.AlphaSpaceName}, // default
			{Id: "1", Name: "sp1"},
		},
	}
	s.downloadBundleClient = mockDownloadBundleClient{
		bundle: nil,
	}
}

func schemaToOriginScource(schema string) commoncharm.OriginSource {
	switch {
	case charm.Local.Matches(schema):
		return commoncharm.OriginLocal
	}
	return commoncharm.OriginCharmHub
}

func (s *BaseRefreshSuite) refreshCommand() cmd.Command {
	memStore := jujuclient.NewMemStore()
	memStore.CurrentControllerName = "foo"
	memStore.Controllers["foo"] = jujuclient.ControllerDetails{
		APIEndpoints: []string{"0.1.2.3:1234"},
	}
	memStore.Models["foo"] = &jujuclient.ControllerModels{
		CurrentModel: "admin/bar",
		Models: map[string]jujuclient.ModelDetails{
			"admin/bar": {ActiveBranch: model.GenerationMaster},
		},
	}
	memStore.Accounts["foo"] = jujuclient.AccountDetails{
		User: "admin", Password: "hunter2",
	}
	apiOpen := func(*api.Info, api.DialOpts) (api.Connection, error) {
		s.AddCall("OpenAPI")
		return &s.apiConnection, nil
	}

	cmd := NewRefreshCommandForTest(
		memStore,
		apiOpen,
		s.deployResources,
		func(base.APICallCloser, store.DownloadBundleClient) CharmResolver {
			s.AddCall("NewCharmResolver")
			return &s.resolveCharm
		},
		func(conn api.Connection) store.CharmAdder {
			s.AddCall("NewCharmAdder", conn)
			s.PopNoErr()
			return &s.charmAdder
		},
		func(conn base.APICallCloser) apputils.CharmClient {
			s.AddCall("NewCharmClient", conn)
			s.PopNoErr()
			return &s.charmClient
		},
		func(conn base.APICallCloser) CharmRefreshClient {
			s.AddCall("NewCharmAPIClient", conn)
			s.PopNoErr()
			return &s.charmAPIClient
		},
		func(conn base.APICallCloser) (apputils.ResourceLister, error) {
			s.AddCall("NewResourceLister", conn)
			return &s.resourceLister, s.NextErr()
		},
		func(conn base.APICallCloser) SpacesAPI {
			s.AddCall("NewSpacesClient", conn)
			return &s.spacesClient
		},
		func(conn base.APICallCloser) ModelConfigClient {
			s.AddCall("ModelConfigClient", conn)
			return &s.modelConfigGetter
		},
		func(curl string) (store.DownloadBundleClient, error) {
			s.AddCall("NewCharmHubClient", curl)
			return &s.downloadBundleClient, nil
		},
	)
	return cmd
}

func (s *RefreshSuite) TestStorageConstraints(c *gc.C) {
	_, err := s.runRefresh(c, "foo", "--storage", "bar=baz")
	c.Assert(err, jc.ErrorIsNil)
	s.charmAPIClient.CheckCallNames(c, "GetCharmURLOrigin", "Get", "SetCharm")

	s.charmAPIClient.CheckCall(c, 2, "SetCharm", model.GenerationMaster, application.SetCharmConfig{
		ApplicationName: "foo",
		CharmID: application.CharmID{
			URL: s.resolvedCharmURL,
			Origin: commoncharm.Origin{
				ID:           "testing",
				Source:       "charm-hub",
				Risk:         "stable",
				Architecture: arch.DefaultArchitecture,
				Base:         s.testBase,
			},
		},
		StorageConstraints: map[string]storage.Constraints{
			"bar": {Pool: "baz", Count: 1},
		},
		ConfigSettings:   map[string]string{},
		EndpointBindings: map[string]string{},
	})
}

func (s *RefreshSuite) TestConfigSettings(c *gc.C) {
	tempdir := c.MkDir()
	configFile := filepath.Join(tempdir, "config.yaml")
	err := os.WriteFile(configFile, []byte("foo:{}"), 0644)
	c.Assert(err, jc.ErrorIsNil)

	_, err = s.runRefresh(c, "foo", "--config", configFile)
	c.Assert(err, jc.ErrorIsNil)
	s.charmAPIClient.CheckCallNames(c, "GetCharmURLOrigin", "Get", "SetCharm")

	s.charmAPIClient.CheckCall(c, 2, "SetCharm", model.GenerationMaster, application.SetCharmConfig{
		ApplicationName: "foo",
		CharmID: application.CharmID{
			URL: s.resolvedCharmURL,
			Origin: commoncharm.Origin{
				ID:           "testing",
				Source:       "charm-hub",
				Risk:         "stable",
				Architecture: arch.DefaultArchitecture,
				Base:         s.testBase,
			},
		},
		ConfigSettingsYAML: "foo:{}",
		ConfigSettings:     map[string]string{},
		EndpointBindings:   map[string]string{},
	})
}

func (s *RefreshSuite) TestConfigSettingsWithTrust(c *gc.C) {
	_, err := s.runRefresh(c, "foo", "--trust", "--config", "foo=bar")
	c.Assert(err, jc.ErrorIsNil)
	s.charmAPIClient.CheckCallNames(c, "GetCharmURLOrigin", "Get", "SetCharm")

	s.charmAPIClient.CheckCall(c, 2, "SetCharm", model.GenerationMaster, application.SetCharmConfig{
		ApplicationName: "foo",
		CharmID: application.CharmID{
			URL: s.resolvedCharmURL,
			Origin: commoncharm.Origin{
				ID:           "testing",
				Source:       "charm-hub",
				Risk:         "stable",
				Architecture: arch.DefaultArchitecture,
				Base:         s.testBase,
			},
		},
		ConfigSettings:   map[string]string{"trust": "true", "foo": "bar"},
		EndpointBindings: map[string]string{},
	})
}

func (s *RefreshSuite) TestConfigSettingsWithTrustFalse(c *gc.C) {
	_, err := s.runRefresh(c, "foo", "--trust=false", "--config", "foo=bar")
	c.Assert(err, jc.ErrorIsNil)
	s.charmAPIClient.CheckCallNames(c, "GetCharmURLOrigin", "Get", "SetCharm")

	s.charmAPIClient.CheckCall(c, 2, "SetCharm", model.GenerationMaster, application.SetCharmConfig{
		ApplicationName: "foo",
		CharmID: application.CharmID{
			URL: s.resolvedCharmURL,
			Origin: commoncharm.Origin{
				ID:           "testing",
				Source:       "charm-hub",
				Risk:         "stable",
				Architecture: arch.DefaultArchitecture,
				Base:         s.testBase,
			},
		},
		ConfigSettings:   map[string]string{"trust": "false", "foo": "bar"},
		EndpointBindings: map[string]string{},
	})
}

func (s *RefreshSuite) TestConfigSettingsWithKeyValuesAndFile(c *gc.C) {
	tempdir := c.MkDir()
	configFile := filepath.Join(tempdir, "config.yaml")
	err := os.WriteFile(configFile, []byte("foo:{}"), 0644)
	c.Assert(err, jc.ErrorIsNil)

	_, err = s.runRefresh(c, "foo", "--trust", "--config", "foo=bar", "--config", configFile)
	c.Assert(err, jc.ErrorIsNil)
	s.charmAPIClient.CheckCallNames(c, "GetCharmURLOrigin", "Get", "SetCharm")

	s.charmAPIClient.CheckCall(c, 2, "SetCharm", model.GenerationMaster, application.SetCharmConfig{
		ApplicationName: "foo",
		CharmID: application.CharmID{
			URL: s.resolvedCharmURL,
			Origin: commoncharm.Origin{
				ID:           "testing",
				Source:       "charm-hub",
				Risk:         "stable",
				Architecture: arch.DefaultArchitecture,
				Base:         s.testBase,
			},
		},
		ConfigSettingsYAML: "foo:{}",
		ConfigSettings:     map[string]string{"trust": "true", "foo": "bar"},
		EndpointBindings:   map[string]string{},
	})
}

func (s *RefreshSuite) TestUpgradeWithBindDefaults(c *gc.C) {
	s.charmAPIClient.bindings = map[string]string{
		"": "testing",
	}

	s.testUpgradeWithBind(c, map[string]string{
		"ep1": "sp1",
		"ep2": "testing",
	})
}

func (s *RefreshSuite) testUpgradeWithBind(c *gc.C, expectedBindings map[string]string) {
	s.apiConnection = mockAPIConnection{
		serverVersion: &version.Number{
			Major: 1,
			Minor: 2,
			Patch: 3,
		},
	}

	s.charmClient.charmInfo.Meta.ExtraBindings = map[string]charm.ExtraBinding{
		"ep1": {Name: "ep1"},
		"ep2": {Name: "ep2"},
	}

	_, err := s.runRefresh(c, "foo", "--bind", "ep1=sp1")
	c.Assert(err, jc.ErrorIsNil)
	s.charmAPIClient.CheckCallNames(c, "GetCharmURLOrigin", "Get", "SetCharm")
	s.spacesClient.CheckCallNames(c, "ListSpaces")

	s.charmAPIClient.CheckCall(c, 2, "SetCharm", model.GenerationMaster, application.SetCharmConfig{
		ApplicationName: "foo",
		CharmID: application.CharmID{
			URL: s.resolvedCharmURL,
			Origin: commoncharm.Origin{
				ID:           "testing",
				Source:       "charm-hub",
				Risk:         "stable",
				Architecture: arch.DefaultArchitecture,
				Base:         s.testBase,
			},
		},
		ConfigSettings:   map[string]string{},
		EndpointBindings: expectedBindings,
	})
}

func (s *RefreshSuite) TestUpgradeWithBindAndUnknownEndpoint(c *gc.C) {
	s.apiConnection = mockAPIConnection{
		serverVersion: &version.Number{
			Major: 1,
			Minor: 2,
			Patch: 3,
		},
	}

	s.charmClient.charmInfo.Meta.ExtraBindings = map[string]charm.ExtraBinding{
		"ep1": {Name: "ep1"},
	}

	_, err := s.runRefresh(c, "foo", "--bind", "unknown=sp1")
	c.Assert(err, gc.ErrorMatches, `endpoint "unknown" not found`)
}

func (s *RefreshSuite) TestInvalidArgs(c *gc.C) {
	_, err := s.runRefresh(c)
	c.Assert(err, gc.ErrorMatches, "no application specified")
	_, err = s.runRefresh(c, "invalid:name")
	c.Assert(err, gc.ErrorMatches, `invalid application name "invalid:name"`)
	_, err = s.runRefresh(c, "foo", "bar")
	c.Assert(err, gc.ErrorMatches, `unrecognized args: \["bar"\]`)
}

func (s *RefreshSuite) TestNoPathFails(c *gc.C) {
	s.charmAPIClient.charmURL = charm.MustParseURL("local:riak")
	_, err := s.runRefresh(c, "riak")
	c.Assert(err, gc.ErrorMatches, "refreshing a local charm requires either --path or --switch")
}

func (s *RefreshSuite) TestSwitchAndRevisionFails(c *gc.C) {
	_, err := s.runRefresh(c, "riak", "--switch=riak", "--revision=2")
	c.Assert(err, gc.ErrorMatches, "--switch and --revision are mutually exclusive")
}

func (s *RefreshSuite) TestPathAndRevisionFails(c *gc.C) {
	_, err := s.runRefresh(c, "riak", "--path=foo", "--revision=2")
	c.Assert(err, gc.ErrorMatches, "--path and --revision are mutually exclusive")
}

func (s *RefreshSuite) TestSwitchAndPathFails(c *gc.C) {
	_, err := s.runRefresh(c, "riak", "--switch=riak", "--path=foo")
	c.Assert(err, gc.ErrorMatches, "--switch and --path are mutually exclusive")
}

func (s *RefreshSuite) TestInvalidRevision(c *gc.C) {
	_, err := s.runRefresh(c, "riak", "--revision=blah")
	c.Assert(err, gc.ErrorMatches, `invalid value "blah" for option --revision: strconv.(ParseInt|Atoi): parsing "blah": invalid syntax`)
}

func (s *RefreshSuite) TestLocalRevisionUnchanged(c *gc.C) {
	s.BaseRefreshSuite.setup(c, charm.MustParseURL("ch:bionic/riak"), charm.MustParseURL("ch:bionic/riak"))
	s.charmAPIClient.charmOrigin = commoncharm.Origin{Base: corebase.MustParseBaseFromString("ubuntu@18.04")}

<<<<<<< HEAD
	path := testcharms.RepoWithSeries("bionic").ClonedDirPath(c.MkDir(), "riak")
	_, err := s.runRefresh(c, "riak", "--path", path)
	c.Assert(err, jc.ErrorIsNil)
	s.charmAdder.CheckCallNames(c, "AddLocalCharm")
	s.charmAPIClient.CheckCallNames(c, "GetCharmURLOrigin", "Get", "SetCharm")
	s.charmAPIClient.CheckCall(c, 2, "SetCharm", model.GenerationMaster, application.SetCharmConfig{
		ApplicationName: "riak",
		CharmID: application.CharmID{
			URL: charm.MustParseURL("local:bionic/riak-7"),
			Origin: commoncharm.Origin{
				Base:   s.charmAPIClient.charmOrigin.Base,
				Source: "local",
			},
		},
		ConfigSettings:   map[string]string{},
		EndpointBindings: map[string]string{},
	})
=======
var _ = gc.Suite(&RefreshSuccessStateSuite{})

func (s *RefreshSuccessStateSuite) SetUpSuite(c *gc.C) {
	if runtime.GOOS == "darwin" {
		c.Skip("Mongo failures on macOS")
	}
	s.RepoSuite.SetUpSuite(c)
	// TODO remove this patch once we removed all the old bases from tests in current package.
	s.PatchValue(&deployer.SupportedJujuBases, func(time.Time, corebase.Base, string) ([]corebase.Base, error) {
		return transform.SliceOrErr([]string{"ubuntu@22.04", "ubuntu@20.04", "ubuntu@18.04"}, corebase.ParseBaseFromString)
	})

}

func (s *RefreshSuccessStateSuite) assertUpgraded(c *gc.C, riak *state.Application, revision int, forced bool) (string, *state.CharmOrigin) {
	err := riak.Refresh()
	c.Assert(err, jc.ErrorIsNil)
	ch, force, err := riak.Charm()
	c.Assert(err, jc.ErrorIsNil)
	c.Assert(ch.Revision(), gc.Equals, revision)
	c.Assert(force, gc.Equals, forced)
	return ch.URL(), riak.CharmOrigin()
}

func (s *RefreshSuccessStateSuite) runRefresh(c *gc.C, cmd cmd.Command, args ...string) (*cmd.Context, error) {
	return cmdtesting.RunCommand(c, cmd, args...)
}

func (s *RefreshSuccessStateSuite) SetUpTest(c *gc.C) {
	if runtime.GOOS == "darwin" {
		c.Skip("Mongo failures on macOS")
	}
	s.RepoSuite.SetUpTest(c)

	s.charmClient = mockCharmClient{}
	s.cmd = NewRefreshCommandForStateTest(
		newCharmAdder,
		func(conn base.APICallCloser) utils.CharmClient {
			return &s.charmClient
		},
		deployer.DeployResources,
		nil,
	)
	s.path = testcharms.RepoWithSeries("bionic").ClonedDirPath(c.MkDir(), "riak")
	err := runDeploy(c, s.path, "--series", "bionic")
	c.Assert(err, jc.ErrorIsNil)
	curl := "local:bionic/riak-7"
	s.riak, _ = s.RepoSuite.AssertApplication(c, "riak", curl, 1, 1)

	_, forced, err := s.riak.Charm()
	c.Assert(err, jc.ErrorIsNil)
	c.Assert(forced, jc.IsFalse)

	s.charmClient.charmInfo = &apicommoncharms.CharmInfo{
		URL:  "local:riak",
		Meta: &charm.Meta{},
	}

	s.CmdBlockHelper = coretesting.NewCmdBlockHelper(s.APIState)
	c.Assert(s.CmdBlockHelper, gc.NotNil)
	s.AddCleanup(func(*gc.C) { s.CmdBlockHelper.Close() })
}

func (s *RefreshSuccessStateSuite) assertLocalRevision(c *gc.C, revision int, path string) {
	dir, err := charm.ReadCharmDir(path)
	c.Assert(err, jc.ErrorIsNil)
	c.Assert(dir.Revision(), gc.Equals, revision)
}

func (s *RefreshSuccessStateSuite) TestLocalRevisionUnchanged(c *gc.C) {
	_, err := s.runRefresh(c, s.cmd, "riak", "--path", s.path)
	c.Assert(err, jc.ErrorIsNil)
	curl, _ := s.assertUpgraded(c, s.riak, 8, false)
	s.AssertCharmUploaded(c, curl)
	// Even though the remote revision is bumped, the local one should
	// be unchanged.
	s.assertLocalRevision(c, 7, s.path)
>>>>>>> 8f0dd278
}

func (s *RefreshSuite) TestUpgradeWithChannel(c *gc.C) {
	s.resolvedChannel = charm.Beta
	_, err := s.runRefresh(c, "foo", "--channel=beta")
	c.Assert(err, jc.ErrorIsNil)

	s.charmAdder.CheckCallNames(c, "AddCharm")
	origin, _ := apputils.DeduceOrigin(s.resolvedCharmURL, charm.Channel{Risk: charm.Beta}, corecharm.Platform{
		Architecture: arch.DefaultArchitecture,
	})
	origin.ID = "testing"
	origin.Revision = (*int)(nil)
	origin.Architecture = arch.DefaultArchitecture
	origin.Base = s.testBase
	s.charmAdder.CheckCall(c, 0, "AddCharm", s.resolvedCharmURL, origin, false)
	s.charmAPIClient.CheckCallNames(c, "GetCharmURLOrigin", "Get", "SetCharm")
	s.charmAPIClient.CheckCall(c, 2, "SetCharm", model.GenerationMaster, application.SetCharmConfig{
		ApplicationName: "foo",
		CharmID: application.CharmID{
			URL: s.resolvedCharmURL,
			Origin: commoncharm.Origin{
				ID:           "testing",
				Source:       "charm-hub",
				Risk:         "beta",
				Architecture: arch.DefaultArchitecture,
				Base:         s.testBase,
			},
		},
		ConfigSettings:   map[string]string{},
		EndpointBindings: map[string]string{},
	})
}

func (s *RefreshSuite) TestUpgradeWithChannelNoNewCharmURL(c *gc.C) {
	// Test setting a new charm channel, without an actual
	// charm upgrade needed.
	s.resolvedChannel = charm.Beta
	s.resolvedCharmURL = charm.MustParseURL("ch:quantal/foo-1")

	_, err := s.runRefresh(c, "foo", "--channel=beta")
	c.Assert(err, jc.ErrorIsNil)

	s.charmAPIClient.CheckCallNames(c, "GetCharmURLOrigin", "Get", "SetCharm")
	s.charmAPIClient.CheckCall(c, 2, "SetCharm", model.GenerationMaster, application.SetCharmConfig{
		ApplicationName: "foo",
		CharmID: application.CharmID{
			URL: s.resolvedCharmURL,
			Origin: commoncharm.Origin{
				ID:           "testing",
				Source:       "charm-hub",
				Risk:         "beta",
				Architecture: arch.DefaultArchitecture,
				Base:         s.testBase,
			},
		},
		ConfigSettings:   map[string]string{},
		EndpointBindings: map[string]string{},
	})
}

func (s *RefreshSuite) TestRefreshShouldRespectDeployedChannelByDefault(c *gc.C) {
	s.resolvedChannel = charm.Beta
	_, err := s.runRefresh(c, "foo")
	c.Assert(err, jc.ErrorIsNil)

	s.charmAdder.CheckCallNames(c, "AddCharm")
	origin, _ := apputils.DeduceOrigin(s.resolvedCharmURL, charm.Channel{Risk: charm.Beta}, s.testPlatform)
	origin.ID = "testing"
	origin.Revision = (*int)(nil)
	s.charmAdder.CheckCall(c, 0, "AddCharm", s.resolvedCharmURL, origin, false)
	s.charmAPIClient.CheckCallNames(c, "GetCharmURLOrigin", "Get", "SetCharm")
	s.charmAPIClient.CheckCall(c, 2, "SetCharm", model.GenerationMaster, application.SetCharmConfig{
		ApplicationName: "foo",
		CharmID: application.CharmID{
			URL: s.resolvedCharmURL,
			Origin: commoncharm.Origin{
				ID:           "testing",
				Source:       "charm-hub",
				Risk:         "beta",
				Architecture: arch.DefaultArchitecture,
				Base:         s.testBase,
			},
		},
		ConfigSettings:   map[string]string{},
		EndpointBindings: map[string]string{},
	})
}

func (s *RefreshSuite) TestUpgradeFailWithoutCharmHubOriginID(c *gc.C) {
	s.resolvedChannel = charm.Beta
	s.charmAPIClient.charmOrigin.Source = "charm-hub"
	s.charmAPIClient.charmOrigin.ID = ""
	_, err := s.runRefresh(c, "foo", "--channel=beta")
	c.Assert(err, gc.ErrorMatches, "\"foo\" deploy incomplete, please try refresh again in a little bit.")
	s.charmAPIClient.CheckCallNames(c, "GetCharmURLOrigin")
}

func (s *RefreshSuite) TestSwitch(c *gc.C) {
	_, err := s.runRefresh(c, "foo", "--switch=ch:trusty/anotherriak")
	c.Assert(err, jc.ErrorIsNil)

	s.charmClient.CheckCallNames(c, "CharmInfo", "CharmInfo")
	s.charmClient.CheckCall(c, 0, "CharmInfo", s.resolvedCharmURL.String())
	s.charmAdder.CheckCallNames(c, "CheckCharmPlacement", "AddCharm")
	origin, _ := apputils.DeduceOrigin(s.resolvedCharmURL, charm.Channel{Risk: charm.Stable}, s.testPlatform)

	parsedSwitchUrl, err := charm.ParseURL("ch:trusty/anotherriak")
	c.Assert(err, jc.ErrorIsNil)
	s.charmAdder.CheckCall(c, 0, "CheckCharmPlacement", "foo", parsedSwitchUrl)
	origin.Revision = (*int)(nil)
	s.charmAdder.CheckCall(c, 1, "AddCharm", s.resolvedCharmURL, origin, false)
	s.charmAPIClient.CheckCallNames(c, "GetCharmURLOrigin", "Get", "SetCharm")
	s.charmAPIClient.CheckCall(c, 2, "SetCharm", model.GenerationMaster, application.SetCharmConfig{
		ApplicationName: "foo",
		CharmID: application.CharmID{
			URL: s.resolvedCharmURL,
			Origin: commoncharm.Origin{
				Source:       "charm-hub",
				Architecture: arch.DefaultArchitecture,
				Risk:         "stable",
				Base:         s.testBase,
			},
		},
		ConfigSettings:   map[string]string{},
		EndpointBindings: map[string]string{},
	})
	var curl *charm.URL
	for _, call := range s.Calls() {
		if call.FuncName == "ResolveCharm" {
			curl = call.Args[0].(*charm.URL)
			break
		}
	}
	c.Assert(curl, gc.NotNil)
	c.Assert(curl.String(), gc.Equals, "ch:trusty/anotherriak")
}

func (s *RefreshSuite) TestSwitchSameURL(c *gc.C) {
	s.charmAPIClient.charmURL = s.resolvedCharmURL
	_, err := s.runRefresh(c, "foo", "--switch="+s.resolvedCharmURL.String())
	// Should not get error since charm already up-to-date
	c.Assert(err, jc.ErrorIsNil)
}

func (s *RefreshSuite) TestSwitchDifferentRevision(c *gc.C) {
	curlCopy := *s.resolvedCharmURL
	s.charmAPIClient.charmURL = &curlCopy
	s.resolvedCharmURL.Revision++
	_, err := s.runRefresh(c, "riak", "--switch="+s.resolvedCharmURL.String())
	c.Assert(err, jc.ErrorIsNil)
}

func (s *RefreshSuite) TestSwitchToLocalNotFound(c *gc.C) {
	myriakPath := filepath.Join(c.MkDir(), "riak")
	_, err := os.Stat(myriakPath)
	c.Assert(err, gc.ErrorMatches, ".*no such file or directory")
	_, err = s.runRefresh(c, "riak", "--switch", myriakPath)
	c.Assert(err, gc.ErrorMatches, ".*file does not exist")
}

func (s *RefreshSuite) TestUpgradeWithTermsNotSigned(c *gc.C) {
	termsRequiredError := &common.TermsRequiredError{Terms: []string{"term/1", "term/2"}}
	s.charmAdder.SetErrors(termsRequiredError)
	expectedError := `Declined: some terms require agreement. Try: "juju agree term/1 term/2"`
	_, err := s.runRefresh(c, "terms1")
	c.Assert(err, gc.ErrorMatches, expectedError)
}

func (s *RefreshSuite) TestRespectsLocalRevisionWhenPossible(c *gc.C) {
	s.BaseRefreshSuite.setup(c, charm.MustParseURL("ch:bionic/riak"), charm.MustParseURL("ch:bionic/riak"))
	s.charmAPIClient.charmOrigin = commoncharm.Origin{Base: corebase.MustParseBaseFromString("ubuntu@18.04")}

	myriakPath := testcharms.RepoWithSeries("bionic").ClonedDirPath(c.MkDir(), "riak")
	dir, err := charm.ReadCharmDir(myriakPath)
	c.Assert(err, jc.ErrorIsNil)
	err = dir.SetDiskRevision(42)
	c.Assert(err, jc.ErrorIsNil)

	_, err = s.runRefresh(c, "riak", "--path", myriakPath)
	c.Assert(err, jc.ErrorIsNil)
<<<<<<< HEAD
	s.charmAdder.CheckCallNames(c, "AddLocalCharm")
	s.charmAPIClient.CheckCallNames(c, "GetCharmURLOrigin", "Get", "SetCharm")
	s.charmAPIClient.CheckCall(c, 2, "SetCharm", model.GenerationMaster, application.SetCharmConfig{
		ApplicationName: "riak",
		CharmID: application.CharmID{
			URL: charm.MustParseURL("local:bionic/riak-42"),
			Origin: commoncharm.Origin{
				Base:   s.charmAPIClient.charmOrigin.Base,
				Source: "local",
			},
		},
		ConfigSettings:   map[string]string{},
		EndpointBindings: map[string]string{},
	})
=======
	curl, _ := s.assertUpgraded(c, s.riak, 42, false)
	s.AssertCharmUploaded(c, curl)
	s.assertLocalRevision(c, 42, s.path)
>>>>>>> 8f0dd278
}

func (s *RefreshSuite) TestForcedSeriesUpgrade(c *gc.C) {
	s.BaseRefreshSuite.setup(c, charm.MustParseURL("ch:bionic/multi-series"), charm.MustParseURL("ch:bionic/multi-series"))
	repoPath := testcharms.RepoWithSeries("bionic").ClonedDirPath(c.MkDir(), "multi-series")
	// Overwrite the metadata.yaml to change the supported series.
	metadataPath := filepath.Join(repoPath, "metadata.yaml")
	file, err := os.OpenFile(metadataPath, os.O_TRUNC|os.O_RDWR, 0666)
	if err != nil {
		c.Fatal(errors.Annotate(err, "cannot open metadata.yaml for overwriting"))
	}
	defer func() { _ = file.Close() }()

	metadata := strings.Join(
		[]string{
			`name: multi-series`,
			`summary: "That's a dummy charm with multi-series."`,
			`description: |`,
			`    This is a longer description which`,
			`    potentially contains multiple lines.`,
			`series:`,
			`    - trusty`,
			`    - wily`,
		},
		"\n",
	)
	if _, err := file.WriteString(metadata); err != nil {
		c.Fatal(errors.Annotate(err, "cannot write to metadata.yaml"))
	}

	_, err = s.runRefresh(c, "multi-series", "--path", repoPath, "--force-series")
	c.Assert(err, jc.ErrorIsNil)

	s.charmAPIClient.CheckCallNames(c, "GetCharmURLOrigin", "Get", "SetCharm")
	s.charmAPIClient.CheckCall(c, 2, "SetCharm", model.GenerationMaster, application.SetCharmConfig{
		ApplicationName: "multi-series",
		CharmID: application.CharmID{
			URL: charm.MustParseURL("local:bionic/multi-series-1"),
			Origin: commoncharm.Origin{
				ID:           "testing",
				Base:         s.charmAPIClient.charmOrigin.Base,
				Source:       "local",
				Risk:         "stable",
				Architecture: arch.DefaultArchitecture,
			},
		},
		ForceBase:        true,
		ConfigSettings:   map[string]string{},
		EndpointBindings: map[string]string{},
	})
}

func (s *RefreshSuite) TestForcedUnitsUpgrade(c *gc.C) {
	s.BaseRefreshSuite.setup(c, charm.MustParseURL("ch:bionic/riak"), charm.MustParseURL("ch:bionic/riak"))
	s.charmAPIClient.charmOrigin = commoncharm.Origin{Base: corebase.MustParseBaseFromString("ubuntu@18.04")}

	myriakPath := testcharms.RepoWithSeries("bionic").ClonedDirPath(c.MkDir(), "riak")
	_, err := s.runRefresh(c, "riak", "--path", myriakPath, "--force-units")
	c.Assert(err, jc.ErrorIsNil)
	s.charmAdder.CheckCallNames(c, "AddLocalCharm")
	s.charmAPIClient.CheckCallNames(c, "GetCharmURLOrigin", "Get", "SetCharm")
	s.charmAPIClient.CheckCall(c, 2, "SetCharm", model.GenerationMaster, application.SetCharmConfig{
		ApplicationName: "riak",
		CharmID: application.CharmID{
			URL: charm.MustParseURL("local:bionic/riak-7"),
			Origin: commoncharm.Origin{
				Base:   s.charmAPIClient.charmOrigin.Base,
				Source: "local",
			},
		},
		ForceUnits:       true,
		ConfigSettings:   map[string]string{},
		EndpointBindings: map[string]string{},
	})
}

func (s *RefreshSuite) TestBlockRefresh(c *gc.C) {
	s.charmAPIClient.SetErrors(nil, nil, apiservererrors.OperationBlockedError("refresh"))

	_, err := s.runRefresh(c, "riak")
	c.Assert(err, gc.NotNil)
	c.Assert(strings.Contains(err.Error(), "All operations that change model have been disabled for the current model"), jc.IsTrue)
}

func (s *RefreshSuite) TestCharmPathNotFound(c *gc.C) {
	myriakPath := filepath.Join(c.MkDir(), "riak")
	_, err := os.Stat(myriakPath)
	c.Assert(err, gc.ErrorMatches, ".*no such file or directory")
	_, err = s.runRefresh(c, "riak", "--path", myriakPath)
	c.Assert(err, gc.ErrorMatches, ".*file does not exist")
}

func (s *RefreshSuite) TestCharmPathNoRevUpgrade(c *gc.C) {
	s.BaseRefreshSuite.setup(c, charm.MustParseURL("local:bionic/riak"), charm.MustParseURL("local:bionic/riak"))
	s.charmAPIClient.charmOrigin = commoncharm.Origin{Base: corebase.MustParseBaseFromString("ubuntu@18.04")}
	// Revision 7 is running to start with.
	myriakPath := testcharms.RepoWithSeries("bionic").ClonedDirPath(c.MkDir(), "riak")

	_, err := s.runRefresh(c, "riak", "--path", myriakPath)
	c.Assert(err, jc.ErrorIsNil)
	s.charmAdder.CheckCallNames(c, "AddLocalCharm")
	s.charmAPIClient.CheckCallNames(c, "GetCharmURLOrigin", "Get", "SetCharm")
	s.charmAPIClient.CheckCall(c, 2, "SetCharm", model.GenerationMaster, application.SetCharmConfig{
		ApplicationName: "riak",
		CharmID: application.CharmID{
			URL: charm.MustParseURL("local:bionic/riak-7"),
			Origin: commoncharm.Origin{
				Base:   s.charmAPIClient.charmOrigin.Base,
				Source: "local",
			},
		},
		ConfigSettings:   map[string]string{},
		EndpointBindings: map[string]string{},
	})
}

func (s *RefreshSuite) TestCharmPathDifferentNameFails(c *gc.C) {
	s.BaseRefreshSuite.setup(c, charm.MustParseURL("local:bionic/riak"), charm.MustParseURL("local:bionic/riak"))
	s.charmAPIClient.charmOrigin = commoncharm.Origin{Base: corebase.MustParseBaseFromString("ubuntu@18.04")}
	myriakPath := testcharms.RepoWithSeries("bionic").RenamedClonedDirPath(c.MkDir(), "riak", "myriak")
	metadataPath := filepath.Join(myriakPath, "metadata.yaml")
	file, err := os.OpenFile(metadataPath, os.O_TRUNC|os.O_RDWR, 0666)
	if err != nil {
		c.Fatal(errors.Annotate(err, "cannot open metadata.yaml"))
	}
	defer func() { _ = file.Close() }()

	// Overwrite the metadata.yaml to contain a new name.
	newMetadata := strings.Join([]string{`name: myriak`, `summary: ""`, `description: ""`}, "\n")
	if _, err := file.WriteString(newMetadata); err != nil {
		c.Fatal("cannot write to metadata.yaml")
	}
	_, err = s.runRefresh(c, "riak", "--path", myriakPath)
	c.Assert(err, gc.ErrorMatches, `cannot refresh "riak" to "myriak"`)
}

func (s *RefreshSuite) TestForcedLXDProfileUpgrade(c *gc.C) {
	s.BaseRefreshSuite.setup(c, charm.MustParseURL("ch:bionic/lxd-profile-alt"), charm.MustParseURL("ch:bionic/lxd-profile-alt"))
	repoPath := testcharms.RepoWithSeries("bionic").ClonedDirPath(c.MkDir(), "lxd-profile-alt")
	// Overwrite the lxd-profile.yaml to change the supported series.
	lxdProfilePath := filepath.Join(repoPath, "lxd-profile.yaml")
	file, err := os.OpenFile(lxdProfilePath, os.O_TRUNC|os.O_RDWR, 0666)
	if err != nil {
		c.Fatal(errors.Annotate(err, "cannot open lxd-profile.yaml for overwriting"))
	}
	defer func() { _ = file.Close() }()

	lxdProfile := `
description: lxd profile for testing
config:
  security.nesting: "true"
  security.privileged: "true"
  linux.kernel_modules: openvswitch,nbd,ip_tables,ip6_tables
  environment.http_proxy: ""
  boot.autostart.delay: 1
devices: {}
`
	if _, err := file.WriteString(lxdProfile); err != nil {
		c.Fatal(errors.Annotate(err, "cannot write to lxd-profile.yaml"))
	}

	_, err = s.runRefresh(c, "lxd-profile-alt", "--path", repoPath)
	c.Assert(err, jc.ErrorIsNil)

	s.charmAPIClient.CheckCallNames(c, "GetCharmURLOrigin", "Get", "SetCharm")
	s.charmAPIClient.CheckCall(c, 2, "SetCharm", model.GenerationMaster, application.SetCharmConfig{
		ApplicationName: "lxd-profile-alt",
		CharmID: application.CharmID{
			URL: charm.MustParseURL("local:bionic/lxd-profile-alt-0"),
			Origin: commoncharm.Origin{
				ID:           "testing",
				Base:         s.charmAPIClient.charmOrigin.Base,
				Source:       "local",
				Risk:         "stable",
				Architecture: arch.DefaultArchitecture,
			},
		},
		ConfigSettings:   map[string]string{},
		EndpointBindings: map[string]string{},
	})
}

func (s *RefreshSuite) TestInitWithResources(c *gc.C) {
	testcharms.RepoWithSeries("bionic").CharmArchivePath(c.MkDir(), "dummy")
	dir := c.MkDir()

	foopath := path.Join(dir, "foo")
	barpath := path.Join(dir, "bar")
	err := os.WriteFile(foopath, []byte("foo"), 0600)
	c.Assert(err, jc.ErrorIsNil)
	err = os.WriteFile(barpath, []byte("bar"), 0600)
	c.Assert(err, jc.ErrorIsNil)

	res1 := fmt.Sprintf("foo=%s", foopath)
	res2 := fmt.Sprintf("bar=%s", barpath)

	d := refreshCommand{}
	args := []string{"dummy", "--resource", res1, "--resource", res2}

	cmd := modelcmd.Wrap(&d)
	cmd.SetClientStore(jujuclienttesting.MinimalStore())
	err = cmdtesting.InitCommand(cmd, args)
	c.Assert(err, jc.ErrorIsNil)
	c.Assert(d.Resources, gc.DeepEquals, map[string]string{
		"foo": foopath,
		"bar": barpath,
	})
}

func (s *RefreshSuite) TestUpgradeSameVersionWithResourceUpload(c *gc.C) {
	s.resolvedCharmURL = charm.MustParseURL("ch:quantal/foo-1")
	s.charmClient.charmInfo = &apicommoncharms.CharmInfo{
		URL: s.resolvedCharmURL.String(),
		Meta: &charm.Meta{
			Resources: map[string]charmresource.Meta{
				"bar": {
					Name: "bar",
					Type: charmresource.TypeFile,
				},
			},
		},
	}
	s.charmClient.charmResources = []charmresource.Resource{}
	dir := c.MkDir()
	barpath := path.Join(dir, "bar")
	err := os.WriteFile(barpath, []byte("bar"), 0600)
	c.Assert(err, jc.ErrorIsNil)

	res1 := fmt.Sprintf("bar=%s", barpath)

	_, err = s.runRefresh(c, "foo", "--resource="+res1)
	c.Assert(err, jc.ErrorIsNil)

	s.charmAdder.CheckNoCalls(c)
	s.charmAPIClient.CheckCallNames(c, "GetCharmURLOrigin", "Get", "SetCharm")
	s.charmAPIClient.CheckCall(c, 2, "SetCharm", model.GenerationMaster, application.SetCharmConfig{
		ApplicationName: "foo",
		CharmID: application.CharmID{
			URL: s.resolvedCharmURL,
			Origin: commoncharm.Origin{
				ID:           "testing",
				Source:       "charm-hub",
				Risk:         "stable",
				Architecture: arch.DefaultArchitecture,
				Base:         s.testBase,
			},
		},
		ConfigSettings:   map[string]string{},
		EndpointBindings: map[string]string{},
		ResourceIDs:      map[string]string{"bar": "barId"},
	})
}

type RefreshCharmHubSuite struct {
	BaseRefreshSuite
}

var _ = gc.Suite(&RefreshCharmHubSuite{})

func (s *RefreshCharmHubSuite) SetUpTest(c *gc.C) {
	s.BaseRefreshSuite.SetUpSuite(c)
	s.BaseRefreshSuite.setup(c, charm.MustParseURL("ch:quantal/foo-1"), charm.MustParseURL("ch:quantal/foo-2"))
}

func (s *BaseRefreshSuite) TearDownTest(c *gc.C) {
	//func (s *RefreshCharmHubSuite) TearDownTest(c *gc.C) {
	s.ResetCalls()
}

func (s *RefreshCharmHubSuite) TestUpgradeResourceRevision(c *gc.C) {
	s.charmClient.charmInfo = &apicommoncharms.CharmInfo{
		URL: s.resolvedCharmURL.String(),
		Meta: &charm.Meta{
			Resources: map[string]charmresource.Meta{
				"bar": {
					Name: "bar",
					Type: charmresource.TypeFile,
				},
			},
		},
	}
	s.charmClient.charmResources = []charmresource.Resource{
		{
			Meta: charmresource.Meta{
				Name:        "bar",
				Type:        0,
				Path:        "",
				Description: "",
			},
			Origin:   charmresource.OriginStore,
			Revision: 2,
		},
	}

	_, err := s.runRefresh(c, "foo")
	c.Assert(err, jc.ErrorIsNil)

	s.charmAPIClient.CheckCallNames(c, "GetCharmURLOrigin", "Get", "SetCharm")
	s.charmClient.CheckCallNames(c, "CharmInfo", "ListCharmResources", "CharmInfo")
	s.CheckCall(c, 9, "DeployResources", "foo", resources.CharmID{
		URL: s.resolvedCharmURL,
		Origin: commoncharm.Origin{
			ID:           "testing",
			Source:       "charm-hub",
			Risk:         "stable",
			Architecture: arch.DefaultArchitecture,
			Base:         s.testBase}},
		map[string]string(nil),
		map[string]charmresource.Meta{"bar": {Name: "bar", Type: charmresource.TypeFile}},
	)
}

func (s *RefreshCharmHubSuite) TestUpgradeResourceRevisionSupplied(c *gc.C) {
	s.charmClient.charmInfo = &apicommoncharms.CharmInfo{
		URL: s.resolvedCharmURL.String(),
		Meta: &charm.Meta{
			Resources: map[string]charmresource.Meta{
				"bar": {
					Name: "bar",
					Type: charmresource.TypeFile,
				},
			},
		},
	}
	s.charmClient.charmResources = []charmresource.Resource{
		{
			Meta: charmresource.Meta{
				Name:        "bar",
				Type:        0,
				Path:        "",
				Description: "",
			},
			Origin:   charmresource.OriginStore,
			Revision: 4,
		},
	}

	_, err := s.runRefresh(c, "foo", "--resource", "bar=3")
	c.Assert(err, jc.ErrorIsNil)

	s.charmAPIClient.CheckCallNames(c, "GetCharmURLOrigin", "Get", "SetCharm")
	s.charmClient.CheckCallNames(c, "CharmInfo", "ListCharmResources", "CharmInfo")
	s.CheckCall(c, 9, "DeployResources", "foo", resources.CharmID{
		URL: s.resolvedCharmURL,
		Origin: commoncharm.Origin{
			ID:           "testing",
			Source:       "charm-hub",
			Risk:         "stable",
			Architecture: arch.DefaultArchitecture,
			Base:         s.testBase}},
		map[string]string{"bar": "3"},
		map[string]charmresource.Meta{"bar": {Name: "bar", Type: charmresource.TypeFile}},
	)
}

func (s *RefreshCharmHubSuite) TestUpgradeResourceNoChange(c *gc.C) {
	s.charmClient.charmInfo = &apicommoncharms.CharmInfo{
		URL: s.resolvedCharmURL.String(),
		Meta: &charm.Meta{
			Resources: map[string]charmresource.Meta{
				"bar": {
					Name: "bar",
					Type: charmresource.TypeFile,
					Path: "/path/to/bar",
				},
			},
		},
	}
	s.charmClient.charmResources = []charmresource.Resource{
		{
			Meta: charmresource.Meta{
				Name: "bar",
				Type: charmresource.TypeFile,
			},
			Origin:   charmresource.OriginStore,
			Revision: 1,
		},
	}

	_, err := s.runRefresh(c, "foo")
	c.Assert(err, jc.ErrorIsNil)

	s.charmAPIClient.CheckCallNames(c, "GetCharmURLOrigin", "Get", "SetCharm")
	s.charmClient.CheckCallNames(c, "CharmInfo", "ListCharmResources", "CharmInfo")
	for _, call := range s.Calls() {
		c.Assert(call.FuncName, gc.Not(gc.Equals), "DeployResources", gc.Commentf("DeployResources should not be called here"))
	}
}

<<<<<<< HEAD
=======
func (s *RefreshSuccessStateSuite) TestForcedUnitsUpgrade(c *gc.C) {
	_, err := s.runRefresh(c, s.cmd, "riak", "--force-units", "--path", s.path)
	c.Assert(err, jc.ErrorIsNil)
	curl, _ := s.assertUpgraded(c, s.riak, 8, true)
	s.AssertCharmUploaded(c, curl)
	// Local revision is not changed.
	s.assertLocalRevision(c, 7, s.path)
}

func (s *RefreshSuccessStateSuite) TestBlockForcedUnitsUpgrade(c *gc.C) {
	// Block operation
	s.BlockAllChanges(c, "TestBlockForcedUpgrade")
	_, err := s.runRefresh(c, s.cmd, "riak", "--force-units", "--path", s.path)
	c.Assert(err, jc.ErrorIsNil)
	curl, _ := s.assertUpgraded(c, s.riak, 8, true)
	s.AssertCharmUploaded(c, curl)
	// Local revision is not changed.
	s.assertLocalRevision(c, 7, s.path)
}

func (s *RefreshSuccessStateSuite) TestCharmPath(c *gc.C) {
	myriakPath := testcharms.RepoWithSeries("bionic").ClonedDirPath(c.MkDir(), "riak")

	// Change the revision to 42 and upgrade to it with explicit revision.
	err := os.WriteFile(path.Join(myriakPath, "revision"), []byte("42"), 0644)
	c.Assert(err, jc.ErrorIsNil)
	_, err = s.runRefresh(c, s.cmd, "riak", "--path", myriakPath)
	c.Assert(err, jc.ErrorIsNil)
	curl, _ := s.assertUpgraded(c, s.riak, 42, false)
	c.Assert(curl, gc.Equals, "local:bionic/riak-42")
	s.assertLocalRevision(c, 42, myriakPath)
}

func (s *RefreshSuccessStateSuite) TestCharmPathNotFound(c *gc.C) {
	myriakPath := filepath.Join(c.MkDir(), "riak")
	_, err := os.Stat(myriakPath)
	c.Assert(err, gc.ErrorMatches, ".*no such file or directory")
	_, err = s.runRefresh(c, s.cmd, "riak", "--path", myriakPath)
	c.Assert(err, gc.ErrorMatches, ".*file does not exist")
}

func (s *RefreshSuccessStateSuite) TestSwitchToLocal(c *gc.C) {
	myriakPath := testcharms.RepoWithSeries("bionic").ClonedDirPath(c.MkDir(), "riak")

	// Change the revision to 42 and upgrade to it with explicit revision.
	err := os.WriteFile(path.Join(myriakPath, "revision"), []byte("42"), 0644)
	c.Assert(err, jc.ErrorIsNil)
	_, err = s.runRefresh(c, s.cmd, "riak", "--switch", myriakPath)
	c.Assert(err, jc.ErrorIsNil)
	rev := 42
	curl, origin := s.assertUpgraded(c, s.riak, rev, false)
	c.Assert(curl, gc.Equals, "local:bionic/riak-42")
	c.Assert(origin, gc.DeepEquals, &state.CharmOrigin{
		Source:   "local",
		Revision: &rev,
		Platform: &state.Platform{
			Architecture: "amd64",
			OS:           "ubuntu",
			Channel:      "18.04",
		},
	})
	s.assertLocalRevision(c, rev, myriakPath)
}

func (s *RefreshSuccessStateSuite) TestSwitchToLocalNotFound(c *gc.C) {
	myriakPath := filepath.Join(c.MkDir(), "riak")
	_, err := os.Stat(myriakPath)
	c.Assert(err, gc.ErrorMatches, ".*no such file or directory")
	_, err = s.runRefresh(c, s.cmd, "riak", "--switch", myriakPath)
	c.Assert(err, gc.ErrorMatches, ".*file does not exist")
}

func (s *RefreshSuccessStateSuite) TestCharmPathNoRevUpgrade(c *gc.C) {
	// Revision 7 is running to start with.
	myriakPath := testcharms.RepoWithSeries("bionic").ClonedDirPath(c.MkDir(), "riak")
	s.assertLocalRevision(c, 7, myriakPath)
	_, err := s.runRefresh(c, s.cmd, "riak", "--path", myriakPath)
	c.Assert(err, jc.ErrorIsNil)
	curl, _ := s.assertUpgraded(c, s.riak, 8, false)
	c.Assert(curl, gc.Equals, "local:bionic/riak-8")
}

func (s *RefreshSuccessStateSuite) TestCharmPathDifferentNameFails(c *gc.C) {
	myriakPath := testcharms.RepoWithSeries("bionic").RenamedClonedDirPath(c.MkDir(), "riak", "myriak")
	metadataPath := filepath.Join(myriakPath, "metadata.yaml")
	file, err := os.OpenFile(metadataPath, os.O_TRUNC|os.O_RDWR, 0666)
	if err != nil {
		c.Fatal(errors.Annotate(err, "cannot open metadata.yaml"))
	}
	defer func() { _ = file.Close() }()

	// Overwrite the metadata.yaml to contain a new name.
	newMetadata := strings.Join([]string{`name: myriak`, `summary: ""`, `description: ""`}, "\n")
	if _, err := file.WriteString(newMetadata); err != nil {
		c.Fatal("cannot write to metadata.yaml")
	}
	_, err = s.runRefresh(c, s.cmd, "riak", "--path", myriakPath)
	c.Assert(err, gc.ErrorMatches, `cannot refresh "riak" to "myriak"`)
}

>>>>>>> 8f0dd278
type mockAPIConnection struct {
	api.Connection
	serverVersion *version.Number
}

func (m *mockAPIConnection) Addr() string {
	return "0.1.2.3:1234"
}

func (m *mockAPIConnection) IPAddr() string {
	return "0.1.2.3:1234"
}

func (m *mockAPIConnection) AuthTag() names.Tag {
	return names.NewUserTag("testuser")
}

func (m *mockAPIConnection) PublicDNSName() string {
	return ""
}

func (m *mockAPIConnection) APIHostPorts() []network.MachineHostPorts {
	hp, _ := network.ParseMachineHostPort(m.Addr())
	return []network.MachineHostPorts{{*hp}}
}

func (m *mockAPIConnection) ServerVersion() (version.Number, bool) {
	if m.serverVersion != nil {
		return *m.serverVersion, true
	}
	return version.Number{}, false
}

func (*mockAPIConnection) ControllerAccess() string {
	return "admin"
}

func (*mockAPIConnection) Close() error {
	return nil
}

type mockCharmAdder struct {
	store.CharmAdder
	testing.Stub
}

func (m *mockCharmAdder) AddCharm(curl *charm.URL, origin commoncharm.Origin, force bool) (commoncharm.Origin, error) {
	m.MethodCall(m, "AddCharm", curl, origin, force)
	return origin, m.NextErr()
}

func (m *mockCharmAdder) CheckCharmPlacement(appName string, curl *charm.URL) error {
	m.MethodCall(m, "CheckCharmPlacement", appName, curl)
	return m.NextErr()
}

func (m *mockCharmAdder) AddLocalCharm(curl *charm.URL, ch charm.Charm, force bool) (*charm.URL, error) {
	m.MethodCall(m, "AddLocalCharm", curl, ch, force)
	return curl, m.NextErr()
}

type mockCharmClient struct {
	apputils.CharmClient
	testing.Stub
	charmInfo      *apicommoncharms.CharmInfo
	charmResources []charmresource.Resource
}

func (m *mockCharmClient) CharmInfo(curl string) (*apicommoncharms.CharmInfo, error) {
	m.MethodCall(m, "CharmInfo", curl)
	if err := m.NextErr(); err != nil {
		return nil, err
	}
	return m.charmInfo, nil
}

func (m *mockCharmClient) ListCharmResources(curl *charm.URL, origin commoncharm.Origin) ([]charmresource.Resource, error) {
	m.MethodCall(m, "ListCharmResources", curl, origin)
	if err := m.NextErr(); err != nil {
		return nil, err
	}
	return m.charmResources, nil
}

type mockCharmResolver struct {
	testing.Stub
	resolveFunc func(url *charm.URL, preferredOrigin commoncharm.Origin, switchCharm bool) (*charm.URL, commoncharm.Origin, []corebase.Base, error)
}

func (m *mockCharmResolver) ResolveCharm(url *charm.URL, preferredOrigin commoncharm.Origin, switchCharm bool) (*charm.URL, commoncharm.Origin, []corebase.Base, error) {
	return m.resolveFunc(url, preferredOrigin, switchCharm)
}

type mockCharmRefreshClient struct {
	CharmRefreshClient
	testing.Stub
	charmURL    *charm.URL
	charmOrigin commoncharm.Origin

	bindings map[string]string
}

func (m *mockCharmRefreshClient) GetCharmURLOrigin(branchName, appName string) (*charm.URL, commoncharm.Origin, error) {
	m.MethodCall(m, "GetCharmURLOrigin", branchName, appName)
	return m.charmURL, m.charmOrigin, m.NextErr()
}

func (m *mockCharmRefreshClient) SetCharm(branchName string, cfg application.SetCharmConfig) error {
	m.MethodCall(m, "SetCharm", branchName, cfg)
	return m.NextErr()
}

func (m *mockCharmRefreshClient) Get(_, applicationName string) (*params.ApplicationGetResults, error) {
	m.MethodCall(m, "Get", applicationName)
	return &params.ApplicationGetResults{
		EndpointBindings: m.bindings,
		Base: params.Base{
			Name:    m.charmOrigin.Base.OS,
			Channel: m.charmOrigin.Base.Channel.String(),
		},
	}, m.NextErr()
}

func newMockModelConfigGetter() mockModelConfigGetter {
	return mockModelConfigGetter{cfg: coretesting.FakeConfig()}
}

type mockModelConfigGetter struct {
	deployer.ModelConfigGetter
	testing.Stub

	cfg map[string]interface{}
}

func (m *mockModelConfigGetter) ModelGet() (map[string]interface{}, error) {
	m.MethodCall(m, "ModelGet")
	return m.cfg, m.NextErr()
}

func (m *mockModelConfigGetter) SetDefaultSpace(name string) {
	m.cfg["default-space"] = name
}

func (m *mockModelConfigGetter) Close() error {
	return nil
}

type mockResourceLister struct {
	apputils.ResourceLister
	testing.Stub
}

func (m *mockResourceLister) ListResources([]string) ([]coreresouces.ApplicationResources, error) {
	return []coreresouces.ApplicationResources{{
		Resources: []coreresouces.Resource{{
			Resource: charmresource.Resource{
				Meta: charmresource.Meta{
					Name: "bar",
					Type: charmresource.TypeFile,
					Path: "/path/to/bar",
				},
				Revision: 1,
			},
		}},
	}}, nil
}

type mockSpacesClient struct {
	SpacesAPI
	testing.Stub

	spaceList []params.Space
}

func (m *mockSpacesClient) ListSpaces() ([]params.Space, error) {
	m.MethodCall(m, "ListSpaces")
	return m.spaceList, m.NextErr()
}

type mockDownloadBundleClient struct {
	testing.Stub
	bundle charm.Bundle
}

func (m *mockDownloadBundleClient) DownloadAndReadBundle(_ context.Context, resourceURL *url.URL, archivePath string, _ ...charmhub.DownloadOption) (charm.Bundle, error) {
	m.MethodCall(m, "DownloadAndReadBundle", resourceURL, archivePath)
	return m.bundle, m.NextErr()
}<|MERGE_RESOLUTION|>--- conflicted
+++ resolved
@@ -478,103 +478,25 @@
 	s.BaseRefreshSuite.setup(c, charm.MustParseURL("ch:bionic/riak"), charm.MustParseURL("ch:bionic/riak"))
 	s.charmAPIClient.charmOrigin = commoncharm.Origin{Base: corebase.MustParseBaseFromString("ubuntu@18.04")}
 
-<<<<<<< HEAD
 	path := testcharms.RepoWithSeries("bionic").ClonedDirPath(c.MkDir(), "riak")
 	_, err := s.runRefresh(c, "riak", "--path", path)
 	c.Assert(err, jc.ErrorIsNil)
 	s.charmAdder.CheckCallNames(c, "AddLocalCharm")
 	s.charmAPIClient.CheckCallNames(c, "GetCharmURLOrigin", "Get", "SetCharm")
+	rev := 7
 	s.charmAPIClient.CheckCall(c, 2, "SetCharm", model.GenerationMaster, application.SetCharmConfig{
 		ApplicationName: "riak",
 		CharmID: application.CharmID{
 			URL: charm.MustParseURL("local:bionic/riak-7"),
 			Origin: commoncharm.Origin{
-				Base:   s.charmAPIClient.charmOrigin.Base,
-				Source: "local",
+				Base:     s.charmAPIClient.charmOrigin.Base,
+				Source:   "local",
+				Revision: &rev,
 			},
 		},
 		ConfigSettings:   map[string]string{},
 		EndpointBindings: map[string]string{},
 	})
-=======
-var _ = gc.Suite(&RefreshSuccessStateSuite{})
-
-func (s *RefreshSuccessStateSuite) SetUpSuite(c *gc.C) {
-	if runtime.GOOS == "darwin" {
-		c.Skip("Mongo failures on macOS")
-	}
-	s.RepoSuite.SetUpSuite(c)
-	// TODO remove this patch once we removed all the old bases from tests in current package.
-	s.PatchValue(&deployer.SupportedJujuBases, func(time.Time, corebase.Base, string) ([]corebase.Base, error) {
-		return transform.SliceOrErr([]string{"ubuntu@22.04", "ubuntu@20.04", "ubuntu@18.04"}, corebase.ParseBaseFromString)
-	})
-
-}
-
-func (s *RefreshSuccessStateSuite) assertUpgraded(c *gc.C, riak *state.Application, revision int, forced bool) (string, *state.CharmOrigin) {
-	err := riak.Refresh()
-	c.Assert(err, jc.ErrorIsNil)
-	ch, force, err := riak.Charm()
-	c.Assert(err, jc.ErrorIsNil)
-	c.Assert(ch.Revision(), gc.Equals, revision)
-	c.Assert(force, gc.Equals, forced)
-	return ch.URL(), riak.CharmOrigin()
-}
-
-func (s *RefreshSuccessStateSuite) runRefresh(c *gc.C, cmd cmd.Command, args ...string) (*cmd.Context, error) {
-	return cmdtesting.RunCommand(c, cmd, args...)
-}
-
-func (s *RefreshSuccessStateSuite) SetUpTest(c *gc.C) {
-	if runtime.GOOS == "darwin" {
-		c.Skip("Mongo failures on macOS")
-	}
-	s.RepoSuite.SetUpTest(c)
-
-	s.charmClient = mockCharmClient{}
-	s.cmd = NewRefreshCommandForStateTest(
-		newCharmAdder,
-		func(conn base.APICallCloser) utils.CharmClient {
-			return &s.charmClient
-		},
-		deployer.DeployResources,
-		nil,
-	)
-	s.path = testcharms.RepoWithSeries("bionic").ClonedDirPath(c.MkDir(), "riak")
-	err := runDeploy(c, s.path, "--series", "bionic")
-	c.Assert(err, jc.ErrorIsNil)
-	curl := "local:bionic/riak-7"
-	s.riak, _ = s.RepoSuite.AssertApplication(c, "riak", curl, 1, 1)
-
-	_, forced, err := s.riak.Charm()
-	c.Assert(err, jc.ErrorIsNil)
-	c.Assert(forced, jc.IsFalse)
-
-	s.charmClient.charmInfo = &apicommoncharms.CharmInfo{
-		URL:  "local:riak",
-		Meta: &charm.Meta{},
-	}
-
-	s.CmdBlockHelper = coretesting.NewCmdBlockHelper(s.APIState)
-	c.Assert(s.CmdBlockHelper, gc.NotNil)
-	s.AddCleanup(func(*gc.C) { s.CmdBlockHelper.Close() })
-}
-
-func (s *RefreshSuccessStateSuite) assertLocalRevision(c *gc.C, revision int, path string) {
-	dir, err := charm.ReadCharmDir(path)
-	c.Assert(err, jc.ErrorIsNil)
-	c.Assert(dir.Revision(), gc.Equals, revision)
-}
-
-func (s *RefreshSuccessStateSuite) TestLocalRevisionUnchanged(c *gc.C) {
-	_, err := s.runRefresh(c, s.cmd, "riak", "--path", s.path)
-	c.Assert(err, jc.ErrorIsNil)
-	curl, _ := s.assertUpgraded(c, s.riak, 8, false)
-	s.AssertCharmUploaded(c, curl)
-	// Even though the remote revision is bumped, the local one should
-	// be unchanged.
-	s.assertLocalRevision(c, 7, s.path)
->>>>>>> 8f0dd278
 }
 
 func (s *RefreshSuite) TestUpgradeWithChannel(c *gc.C) {
@@ -751,12 +673,12 @@
 	myriakPath := testcharms.RepoWithSeries("bionic").ClonedDirPath(c.MkDir(), "riak")
 	dir, err := charm.ReadCharmDir(myriakPath)
 	c.Assert(err, jc.ErrorIsNil)
-	err = dir.SetDiskRevision(42)
+	rev := 42
+	err = dir.SetDiskRevision(rev)
 	c.Assert(err, jc.ErrorIsNil)
 
 	_, err = s.runRefresh(c, "riak", "--path", myriakPath)
 	c.Assert(err, jc.ErrorIsNil)
-<<<<<<< HEAD
 	s.charmAdder.CheckCallNames(c, "AddLocalCharm")
 	s.charmAPIClient.CheckCallNames(c, "GetCharmURLOrigin", "Get", "SetCharm")
 	s.charmAPIClient.CheckCall(c, 2, "SetCharm", model.GenerationMaster, application.SetCharmConfig{
@@ -764,18 +686,14 @@
 		CharmID: application.CharmID{
 			URL: charm.MustParseURL("local:bionic/riak-42"),
 			Origin: commoncharm.Origin{
-				Base:   s.charmAPIClient.charmOrigin.Base,
-				Source: "local",
+				Base:     s.charmAPIClient.charmOrigin.Base,
+				Source:   "local",
+				Revision: &rev,
 			},
 		},
 		ConfigSettings:   map[string]string{},
 		EndpointBindings: map[string]string{},
 	})
-=======
-	curl, _ := s.assertUpgraded(c, s.riak, 42, false)
-	s.AssertCharmUploaded(c, curl)
-	s.assertLocalRevision(c, 42, s.path)
->>>>>>> 8f0dd278
 }
 
 func (s *RefreshSuite) TestForcedSeriesUpgrade(c *gc.C) {
@@ -810,16 +728,16 @@
 	c.Assert(err, jc.ErrorIsNil)
 
 	s.charmAPIClient.CheckCallNames(c, "GetCharmURLOrigin", "Get", "SetCharm")
+	rev := 1
 	s.charmAPIClient.CheckCall(c, 2, "SetCharm", model.GenerationMaster, application.SetCharmConfig{
 		ApplicationName: "multi-series",
 		CharmID: application.CharmID{
 			URL: charm.MustParseURL("local:bionic/multi-series-1"),
 			Origin: commoncharm.Origin{
-				ID:           "testing",
 				Base:         s.charmAPIClient.charmOrigin.Base,
 				Source:       "local",
-				Risk:         "stable",
 				Architecture: arch.DefaultArchitecture,
+				Revision:     &rev,
 			},
 		},
 		ForceBase:        true,
@@ -837,13 +755,15 @@
 	c.Assert(err, jc.ErrorIsNil)
 	s.charmAdder.CheckCallNames(c, "AddLocalCharm")
 	s.charmAPIClient.CheckCallNames(c, "GetCharmURLOrigin", "Get", "SetCharm")
+	rev := 7
 	s.charmAPIClient.CheckCall(c, 2, "SetCharm", model.GenerationMaster, application.SetCharmConfig{
 		ApplicationName: "riak",
 		CharmID: application.CharmID{
 			URL: charm.MustParseURL("local:bionic/riak-7"),
 			Origin: commoncharm.Origin{
-				Base:   s.charmAPIClient.charmOrigin.Base,
-				Source: "local",
+				Base:     s.charmAPIClient.charmOrigin.Base,
+				Source:   "local",
+				Revision: &rev,
 			},
 		},
 		ForceUnits:       true,
@@ -878,13 +798,15 @@
 	c.Assert(err, jc.ErrorIsNil)
 	s.charmAdder.CheckCallNames(c, "AddLocalCharm")
 	s.charmAPIClient.CheckCallNames(c, "GetCharmURLOrigin", "Get", "SetCharm")
+	rev := 7
 	s.charmAPIClient.CheckCall(c, 2, "SetCharm", model.GenerationMaster, application.SetCharmConfig{
 		ApplicationName: "riak",
 		CharmID: application.CharmID{
 			URL: charm.MustParseURL("local:bionic/riak-7"),
 			Origin: commoncharm.Origin{
-				Base:   s.charmAPIClient.charmOrigin.Base,
-				Source: "local",
+				Base:     s.charmAPIClient.charmOrigin.Base,
+				Source:   "local",
+				Revision: &rev,
 			},
 		},
 		ConfigSettings:   map[string]string{},
@@ -941,16 +863,16 @@
 	c.Assert(err, jc.ErrorIsNil)
 
 	s.charmAPIClient.CheckCallNames(c, "GetCharmURLOrigin", "Get", "SetCharm")
+	rev := 0
 	s.charmAPIClient.CheckCall(c, 2, "SetCharm", model.GenerationMaster, application.SetCharmConfig{
 		ApplicationName: "lxd-profile-alt",
 		CharmID: application.CharmID{
 			URL: charm.MustParseURL("local:bionic/lxd-profile-alt-0"),
 			Origin: commoncharm.Origin{
-				ID:           "testing",
 				Base:         s.charmAPIClient.charmOrigin.Base,
 				Source:       "local",
-				Risk:         "stable",
 				Architecture: arch.DefaultArchitecture,
+				Revision:     &rev,
 			},
 		},
 		ConfigSettings:   map[string]string{},
@@ -1165,109 +1087,6 @@
 	}
 }
 
-<<<<<<< HEAD
-=======
-func (s *RefreshSuccessStateSuite) TestForcedUnitsUpgrade(c *gc.C) {
-	_, err := s.runRefresh(c, s.cmd, "riak", "--force-units", "--path", s.path)
-	c.Assert(err, jc.ErrorIsNil)
-	curl, _ := s.assertUpgraded(c, s.riak, 8, true)
-	s.AssertCharmUploaded(c, curl)
-	// Local revision is not changed.
-	s.assertLocalRevision(c, 7, s.path)
-}
-
-func (s *RefreshSuccessStateSuite) TestBlockForcedUnitsUpgrade(c *gc.C) {
-	// Block operation
-	s.BlockAllChanges(c, "TestBlockForcedUpgrade")
-	_, err := s.runRefresh(c, s.cmd, "riak", "--force-units", "--path", s.path)
-	c.Assert(err, jc.ErrorIsNil)
-	curl, _ := s.assertUpgraded(c, s.riak, 8, true)
-	s.AssertCharmUploaded(c, curl)
-	// Local revision is not changed.
-	s.assertLocalRevision(c, 7, s.path)
-}
-
-func (s *RefreshSuccessStateSuite) TestCharmPath(c *gc.C) {
-	myriakPath := testcharms.RepoWithSeries("bionic").ClonedDirPath(c.MkDir(), "riak")
-
-	// Change the revision to 42 and upgrade to it with explicit revision.
-	err := os.WriteFile(path.Join(myriakPath, "revision"), []byte("42"), 0644)
-	c.Assert(err, jc.ErrorIsNil)
-	_, err = s.runRefresh(c, s.cmd, "riak", "--path", myriakPath)
-	c.Assert(err, jc.ErrorIsNil)
-	curl, _ := s.assertUpgraded(c, s.riak, 42, false)
-	c.Assert(curl, gc.Equals, "local:bionic/riak-42")
-	s.assertLocalRevision(c, 42, myriakPath)
-}
-
-func (s *RefreshSuccessStateSuite) TestCharmPathNotFound(c *gc.C) {
-	myriakPath := filepath.Join(c.MkDir(), "riak")
-	_, err := os.Stat(myriakPath)
-	c.Assert(err, gc.ErrorMatches, ".*no such file or directory")
-	_, err = s.runRefresh(c, s.cmd, "riak", "--path", myriakPath)
-	c.Assert(err, gc.ErrorMatches, ".*file does not exist")
-}
-
-func (s *RefreshSuccessStateSuite) TestSwitchToLocal(c *gc.C) {
-	myriakPath := testcharms.RepoWithSeries("bionic").ClonedDirPath(c.MkDir(), "riak")
-
-	// Change the revision to 42 and upgrade to it with explicit revision.
-	err := os.WriteFile(path.Join(myriakPath, "revision"), []byte("42"), 0644)
-	c.Assert(err, jc.ErrorIsNil)
-	_, err = s.runRefresh(c, s.cmd, "riak", "--switch", myriakPath)
-	c.Assert(err, jc.ErrorIsNil)
-	rev := 42
-	curl, origin := s.assertUpgraded(c, s.riak, rev, false)
-	c.Assert(curl, gc.Equals, "local:bionic/riak-42")
-	c.Assert(origin, gc.DeepEquals, &state.CharmOrigin{
-		Source:   "local",
-		Revision: &rev,
-		Platform: &state.Platform{
-			Architecture: "amd64",
-			OS:           "ubuntu",
-			Channel:      "18.04",
-		},
-	})
-	s.assertLocalRevision(c, rev, myriakPath)
-}
-
-func (s *RefreshSuccessStateSuite) TestSwitchToLocalNotFound(c *gc.C) {
-	myriakPath := filepath.Join(c.MkDir(), "riak")
-	_, err := os.Stat(myriakPath)
-	c.Assert(err, gc.ErrorMatches, ".*no such file or directory")
-	_, err = s.runRefresh(c, s.cmd, "riak", "--switch", myriakPath)
-	c.Assert(err, gc.ErrorMatches, ".*file does not exist")
-}
-
-func (s *RefreshSuccessStateSuite) TestCharmPathNoRevUpgrade(c *gc.C) {
-	// Revision 7 is running to start with.
-	myriakPath := testcharms.RepoWithSeries("bionic").ClonedDirPath(c.MkDir(), "riak")
-	s.assertLocalRevision(c, 7, myriakPath)
-	_, err := s.runRefresh(c, s.cmd, "riak", "--path", myriakPath)
-	c.Assert(err, jc.ErrorIsNil)
-	curl, _ := s.assertUpgraded(c, s.riak, 8, false)
-	c.Assert(curl, gc.Equals, "local:bionic/riak-8")
-}
-
-func (s *RefreshSuccessStateSuite) TestCharmPathDifferentNameFails(c *gc.C) {
-	myriakPath := testcharms.RepoWithSeries("bionic").RenamedClonedDirPath(c.MkDir(), "riak", "myriak")
-	metadataPath := filepath.Join(myriakPath, "metadata.yaml")
-	file, err := os.OpenFile(metadataPath, os.O_TRUNC|os.O_RDWR, 0666)
-	if err != nil {
-		c.Fatal(errors.Annotate(err, "cannot open metadata.yaml"))
-	}
-	defer func() { _ = file.Close() }()
-
-	// Overwrite the metadata.yaml to contain a new name.
-	newMetadata := strings.Join([]string{`name: myriak`, `summary: ""`, `description: ""`}, "\n")
-	if _, err := file.WriteString(newMetadata); err != nil {
-		c.Fatal("cannot write to metadata.yaml")
-	}
-	_, err = s.runRefresh(c, s.cmd, "riak", "--path", myriakPath)
-	c.Assert(err, gc.ErrorMatches, `cannot refresh "riak" to "myriak"`)
-}
-
->>>>>>> 8f0dd278
 type mockAPIConnection struct {
 	api.Connection
 	serverVersion *version.Number
