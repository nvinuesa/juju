// Copyright 2013 Canonical Ltd.
// Licensed under the AGPLv3, see LICENCE file for details.

package application

import (
	"context"
	"fmt"
	"io/ioutil"
	"net/url"
	"os"
	"path"
	"path/filepath"
	"strings"

	"github.com/go-macaroon-bakery/macaroon-bakery/v3/httpbakery"
	"github.com/juju/charm/v9"
	charmresource "github.com/juju/charm/v9/resource"
	csclientparams "github.com/juju/charmrepo/v7/csclient/params"
	"github.com/juju/cmd"
	"github.com/juju/cmd/cmdtesting"
	"github.com/juju/errors"
	"github.com/juju/names/v4"
	"github.com/juju/testing"
	jc "github.com/juju/testing/checkers"
	"github.com/juju/version/v2"
	gc "gopkg.in/check.v1"
	"gopkg.in/macaroon.v2"

	"github.com/juju/juju/api"
	"github.com/juju/juju/api/application"
	"github.com/juju/juju/api/base"
	commoncharm "github.com/juju/juju/api/common/charm"
	apicommoncharms "github.com/juju/juju/api/common/charms"
	"github.com/juju/juju/api/resources/client"
	"github.com/juju/juju/apiserver/params"
	"github.com/juju/juju/charmhub"
	"github.com/juju/juju/cmd/juju/application/deployer"
	"github.com/juju/juju/cmd/juju/application/store"
	"github.com/juju/juju/cmd/juju/application/utils"
	"github.com/juju/juju/cmd/juju/common"
	"github.com/juju/juju/cmd/modelcmd"
	"github.com/juju/juju/core/arch"
	corecharm "github.com/juju/juju/core/charm"
	"github.com/juju/juju/core/instance"
	"github.com/juju/juju/core/model"
	"github.com/juju/juju/core/network"
	jujutesting "github.com/juju/juju/juju/testing"
	"github.com/juju/juju/jujuclient"
	"github.com/juju/juju/resource/resourceadapters"
	"github.com/juju/juju/state"
	"github.com/juju/juju/storage"
	"github.com/juju/juju/testcharms"
	coretesting "github.com/juju/juju/testing"
)

type BaseRefreshSuite struct {
	testing.IsolationSuite
	testing.Stub

	deployResources      resourceadapters.DeployResourcesFunc
	fakeAPI              *fakeDeployAPI
	resolveCharm         mockCharmResolver
	resolvedCharmURL     *charm.URL
	resolvedChannel      csclientparams.Channel
	apiConnection        mockAPIConnection
	charmAdder           mockCharmAdder
	charmClient          mockCharmClient
	charmAPIClient       mockCharmRefreshClient
	modelConfigGetter    mockModelConfigGetter
	resourceLister       mockResourceLister
	spacesClient         mockSpacesClient
	downloadBundleClient mockDownloadBundleClient
}

func (s *BaseRefreshSuite) runRefresh(c *gc.C, args ...string) (*cmd.Context, error) {
	return cmdtesting.RunCommand(c, s.refreshCommand(), args...)
}

type RefreshSuite struct {
	BaseRefreshSuite
}

var _ = gc.Suite(&RefreshSuite{})

func (s *BaseRefreshSuite) SetUpTest(c *gc.C) {
	s.IsolationSuite.SetUpTest(c)
	s.Stub.ResetCalls()

	// Create persistent cookies in a temporary location.
	cookieFile := filepath.Join(c.MkDir(), "cookies")
	s.PatchEnvironment("JUJU_COOKIEFILE", cookieFile)

	s.deployResources = func(
		applicationID string,
		chID client.CharmID,
		csMac *macaroon.Macaroon,
		filesAndRevisions map[string]string,
		resources map[string]charmresource.Meta,
		conn base.APICallCloser,
		filesystem modelcmd.Filesystem,
	) (ids map[string]string, err error) {
		s.AddCall("DeployResources", applicationID, chID, csMac, filesAndRevisions, resources, conn)
		return nil, s.NextErr()
	}

	s.resolvedChannel = csclientparams.StableChannel
	s.resolveCharm = mockCharmResolver{
		resolveFunc: func(url *charm.URL, preferredOrigin commoncharm.Origin) (*charm.URL, commoncharm.Origin, []string, error) {
			s.AddCall("ResolveCharm", url, preferredOrigin)
			if err := s.NextErr(); err != nil {
				return nil, commoncharm.Origin{}, nil, err
			}

			if s.resolvedChannel != "" {
				preferredOrigin.Risk = string(s.resolvedChannel)
			}
			return s.resolvedCharmURL, preferredOrigin, []string{"quantal"}, nil
		},
	}

	currentCharmURL := charm.MustParseURL("cs:quantal/foo-1")
	latestCharmURL := charm.MustParseURL("cs:quantal/foo-2")
	s.resolvedCharmURL = latestCharmURL

	s.apiConnection = mockAPIConnection{
		serverVersion: &version.Number{
			Major: 1,
			Minor: 2,
			Patch: 3,
		},
	}
	s.charmAdder = mockCharmAdder{}
	s.charmClient = mockCharmClient{
		charmInfo: &apicommoncharms.CharmInfo{
			Meta: &charm.Meta{},
		},
	}
	s.charmAPIClient = mockCharmRefreshClient{
		charmURL: currentCharmURL,
		bindings: map[string]string{
			"": network.AlphaSpaceName,
		},
	}
	s.modelConfigGetter = newMockModelConfigGetter()
	s.resourceLister = mockResourceLister{}
	s.spacesClient = mockSpacesClient{
		spaceList: []params.Space{
			{Id: network.AlphaSpaceId, Name: network.AlphaSpaceName}, // default
			{Id: "1", Name: "sp1"},
		},
	}
	s.downloadBundleClient = mockDownloadBundleClient{
		bundle: nil,
	}
}

func (s *BaseRefreshSuite) refreshCommand() cmd.Command {
	memStore := jujuclient.NewMemStore()
	memStore.CurrentControllerName = "foo"
	memStore.Controllers["foo"] = jujuclient.ControllerDetails{
		APIEndpoints: []string{"0.1.2.3:1234"},
	}
	memStore.Models["foo"] = &jujuclient.ControllerModels{
		CurrentModel: "admin/bar",
		Models: map[string]jujuclient.ModelDetails{
			"admin/bar": {ActiveBranch: model.GenerationMaster},
		},
	}
	memStore.Accounts["foo"] = jujuclient.AccountDetails{
		User: "admin", Password: "hunter2",
	}
	apiOpen := func(*api.Info, api.DialOpts) (api.Connection, error) {
		s.AddCall("OpenAPI")
		return &s.apiConnection, nil
	}

	cmd := NewRefreshCommandForTest(
		memStore,
		apiOpen,
		s.deployResources,
		func(
			bakeryClient *httpbakery.Client,
			csURL string,
			channel csclientparams.Channel,
		) (store.MacaroonGetter, store.CharmrepoForDeploy) {
			s.AddCall("NewCharmStore", csURL)
			return s.fakeAPI, &fakeCharmStoreAPI{
				fakeDeployAPI: s.fakeAPI,
			}
		},
		func(base.APICallCloser, store.CharmrepoForDeploy, store.DownloadBundleClient) CharmResolver {
			s.AddCall("NewCharmResolver")
			return &s.resolveCharm
		},
		func(conn api.Connection) store.CharmAdder {
			s.AddCall("NewCharmAdder", conn)
			s.PopNoErr()
			return &s.charmAdder
		},
		func(conn base.APICallCloser) utils.CharmClient {
			s.AddCall("NewCharmClient", conn)
			s.PopNoErr()
			return &s.charmClient
		},
		func(conn base.APICallCloser) CharmRefreshClient {
			s.AddCall("NewCharmAPIClient", conn)
			s.PopNoErr()
			return &s.charmAPIClient
		},
		func(conn base.APICallCloser) (utils.ResourceLister, error) {
			s.AddCall("NewResourceLister", conn)
			return &s.resourceLister, s.NextErr()
		},
		func(conn base.APICallCloser) (string, error) {
			s.AddCall("CharmStoreURLGetter", conn)
			return "testing.api.charmstore", s.NextErr()
		},
		func(conn base.APICallCloser) SpacesAPI {
			s.AddCall("NewSpacesClient", conn)
			return &s.spacesClient
		},
		func(conn base.APICallCloser) ModelConfigClient {
			s.AddCall("ModelConfigClient", conn)
			return &s.modelConfigGetter
		},
		func(curl string) (store.DownloadBundleClient, error) {
			s.AddCall("NewCharmHubClient", curl)
			return &s.downloadBundleClient, nil
		},
	)
	return cmd
}

func (s *RefreshSuite) TestStorageConstraints(c *gc.C) {
	_, err := s.runRefresh(c, "foo", "--storage", "bar=baz")
	c.Assert(err, jc.ErrorIsNil)
	s.charmAPIClient.CheckCallNames(c, "GetCharmURLOrigin", "Get", "SetCharm")

	s.charmAPIClient.CheckCall(c, 2, "SetCharm", model.GenerationMaster, application.SetCharmConfig{
		ApplicationName: "foo",
		CharmID: application.CharmID{
			URL: s.resolvedCharmURL,
			Origin: commoncharm.Origin{
				Source:       "charm-store",
				Architecture: arch.DefaultArchitecture,
				Risk:         "stable",
			},
		},
		StorageConstraints: map[string]storage.Constraints{
			"bar": {Pool: "baz", Count: 1},
		},
		EndpointBindings: map[string]string{},
	})
}

func (s *RefreshSuite) TestUseConfiguredCharmStoreURL(c *gc.C) {
	_, err := s.runRefresh(c, "foo")
	c.Assert(err, jc.ErrorIsNil)
	var csURL string
	for _, call := range s.Calls() {
		if call.FuncName == "NewCharmStore" {
			csURL = call.Args[0].(string)
			break
		}
	}
	c.Assert(csURL, gc.Equals, "testing.api.charmstore")
}

func (s *RefreshSuite) TestConfigSettings(c *gc.C) {
	tempdir := c.MkDir()
	configFile := filepath.Join(tempdir, "config.yaml")
	err := ioutil.WriteFile(configFile, []byte("foo:{}"), 0644)
	c.Assert(err, jc.ErrorIsNil)

	_, err = s.runRefresh(c, "foo", "--config", configFile)
	c.Assert(err, jc.ErrorIsNil)
	s.charmAPIClient.CheckCallNames(c, "GetCharmURLOrigin", "Get", "SetCharm")

	s.charmAPIClient.CheckCall(c, 2, "SetCharm", model.GenerationMaster, application.SetCharmConfig{
		ApplicationName: "foo",
		CharmID: application.CharmID{
			URL: s.resolvedCharmURL,
			Origin: commoncharm.Origin{
				Source:       "charm-store",
				Architecture: arch.DefaultArchitecture,
				Risk:         "stable",
			},
		},
		ConfigSettingsYAML: "foo:{}",
		EndpointBindings:   map[string]string{},
	})
}

func (s *RefreshSuite) TestUpgradeWithBindDefaults(c *gc.C) {
	s.charmAPIClient.bindings = map[string]string{
		"": "testing",
	}

	s.testUpgradeWithBind(c, map[string]string{
		"ep1": "sp1",
		"ep2": "testing",
	})
}

func (s *RefreshSuite) testUpgradeWithBind(c *gc.C, expectedBindings map[string]string) {
	s.apiConnection = mockAPIConnection{
		serverVersion: &version.Number{
			Major: 1,
			Minor: 2,
			Patch: 3,
		},
	}

	s.charmClient.charmInfo.Meta.ExtraBindings = map[string]charm.ExtraBinding{
		"ep1": {Name: "ep1"},
		"ep2": {Name: "ep2"},
	}

	_, err := s.runRefresh(c, "foo", "--bind", "ep1=sp1")
	c.Assert(err, jc.ErrorIsNil)
	s.charmAPIClient.CheckCallNames(c, "GetCharmURLOrigin", "Get", "SetCharm")
	s.spacesClient.CheckCallNames(c, "ListSpaces")

	s.charmAPIClient.CheckCall(c, 2, "SetCharm", model.GenerationMaster, application.SetCharmConfig{
		ApplicationName: "foo",
		CharmID: application.CharmID{
			URL: s.resolvedCharmURL,
			Origin: commoncharm.Origin{
				Source:       "charm-store",
				Architecture: arch.DefaultArchitecture,
				Risk:         "stable",
			},
		},
		EndpointBindings: expectedBindings,
	})
}

func (s *RefreshSuite) TestUpgradeWithBindAndUnknownEndpoint(c *gc.C) {
	s.apiConnection = mockAPIConnection{
		serverVersion: &version.Number{
			Major: 1,
			Minor: 2,
			Patch: 3,
		},
	}

	s.charmClient.charmInfo.Meta.ExtraBindings = map[string]charm.ExtraBinding{
		"ep1": {Name: "ep1"},
	}

	_, err := s.runRefresh(c, "foo", "--bind", "unknown=sp1")
	c.Assert(err, gc.ErrorMatches, `endpoint "unknown" not found`)
}

type RefreshErrorsStateSuite struct {
	jujutesting.RepoSuite

	fakeAPI *fakeDeployAPI
	cmd     cmd.Command
}

var _ = gc.Suite(&RefreshErrorsStateSuite{})

func (s *RefreshErrorsStateSuite) SetUpTest(c *gc.C) {
	s.RepoSuite.SetUpTest(c)

	cfgAttrs := map[string]interface{}{
		"name": "name",
		"uuid": coretesting.ModelTag.Id(),
		"type": "foo",
	}
	s.fakeAPI = vanillaFakeModelAPI(cfgAttrs)
	s.cmd = NewRefreshCommandForStateTest(
		func(
			bakeryClient *httpbakery.Client,
			csURL string,
			channel csclientparams.Channel,
		) (store.MacaroonGetter, store.CharmrepoForDeploy) {
			return s.fakeAPI, &fakeCharmStoreAPI{
				fakeDeployAPI: s.fakeAPI,
			}
		},
		func(conn api.Connection) store.CharmAdder {
			return s.fakeAPI
		},
		func(conn base.APICallCloser) utils.CharmClient {
			return s.fakeAPI
		},
		resourceadapters.DeployResources,
		nil,
	)
}

func (s *RefreshErrorsStateSuite) runRefresh(c *gc.C, cmd cmd.Command, args ...string) (*cmd.Context, error) {
	return cmdtesting.RunCommand(c, cmd, args...)
}

func (s *RefreshErrorsStateSuite) TestInvalidArgs(c *gc.C) {
	_, err := s.runRefresh(c, s.cmd)
	c.Assert(err, gc.ErrorMatches, "no application specified")
	_, err = s.runRefresh(c, s.cmd, "invalid:name")
	c.Assert(err, gc.ErrorMatches, `invalid application name "invalid:name"`)
	_, err = s.runRefresh(c, s.cmd, "foo", "bar")
	c.Assert(err, gc.ErrorMatches, `unrecognized args: \["bar"\]`)
}

func (s *RefreshErrorsStateSuite) TestInvalidApplication(c *gc.C) {
	_, err := s.runRefresh(c, s.cmd, "phony")
	c.Assert(errors.Cause(err), gc.ErrorMatches, `application "phony" not found`)
}

func (s *RefreshErrorsStateSuite) deployApplication(c *gc.C) {
	charmDir := testcharms.RepoWithSeries("bionic").ClonedDir(c.MkDir(), "riak")
	curl := charm.MustParseURL("local:bionic/riak-7")
	withLocalCharmDeployable(s.fakeAPI, curl, charmDir, false)
	withCharmDeployable(s.fakeAPI, curl, "bionic", charmDir.Meta(), charmDir.Metrics(), false, false, 1, nil, nil)

	err := runDeploy(c, charmDir.Path, "riak", "--series", "bionic")
	c.Assert(err, jc.ErrorIsNil)
}

func (s *RefreshErrorsStateSuite) TestInvalidSwitchURL(c *gc.C) {
	s.deployApplication(c)
	_, err := s.runRefresh(c, s.cmd, "riak", "--switch=cs:missing")
	c.Assert(err, gc.ErrorMatches, `cannot resolve URL "cs:missing":.*`)
}

func (s *RefreshErrorsStateSuite) TestNoPathFails(c *gc.C) {
	s.deployApplication(c)
	_, err := s.runRefresh(c, s.cmd, "riak")
	c.Assert(err, gc.ErrorMatches, "upgrading a local charm requires either --path or --switch")
}

func (s *RefreshErrorsStateSuite) TestSwitchAndRevisionFails(c *gc.C) {
	s.deployApplication(c)
	_, err := s.runRefresh(c, s.cmd, "riak", "--switch=riak", "--revision=2")
	c.Assert(err, gc.ErrorMatches, "--switch and --revision are mutually exclusive")
}

func (s *RefreshErrorsStateSuite) TestPathAndRevisionFails(c *gc.C) {
	s.deployApplication(c)
	_, err := s.runRefresh(c, s.cmd, "riak", "--path=foo", "--revision=2")
	c.Assert(err, gc.ErrorMatches, "--path and --revision are mutually exclusive")
}

func (s *RefreshErrorsStateSuite) TestSwitchAndPathFails(c *gc.C) {
	s.deployApplication(c)
	_, err := s.runRefresh(c, s.cmd, "riak", "--switch=riak", "--path=foo")
	c.Assert(err, gc.ErrorMatches, "--switch and --path are mutually exclusive")
}

func (s *RefreshErrorsStateSuite) TestInvalidRevision(c *gc.C) {
	s.deployApplication(c)
	_, err := s.runRefresh(c, s.cmd, "riak", "--revision=blah")
	c.Assert(err, gc.ErrorMatches, `invalid value "blah" for option --revision: strconv.(ParseInt|Atoi): parsing "blah": invalid syntax`)
}

type RefreshSuccessStateSuite struct {
	jujutesting.RepoSuite
	coretesting.CmdBlockHelper
	path string
	riak *state.Application

	fakeAPI     *fakeDeployAPI
	charmClient mockCharmClient
	cmd         cmd.Command
}

var _ = gc.Suite(&RefreshSuccessStateSuite{})

func (s *RefreshSuccessStateSuite) assertUpgraded(c *gc.C, riak *state.Application, revision int, forced bool) *charm.URL {
	err := riak.Refresh()
	c.Assert(err, jc.ErrorIsNil)
	ch, force, err := riak.Charm()
	c.Assert(err, jc.ErrorIsNil)
	c.Assert(ch.Revision(), gc.Equals, revision)
	c.Assert(force, gc.Equals, forced)
	return ch.URL()
}

func (s *RefreshSuccessStateSuite) runRefresh(c *gc.C, cmd cmd.Command, args ...string) (*cmd.Context, error) {
	return cmdtesting.RunCommand(c, cmd, args...)
}

func (s *RefreshSuccessStateSuite) SetUpTest(c *gc.C) {
	s.RepoSuite.SetUpTest(c)

	s.charmClient = mockCharmClient{}
	s.cmd = NewRefreshCommandForStateTest(
		func(
			bakeryClient *httpbakery.Client,
			csURL string,
			channel csclientparams.Channel,
		) (store.MacaroonGetter, store.CharmrepoForDeploy) {
			return s.fakeAPI, &fakeCharmStoreAPI{
				fakeDeployAPI: s.fakeAPI,
			}
		},
		newCharmAdder,
		func(conn base.APICallCloser) utils.CharmClient {
			return &s.charmClient
		},
		resourceadapters.DeployResources,
		nil,
	)
	s.path = testcharms.RepoWithSeries("bionic").ClonedDirPath(c.MkDir(), "riak")
	err := runDeploy(c, s.path, "--series", "bionic")
	c.Assert(err, jc.ErrorIsNil)
	curl := charm.MustParseURL("local:bionic/riak-7")
	s.riak, _ = s.RepoSuite.AssertApplication(c, "riak", curl, 1, 1)

	_, forced, err := s.riak.Charm()
	c.Assert(err, jc.ErrorIsNil)
	c.Assert(forced, jc.IsFalse)

	s.charmClient.charmInfo = &apicommoncharms.CharmInfo{
		URL:  "local:riak",
		Meta: &charm.Meta{},
	}

	s.CmdBlockHelper = coretesting.NewCmdBlockHelper(s.APIState)
	c.Assert(s.CmdBlockHelper, gc.NotNil)
	s.AddCleanup(func(*gc.C) { s.CmdBlockHelper.Close() })
}

func (s *RefreshSuccessStateSuite) assertLocalRevision(c *gc.C, revision int, path string) {
	dir, err := charm.ReadCharmDir(path)
	c.Assert(err, jc.ErrorIsNil)
	c.Assert(dir.Revision(), gc.Equals, revision)
}

func (s *RefreshSuccessStateSuite) TestLocalRevisionUnchanged(c *gc.C) {
	_, err := s.runRefresh(c, s.cmd, "riak", "--path", s.path)
	c.Assert(err, jc.ErrorIsNil)
	curl := s.assertUpgraded(c, s.riak, 8, false)
	s.AssertCharmUploaded(c, curl)
	// Even though the remote revision is bumped, the local one should
	// be unchanged.
	s.assertLocalRevision(c, 7, s.path)
}

func (s *RefreshSuite) TestUpgradeWithChannel(c *gc.C) {
	s.resolvedChannel = csclientparams.BetaChannel
	_, err := s.runRefresh(c, "foo", "--channel=beta")
	c.Assert(err, jc.ErrorIsNil)

	s.charmAdder.CheckCallNames(c, "AddCharm")
	origin, _ := utils.DeduceOrigin(s.resolvedCharmURL, charm.Channel{Risk: charm.Beta}, corecharm.Platform{
		Architecture: arch.DefaultArchitecture,
	})
	s.charmAdder.CheckCall(c, 0, "AddCharm", s.resolvedCharmURL, origin, false)
	s.charmAPIClient.CheckCallNames(c, "GetCharmURLOrigin", "Get", "SetCharm")
	s.charmAPIClient.CheckCall(c, 2, "SetCharm", model.GenerationMaster, application.SetCharmConfig{
		ApplicationName: "foo",
		CharmID: application.CharmID{
			URL: s.resolvedCharmURL,
			Origin: commoncharm.Origin{
				Source:       "charm-store",
				Architecture: arch.DefaultArchitecture,
				Risk:         "beta",
			},
		},
		EndpointBindings: map[string]string{},
	})
}

func (s *RefreshSuite) TestRefreshShouldRespectDeployedChannelByDefault(c *gc.C) {
	s.resolvedChannel = csclientparams.BetaChannel
	_, err := s.runRefresh(c, "foo")
	c.Assert(err, jc.ErrorIsNil)

	s.charmAdder.CheckCallNames(c, "AddCharm")
	origin, _ := utils.DeduceOrigin(s.resolvedCharmURL, charm.Channel{Risk: charm.Beta}, corecharm.Platform{})
	s.charmAdder.CheckCall(c, 0, "AddCharm", s.resolvedCharmURL, origin, false)
	s.charmAPIClient.CheckCallNames(c, "GetCharmURLOrigin", "Get", "SetCharm")
	s.charmAPIClient.CheckCall(c, 2, "SetCharm", model.GenerationMaster, application.SetCharmConfig{
		ApplicationName: "foo",
		CharmID: application.CharmID{
			URL: s.resolvedCharmURL,
			Origin: commoncharm.Origin{
				Source:       "charm-store",
				Architecture: arch.DefaultArchitecture,
				Risk:         "beta",
			},
		},
		EndpointBindings: map[string]string{},
	})
}

func (s *RefreshSuite) TestSwitch(c *gc.C) {
	_, err := s.runRefresh(c, "foo", "--switch=cs:~other/trusty/anotherriak")
	c.Assert(err, jc.ErrorIsNil)

	s.charmClient.CheckCallNames(c, "CharmInfo")
	s.charmClient.CheckCall(c, 0, "CharmInfo", s.resolvedCharmURL.String())
	s.charmAdder.CheckCallNames(c, "AddCharm")
	origin, _ := utils.DeduceOrigin(s.resolvedCharmURL, charm.Channel{Risk: charm.Stable}, corecharm.Platform{})
	s.charmAdder.CheckCall(c, 0, "AddCharm", s.resolvedCharmURL, origin, false)
	s.charmAPIClient.CheckCallNames(c, "GetCharmURLOrigin", "Get", "SetCharm")
	s.charmAPIClient.CheckCall(c, 2, "SetCharm", model.GenerationMaster, application.SetCharmConfig{
		ApplicationName: "foo",
		CharmID: application.CharmID{
			URL: s.resolvedCharmURL,
			Origin: commoncharm.Origin{
				Source:       "charm-store",
				Architecture: arch.DefaultArchitecture,
				Risk:         "stable",
			},
		},
		EndpointBindings: map[string]string{},
	})
	var curl *charm.URL
	for _, call := range s.Calls() {
		if call.FuncName == "ResolveCharm" {
			curl = call.Args[0].(*charm.URL)
			break
		}
	}
	c.Assert(curl, gc.NotNil)
	c.Assert(curl.String(), gc.Equals, "cs:~other/trusty/anotherriak")
}

func (s *RefreshSuite) TestSwitchSameURL(c *gc.C) {
	s.charmAPIClient.charmURL = s.resolvedCharmURL
	_, err := s.runRefresh(c, "foo", "--switch="+s.resolvedCharmURL.String())
	c.Assert(err, gc.ErrorMatches, `already running specified charm "foo", revision 2`)
}

func (s *RefreshSuite) TestSwitchDifferentRevision(c *gc.C) {
	curlCopy := *s.resolvedCharmURL
	s.charmAPIClient.charmURL = &curlCopy
	s.resolvedCharmURL.Revision++
	_, err := s.runRefresh(c, "riak", "--switch="+s.resolvedCharmURL.String())
	c.Assert(err, jc.ErrorIsNil)
}

func (s *RefreshSuite) TestUpgradeWithTermsNotSigned(c *gc.C) {
	termsRequiredError := &common.TermsRequiredError{Terms: []string{"term/1", "term/2"}}
	s.charmAdder.SetErrors(termsRequiredError)
	expectedError := `Declined: some terms require agreement. Try: "juju agree term/1 term/2"`
	_, err := s.runRefresh(c, "terms1")
	c.Assert(err, gc.ErrorMatches, expectedError)
}
func (s *RefreshSuccessStateSuite) TestBlockRefresh(c *gc.C) {
	// Block operation
	s.BlockAllChanges(c, "TestBlockRefresh")
	_, err := s.runRefresh(c, s.cmd, "riak", "--path", s.path)
	s.AssertBlocked(c, err, ".*TestBlockRefresh.*")
}

func (s *RefreshSuccessStateSuite) TestRespectsLocalRevisionWhenPossible(c *gc.C) {
	dir, err := charm.ReadCharmDir(s.path)
	c.Assert(err, jc.ErrorIsNil)
	err = dir.SetDiskRevision(42)
	c.Assert(err, jc.ErrorIsNil)

	s.charmClient.charmInfo = &apicommoncharms.CharmInfo{
		URL:      "local:riak",
		Meta:     dir.Meta(),
		Revision: dir.Revision(),
	}
	_, err = s.runRefresh(c, s.cmd, "riak", "--path", s.path)
	c.Assert(err, jc.ErrorIsNil)
	curl := s.assertUpgraded(c, s.riak, 42, false)
	s.AssertCharmUploaded(c, curl)
	s.assertLocalRevision(c, 42, s.path)
}

func (s *RefreshSuccessStateSuite) TestForcedSeriesUpgrade(c *gc.C) {
	repoPath := testcharms.RepoWithSeries("bionic").ClonedDirPath(c.MkDir(), "multi-series")
	err := runDeploy(c, repoPath, "multi-series", "--series", "bionic")
	c.Assert(err, jc.ErrorIsNil)
	app, err := s.State.Application("multi-series")
	c.Assert(err, jc.ErrorIsNil)
	ch, _, err := app.Charm()
	c.Assert(err, jc.ErrorIsNil)
	c.Assert(ch.Revision(), gc.Equals, 1)

	units, err := app.AllUnits()
	c.Assert(err, jc.ErrorIsNil)
	c.Assert(units, gc.HasLen, 1)
	unit := units[0]
	tags := []names.UnitTag{unit.UnitTag()}
	errs, err := s.APIState.UnitAssigner().AssignUnits(tags)
	c.Assert(err, jc.ErrorIsNil)
	c.Assert(errs, gc.DeepEquals, make([]error, len(units)))

	// Overwrite the metadata.yaml to change the supported series.
	metadataPath := filepath.Join(repoPath, "metadata.yaml")
	file, err := os.OpenFile(metadataPath, os.O_TRUNC|os.O_RDWR, 0666)
	if err != nil {
		c.Fatal(errors.Annotate(err, "cannot open metadata.yaml for overwriting"))
	}
	defer func() { _ = file.Close() }()

	metadata := strings.Join(
		[]string{
			`name: multi-series`,
			`summary: "That's a dummy charm with multi-series."`,
			`description: |`,
			`    This is a longer description which`,
			`    potentially contains multiple lines.`,
			`series:`,
			`    - trusty`,
			`    - wily`,
			`    - bionic`,
		},
		"\n",
	)
	if _, err := file.WriteString(metadata); err != nil {
		c.Fatal(errors.Annotate(err, "cannot write to metadata.yaml"))
	}

	s.charmClient.charmInfo = &apicommoncharms.CharmInfo{
		URL:      ch.URL().String(),
		Meta:     ch.Meta(),
		Revision: ch.Revision(),
	}
	_, err = s.runRefresh(c, s.cmd, "multi-series", "--path", repoPath, "--force-series")
	c.Assert(err, jc.ErrorIsNil)

	err = app.Refresh()
	c.Assert(err, jc.ErrorIsNil)

	ch, force, err := app.Charm()
	c.Assert(err, jc.ErrorIsNil)
	c.Check(ch.Revision(), gc.Equals, 2)
	c.Check(force, gc.Equals, false)
}

func (s *RefreshSuccessStateSuite) TestForcedLXDProfileUpgrade(c *gc.C) {
	repoPath := testcharms.RepoWithSeries("bionic").ClonedDirPath(c.MkDir(), "lxd-profile-alt")
	err := runDeploy(c, repoPath, "lxd-profile-alt", "--to", "lxd")
	c.Assert(err, jc.ErrorIsNil)
	app, err := s.State.Application("lxd-profile-alt")
	c.Assert(err, jc.ErrorIsNil)
	ch, _, err := app.Charm()
	c.Assert(err, jc.ErrorIsNil)
	c.Assert(ch.Revision(), gc.Equals, 0)

	units, err := app.AllUnits()
	c.Assert(err, jc.ErrorIsNil)
	c.Assert(units, gc.HasLen, 1)
	unit := units[0]

	container, err := s.State.AddMachineInsideNewMachine(
		state.MachineTemplate{
			Series: "bionic",
			Jobs:   []state.MachineJob{state.JobHostUnits},
		},
		state.MachineTemplate{ // parent
			Series: "bionic",
			Jobs:   []state.MachineJob{state.JobHostUnits},
		},
		instance.LXD,
	)
	c.Assert(err, jc.ErrorIsNil)

	err = unit.AssignToMachine(container)
	c.Assert(err, jc.ErrorIsNil)

	// Overwrite the lxd-profile.yaml to change the supported series.
	lxdProfilePath := filepath.Join(repoPath, "lxd-profile.yaml")
	file, err := os.OpenFile(lxdProfilePath, os.O_TRUNC|os.O_RDWR, 0666)
	if err != nil {
		c.Fatal(errors.Annotate(err, "cannot open lxd-profile.yaml for overwriting"))
	}
	defer func() { _ = file.Close() }()

	lxdProfile := `
description: lxd profile for testing
config:
  security.nesting: "true"
  security.privileged: "true"
  linux.kernel_modules: openvswitch,nbd,ip_tables,ip6_tables
  environment.http_proxy: ""
  boot.autostart.delay: 1
devices: {}
`
	if _, err := file.WriteString(lxdProfile); err != nil {
		c.Fatal(errors.Annotate(err, "cannot write to lxd-profile.yaml"))
	}

	_, err = s.runRefresh(c, s.cmd, "lxd-profile-alt", "--path", repoPath)
	c.Assert(err, gc.ErrorMatches, `invalid lxd-profile.yaml: contains config value "boot.autostart.delay"`)
}

func (s *RefreshSuccessStateSuite) TestInitWithResources(c *gc.C) {
	testcharms.RepoWithSeries("bionic").CharmArchivePath(c.MkDir(), "dummy")
	dir := c.MkDir()

	foopath := path.Join(dir, "foo")
	barpath := path.Join(dir, "bar")
	err := ioutil.WriteFile(foopath, []byte("foo"), 0600)
	c.Assert(err, jc.ErrorIsNil)
	err = ioutil.WriteFile(barpath, []byte("bar"), 0600)
	c.Assert(err, jc.ErrorIsNil)

	res1 := fmt.Sprintf("foo=%s", foopath)
	res2 := fmt.Sprintf("bar=%s", barpath)

	d := refreshCommand{}
	args := []string{"dummy", "--resource", res1, "--resource", res2}

	err = cmdtesting.InitCommand(modelcmd.Wrap(&d), args)
	c.Assert(err, jc.ErrorIsNil)
	c.Assert(d.Resources, gc.DeepEquals, map[string]string{
		"foo": foopath,
		"bar": barpath,
	})
}

func (s *RefreshSuccessStateSuite) TestForcedUnitsUpgrade(c *gc.C) {
	_, err := s.runRefresh(c, s.cmd, "riak", "--force-units", "--path", s.path)
	c.Assert(err, jc.ErrorIsNil)
	curl := s.assertUpgraded(c, s.riak, 8, true)
	s.AssertCharmUploaded(c, curl)
	// Local revision is not changed.
	s.assertLocalRevision(c, 7, s.path)
}

func (s *RefreshSuccessStateSuite) TestBlockForcedUnitsUpgrade(c *gc.C) {
	// Block operation
	s.BlockAllChanges(c, "TestBlockForcedUpgrade")
	_, err := s.runRefresh(c, s.cmd, "riak", "--force-units", "--path", s.path)
	c.Assert(err, jc.ErrorIsNil)
	curl := s.assertUpgraded(c, s.riak, 8, true)
	s.AssertCharmUploaded(c, curl)
	// Local revision is not changed.
	s.assertLocalRevision(c, 7, s.path)
}

func (s *RefreshSuccessStateSuite) TestCharmPath(c *gc.C) {
	myriakPath := testcharms.RepoWithSeries("bionic").ClonedDirPath(c.MkDir(), "riak")

	// Change the revision to 42 and upgrade to it with explicit revision.
	err := ioutil.WriteFile(path.Join(myriakPath, "revision"), []byte("42"), 0644)
	c.Assert(err, jc.ErrorIsNil)
	_, err = s.runRefresh(c, s.cmd, "riak", "--path", myriakPath)
	c.Assert(err, jc.ErrorIsNil)
	curl := s.assertUpgraded(c, s.riak, 42, false)
	c.Assert(curl.String(), gc.Equals, "local:bionic/riak-42")
	s.assertLocalRevision(c, 42, myriakPath)
}

func (s *RefreshSuccessStateSuite) TestCharmPathNoRevUpgrade(c *gc.C) {
	// Revision 7 is running to start with.
	myriakPath := testcharms.RepoWithSeries("bionic").ClonedDirPath(c.MkDir(), "riak")
	s.assertLocalRevision(c, 7, myriakPath)
	_, err := s.runRefresh(c, s.cmd, "riak", "--path", myriakPath)
	c.Assert(err, jc.ErrorIsNil)
	curl := s.assertUpgraded(c, s.riak, 8, false)
	c.Assert(curl.String(), gc.Equals, "local:bionic/riak-8")
}

func (s *RefreshSuccessStateSuite) TestCharmPathDifferentNameFails(c *gc.C) {
	myriakPath := testcharms.RepoWithSeries("bionic").RenamedClonedDirPath(c.MkDir(), "riak", "myriak")
	metadataPath := filepath.Join(myriakPath, "metadata.yaml")
	file, err := os.OpenFile(metadataPath, os.O_TRUNC|os.O_RDWR, 0666)
	if err != nil {
		c.Fatal(errors.Annotate(err, "cannot open metadata.yaml"))
	}
	defer func() { _ = file.Close() }()

	// Overwrite the metadata.yaml to contain a new name.
	newMetadata := strings.Join([]string{`name: myriak`, `summary: ""`, `description: ""`}, "\n")
	if _, err := file.WriteString(newMetadata); err != nil {
		c.Fatal("cannot write to metadata.yaml")
	}
	_, err = s.runRefresh(c, s.cmd, "riak", "--path", myriakPath)
	c.Assert(err, gc.ErrorMatches, `cannot refresh "riak" to "myriak"`)
}

type mockAPIConnection struct {
	api.Connection
	serverVersion *version.Number
}

func (m *mockAPIConnection) Addr() string {
	return "0.1.2.3:1234"
}

func (m *mockAPIConnection) IPAddr() string {
	return "0.1.2.3:1234"
}

func (m *mockAPIConnection) AuthTag() names.Tag {
	return names.NewUserTag("testuser")
}

func (m *mockAPIConnection) PublicDNSName() string {
	return ""
}

func (m *mockAPIConnection) APIHostPorts() []network.MachineHostPorts {
	hp, _ := network.ParseMachineHostPort(m.Addr())
	return []network.MachineHostPorts{{*hp}}
}

func (m *mockAPIConnection) BestFacadeVersion(_ string) int {
<<<<<<< HEAD
	return 0
=======
	return m.bestFacadeVersion
>>>>>>> 3b1d1e8f
}

func (m *mockAPIConnection) ServerVersion() (version.Number, bool) {
	if m.serverVersion != nil {
		return *m.serverVersion, true
	}
	return version.Number{}, false
}

func (*mockAPIConnection) ControllerAccess() string {
	return "admin"
}

func (*mockAPIConnection) Close() error {
	return nil
}

type mockCharmAdder struct {
	store.CharmAdder
	testing.Stub
}

func (m *mockCharmAdder) AddCharm(curl *charm.URL, origin commoncharm.Origin, force bool) (commoncharm.Origin, error) {
	m.MethodCall(m, "AddCharm", curl, origin, force)
	return origin, m.NextErr()
}

func (m *mockCharmAdder) AddLocalCharm(curl *charm.URL, ch charm.Charm, force bool) (*charm.URL, error) {
	m.MethodCall(m, "AddLocalCharm", curl, ch, force)
	return curl, m.NextErr()
}

type mockCharmClient struct {
	utils.CharmClient
	testing.Stub
	charmInfo *apicommoncharms.CharmInfo
}

func (m *mockCharmClient) CharmInfo(curl string) (*apicommoncharms.CharmInfo, error) {
	m.MethodCall(m, "CharmInfo", curl)
	if err := m.NextErr(); err != nil {
		return nil, err
	}
	return m.charmInfo, nil
}

type mockCharmResolver struct {
	testing.Stub
	resolveFunc func(url *charm.URL, preferredOrigin commoncharm.Origin) (*charm.URL, commoncharm.Origin, []string, error)
}

func (m *mockCharmResolver) ResolveCharm(url *charm.URL, preferredOrigin commoncharm.Origin) (*charm.URL, commoncharm.Origin, []string, error) {
	return m.resolveFunc(url, preferredOrigin)
}

type mockCharmRefreshClient struct {
	CharmRefreshClient
	testing.Stub
	charmURL    *charm.URL
	charmOrigin commoncharm.Origin

	bindings map[string]string
}

func (m *mockCharmRefreshClient) GetCharmURLOrigin(branchName, appName string) (*charm.URL, commoncharm.Origin, error) {
	m.MethodCall(m, "GetCharmURLOrigin", branchName, appName)
	return m.charmURL, m.charmOrigin, m.NextErr()
}

func (m *mockCharmRefreshClient) SetCharm(branchName string, cfg application.SetCharmConfig) error {
	m.MethodCall(m, "SetCharm", branchName, cfg)
	return m.NextErr()
}

func (m *mockCharmRefreshClient) Get(_, applicationName string) (*params.ApplicationGetResults, error) {
	m.MethodCall(m, "Get", applicationName)
	return &params.ApplicationGetResults{
		EndpointBindings: m.bindings,
	}, m.NextErr()
}

func newMockModelConfigGetter() mockModelConfigGetter {
	return mockModelConfigGetter{cfg: coretesting.FakeConfig()}
}

type mockModelConfigGetter struct {
	deployer.ModelConfigGetter
	testing.Stub

	cfg map[string]interface{}
}

func (m *mockModelConfigGetter) ModelGet() (map[string]interface{}, error) {
	m.MethodCall(m, "ModelGet")
	return m.cfg, m.NextErr()
}

func (m *mockModelConfigGetter) SetDefaultSpace(name string) {
	m.cfg["default-space"] = name
}

func (m *mockModelConfigGetter) Close() error {
	return nil
}

type mockResourceLister struct {
	utils.ResourceLister
	testing.Stub
}

type mockSpacesClient struct {
	SpacesAPI
	testing.Stub

	spaceList []params.Space
}

func (m *mockSpacesClient) ListSpaces() ([]params.Space, error) {
	m.MethodCall(m, "ListSpaces")
	return m.spaceList, m.NextErr()
}

type mockDownloadBundleClient struct {
	testing.Stub
	bundle charm.Bundle
}

func (m *mockDownloadBundleClient) DownloadAndReadBundle(_ context.Context, resourceURL *url.URL, archivePath string, _ ...charmhub.DownloadOption) (charm.Bundle, error) {
	m.MethodCall(m, "DownloadAndReadBundle", resourceURL, archivePath)
	return m.bundle, m.NextErr()
}<|MERGE_RESOLUTION|>--- conflicted
+++ resolved
@@ -899,11 +899,7 @@
 }
 
 func (m *mockAPIConnection) BestFacadeVersion(_ string) int {
-<<<<<<< HEAD
 	return 0
-=======
-	return m.bestFacadeVersion
->>>>>>> 3b1d1e8f
 }
 
 func (m *mockAPIConnection) ServerVersion() (version.Number, bool) {
