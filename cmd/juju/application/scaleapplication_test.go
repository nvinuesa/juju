// Copyright 2018 Canonical Ltd.
// Licensed under the AGPLv3, see LICENCE file for details.

package application

import (
	"strings"

	"github.com/juju/cmd/v3"
	"github.com/juju/cmd/v3/cmdtesting"
	"github.com/juju/juju/core/model"
	"github.com/juju/juju/jujuclient"
	"github.com/juju/juju/jujuclient/jujuclienttesting"
	"github.com/juju/testing"
	jc "github.com/juju/testing/checkers"
	gc "gopkg.in/check.v1"

	"github.com/juju/juju/api/client/application"
	"github.com/juju/juju/rpc/params"
)

type ScaleApplicationSuite struct {
	testing.IsolationSuite

	mockAPI *mockScaleApplicationAPI
}

var _ = gc.Suite(&ScaleApplicationSuite{})

type mockScaleApplicationAPI struct {
	*testing.Stub
<<<<<<< HEAD
	err error
=======
	version int
>>>>>>> 22559093
}

func (s mockScaleApplicationAPI) Close() error {
	s.MethodCall(s, "Close")
	return s.NextErr()
}

func (s mockScaleApplicationAPI) ScaleApplication(args application.ScaleApplicationParams) (params.ScaleApplicationResult, error) {
	s.MethodCall(s, "ScaleApplication", args)
	return params.ScaleApplicationResult{Info: &params.ScaleApplicationInfo{Scale: args.Scale}}, s.NextErr()
}

func (s *ScaleApplicationSuite) SetUpTest(c *gc.C) {
	s.IsolationSuite.SetUpTest(c)
	s.mockAPI = &mockScaleApplicationAPI{Stub: &testing.Stub{}}
}

func (s *ScaleApplicationSuite) runScaleApplication(c *gc.C, args ...string) (*cmd.Context, error) {
	store := jujuclienttesting.MinimalStore()
	store.Models["arthur"] = &jujuclient.ControllerModels{
		CurrentModel: "king/sword",
		Models: map[string]jujuclient.ModelDetails{"king/sword": {
			ModelType: model.CAAS,
		}},
	}
	return cmdtesting.RunCommand(c, NewScaleCommandForTest(s.mockAPI, store), args...)
}

func (s *ScaleApplicationSuite) TestScaleApplication(c *gc.C) {
	ctx, err := s.runScaleApplication(c, "foo", "2")
	c.Assert(err, jc.ErrorIsNil)

	stderr := cmdtesting.Stderr(ctx)
	out := strings.Replace(stderr, "\n", "", -1)
	c.Assert(out, gc.Equals, `foo scaled to 2 units`)
}

func (s *ScaleApplicationSuite) TestScaleApplicationBlocked(c *gc.C) {
	s.mockAPI.SetErrors(&params.Error{Code: params.CodeOperationBlocked, Message: "nope"})
	_, err := s.runScaleApplication(c, "foo", "2")
	c.Assert(err.Error(), jc.Contains, `could not scale application "foo": nope`)
	c.Assert(err.Error(), jc.Contains, `All operations that change model have been disabled for the current model.`)
}

func (s *ScaleApplicationSuite) TestScaleApplicationWrongModel(c *gc.C) {
	store := jujuclienttesting.MinimalStore()
	_, err := cmdtesting.RunCommand(c, NewScaleCommandForTest(s.mockAPI, store), "foo", "2")
	c.Assert(err, gc.ErrorMatches, `Juju command "scale-application" not supported on non-container models`)
}

func (s *ScaleApplicationSuite) TestInvalidArgs(c *gc.C) {
	_, err := s.runScaleApplication(c)
	c.Assert(err, gc.ErrorMatches, `no application specified`)
	_, err = s.runScaleApplication(c, "invalid:name")
	c.Assert(err, gc.ErrorMatches, `invalid application name "invalid:name"`)
	_, err = s.runScaleApplication(c, "name")
	c.Assert(err, gc.ErrorMatches, `no scale specified`)
	_, err = s.runScaleApplication(c, "name", "scale")
	c.Assert(err, gc.ErrorMatches, `invalid scale "scale": strconv.Atoi: parsing "scale": invalid syntax`)
}<|MERGE_RESOLUTION|>--- conflicted
+++ resolved
@@ -29,11 +29,6 @@
 
 type mockScaleApplicationAPI struct {
 	*testing.Stub
-<<<<<<< HEAD
-	err error
-=======
-	version int
->>>>>>> 22559093
 }
 
 func (s mockScaleApplicationAPI) Close() error {
