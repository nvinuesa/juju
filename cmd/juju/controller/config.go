// Copyright 2016 Canonical Ltd.
// Licensed under the AGPLv3, see LICENCE file for details.

package controller

import (
	"bytes"
	"fmt"
	"io"
	"strings"

	"github.com/juju/cmd/v3"
	"github.com/juju/collections/set"
	"github.com/juju/errors"
	"github.com/juju/gnuflag"
	"gopkg.in/juju/environschema.v1"

	apicontroller "github.com/juju/juju/api/controller/controller"
	jujucmd "github.com/juju/juju/cmd"
	"github.com/juju/juju/cmd/juju/common"
	"github.com/juju/juju/cmd/juju/config"
	"github.com/juju/juju/cmd/modelcmd"
	"github.com/juju/juju/cmd/output"
	"github.com/juju/juju/controller"
)

var ctrConfigBase = config.ConfigCommandBase{
	Resettable: false,
}

// NewConfigCommand returns a new command that can retrieve or update
// controller configuration.
func NewConfigCommand() cmd.Command {
	return modelcmd.WrapController(&configCommand{configBase: ctrConfigBase})
}

// configCommand is able to output either the entire environment or
// the requested value in a format of the user's choosing.
type configCommand struct {
	modelcmd.ControllerCommandBase
	configBase config.ConfigCommandBase
	api        controllerAPI
	out        cmd.Output

	// Extra `controller-config`-specific fields
	ignoreReadOnlyFields bool
}

const (
	configCommandHelpDocPart1 = `
To view all configuration values for the current controller, run
    juju controller-config
You can target a specific controller using the -c flag:
    juju controller-config -c <controller>
By default, the config will be printed in a tabular format. You can instead
print it in json or yaml format using the --format flag:
    juju controller-config --format json
    juju controller-config --format yaml

To view the value of a single config key, run
    juju controller-config key
To set config values, run
    juju controller-config key1=val1 key2=val2 ...

Config values can be imported from a yaml file using the --file flag:
    juju controller-config --file=path/to/cfg.yaml
This allows you to e.g. save a controller's config to a file:
    juju controller-config --format=yaml > cfg.yaml
and then import the config later. Note that the output of controller-config
may include read-only values, which will cause an error when importing later.
To prevent the error, use the --ignore-read-only-fields flag:
    juju controller-config --file=cfg.yaml --ignore-read-only-fields

You can also read from stdin using "-", which allows you to pipe config values
from one controller to another:
    juju controller-config -c c1 --format=yaml \
      | juju controller-config -c c2 --file=- --ignore-read-only-fields
You can simultaneously read config from a yaml file and set config keys
as above. The command-line args will override any values specified in the file.
`
	controllerConfigHelpDocKeys = `
The following keys are available:
`
	configCommandHelpDocPart2 = `

Examples:

Print all config values for the current controller:
    juju controller-config

Print the value of "api-port" for the current controller:
    juju controller-config api-port

Print all config values for the controller "mycontroller":
    juju controller-config -c mycontroller

Set the "auditing-enabled" and "audit-log-max-backups" keys:
    juju controller-config auditing-enabled=true audit-log-max-backups=5

Set the current controller's config from a yaml file:
    juju controller-config --file path/to/file.yaml

See also:
    controllers
    model-config
    show-cloud
`
)

// Info returns information about this command - it's part of
// cmd.Command.
func (c *configCommand) Info() *cmd.Info {
	info := &cmd.Info{
		Name:    "controller-config",
		Args:    "[<attribute key>[=<value>] ...]",
		Purpose: "Displays or sets configuration settings for a controller.",
	}
	if details, err := ConfigDetailsUpdatable(); err == nil {
		if formattedDetails, err := common.FormatConfigSchema(details); err == nil {
			info.Doc = fmt.Sprintf("%s%s\n%s%s",
				configCommandHelpDocPart1,
				controllerConfigHelpDocKeys,
				formattedDetails,
				configCommandHelpDocPart2)
			return jujucmd.Info(info)
		}
	}
	info.Doc = strings.TrimSpace(fmt.Sprintf("%s%s",
		configCommandHelpDocPart1,
		configCommandHelpDocPart2))

	return jujucmd.Info(info)
}

// SetFlags adds command-specific flags to the flag set. It's part of
// cmd.Command.
func (c *configCommand) SetFlags(f *gnuflag.FlagSet) {
	c.ControllerCommandBase.SetFlags(f)
	c.configBase.SetFlags(f)

	c.out.AddFlags(f, "tabular", map[string]cmd.Formatter{
		"json":    cmd.FormatJson,
		"tabular": formatConfigTabular,
		"yaml":    cmd.FormatYaml,
	})
	f.BoolVar(&c.ignoreReadOnlyFields, "ignore-read-only-fields", false, "Ignore read only fields that might cause errors to be emitted while processing yaml documents")
}

// Init initialised the command from the arguments - it's part of
// cmd.Command.
func (c *configCommand) Init(args []string) error {
	return c.configBase.Init(args)
}

type controllerAPI interface {
	Close() error
	ControllerConfig() (controller.Config, error)
	ConfigSet(map[string]interface{}) error
}

func (c *configCommand) getAPI() (controllerAPI, error) {
	if c.api != nil {
		return c.api, nil
	}
	root, err := c.NewAPIRoot()
	if err != nil {
		return nil, errors.Trace(err)
	}
	return apicontroller.NewClient(root), nil
}

// Run executes the command as directed by the options and
// arguments. It's part of cmd.Command.
func (c *configCommand) Run(ctx *cmd.Context) error {
	client, err := c.getAPI()
	if err != nil {
		return err
	}
	defer client.Close()

	for _, action := range c.configBase.Actions {
		var err error
		switch action {
		case config.GetOne:
			err = c.getConfig(client, ctx)
		case config.SetArgs:
			err = c.setConfig(client, c.configBase.ValsToSet)
		case config.SetFile:
			var attrs config.Attrs
			attrs, err = c.configBase.ReadFile(ctx)
			if err != nil {
				return errors.Trace(err)
			}
			err = c.setConfig(client, attrs)
		default:
			err = c.getAllConfig(client, ctx)
		}
		if err != nil {
			return errors.Trace(err)
		}
	}
	return nil
}

// getAllConfig returns the entire configuration for the selected controller.
func (c *configCommand) getAllConfig(client controllerAPI, ctx *cmd.Context) error {
	attrs, err := client.ControllerConfig()
	if err != nil {
		return err
	}
	// Return whole config
	return c.out.Write(ctx, attrs)
}

// getConfig returns the value of the specified key.
func (c *configCommand) getConfig(client controllerAPI, ctx *cmd.Context) error {
	controllerName, err := c.ControllerName()
	if err != nil {
		return errors.Trace(err)
	}
	attrs, err := client.ControllerConfig()
	if err != nil {
		return err
	}
	if len(c.configBase.KeysToGet) == 0 {
		return errors.New("c.configBase.KeysToGet is empty")
	}
	if value, found := attrs[c.configBase.KeysToGet[0]]; found {
		if c.out.Name() == "tabular" {
			// The user has not specified that they want
			// YAML or JSON formatting, so we print out
			// the value unadorned.
			return c.out.WriteFormatter(ctx, cmd.FormatSmart, value)
		}
		return c.out.Write(ctx, value)
	}
	return errors.Errorf("key %q not found in controller %q",
		c.configBase.KeysToGet[0], controllerName)
}

// setConfig sets config values from the provided config.Attrs.
func (c *configCommand) setConfig(client controllerAPI, attrs config.Attrs) error {
	store := c.ClientStore()
	controllerName, err := store.CurrentController()
	if err != nil {
		return errors.Trace(err)
	}
	ctrl, err := store.ControllerByName(controllerName)
	if err != nil {
		return errors.Trace(err)
	}
	parsed, err := controller.NewConfig(ctrl.ControllerUUID, ctrl.CACert, attrs)
	if err != nil {
		return errors.Trace(err)
	}

<<<<<<< HEAD
	// Check if any of the `attrs` are not allowed to be set
=======
	fields, _, err := controller.ConfigSchema.ValidationSchema()
	if err != nil {
		return errors.Trace(err)
	}

>>>>>>> 078a093d
	extraValues := set.NewStrings()
	values := make(map[string]interface{})
	for k := range attrs {
		if controller.AllowedUpdateConfigAttributes.Contains(k) {
<<<<<<< HEAD
			values[k] = parsed[k]
=======
			if field, ok := fields[k]; ok {
				v, err := field.Coerce(attrs[k], []string{k})
				if err != nil {
					return err
				}
				values[k] = v
			} else {
				values[k] = attrs[k]
			}
>>>>>>> 078a093d
		} else {
			extraValues.Add(k)
		}
	}
	if extraValues.Size() > 0 {
		if c.ignoreReadOnlyFields {
			logger.Warningf("invalid or read-only controller config values ignored: %v", extraValues.SortedValues())
		} else {
			return errors.Errorf("invalid or read-only controller config values cannot be updated: %v", extraValues.SortedValues())
		}
	}

	return errors.Trace(client.ConfigSet(values))
}

// ConfigDetailsUpdatable gets information about the controller config
// attributes that are updatable.
func ConfigDetailsUpdatable() (map[string]interface{}, error) {
	specifics := make(map[string]interface{})
	for key, attr := range controller.ConfigSchema {
		if !controller.AllowedUpdateConfigAttributes.Contains(key) {
			continue
		}
		specifics[key] = attrToPrintSchema(attr)
	}
	return specifics, nil
}

// ConfigDetailsAll gets information about all the controller config
// attributes, including those only settable during bootstrap.
func ConfigDetailsAll() (map[string]interface{}, error) {
	specifics := make(map[string]interface{})
	for key, attr := range controller.ConfigSchema {
		specifics[key] = attrToPrintSchema(attr)
	}
	return specifics, nil
}

func attrToPrintSchema(attr environschema.Attr) common.PrintConfigSchema {
	return common.PrintConfigSchema{
		Description: attr.Description,
		Type:        fmt.Sprintf("%s", attr.Type),
	}
}

func formatConfigTabular(writer io.Writer, value interface{}) error {
	controllerConfig, ok := value.(controller.Config)
	if !ok {
		return errors.Errorf("expected value of type %T, got %T", controllerConfig, value)
	}

	tw := output.TabWriter(writer)
	w := output.Wrapper{tw}

	valueNames := make(set.Strings)
	for name := range controllerConfig {
		valueNames.Add(name)
	}
	w.Println("Attribute", "Value")

	for _, name := range valueNames.SortedValues() {
		value := controllerConfig[name]

		var out bytes.Buffer
		err := cmd.FormatYaml(&out, value)
		if err != nil {
			return errors.Annotatef(err, "formatting value for %q", name)
		}
		// Some attribute values have a newline appended
		// which makes the output messy.
		valString := strings.TrimSuffix(out.String(), "\n")

		// Special formatting for multiline exclude-methods lists.
		if name == controller.AuditLogExcludeMethods {
			if strings.Contains(valString, "\n") {
				valString = "\n" + valString
			} else {
				valString = strings.TrimLeft(valString, "- ")
			}
		}

		w.Println(name, valString)
	}

	w.Flush()
	return nil
}<|MERGE_RESOLUTION|>--- conflicted
+++ resolved
@@ -249,27 +249,21 @@
 	if err != nil {
 		return errors.Trace(err)
 	}
-	parsed, err := controller.NewConfig(ctrl.ControllerUUID, ctrl.CACert, attrs)
-	if err != nil {
-		return errors.Trace(err)
-	}
-
-<<<<<<< HEAD
+	_, err = controller.NewConfig(ctrl.ControllerUUID, ctrl.CACert, attrs)
+	if err != nil {
+		return errors.Trace(err)
+	}
+
 	// Check if any of the `attrs` are not allowed to be set
-=======
 	fields, _, err := controller.ConfigSchema.ValidationSchema()
 	if err != nil {
 		return errors.Trace(err)
 	}
 
->>>>>>> 078a093d
 	extraValues := set.NewStrings()
 	values := make(map[string]interface{})
 	for k := range attrs {
 		if controller.AllowedUpdateConfigAttributes.Contains(k) {
-<<<<<<< HEAD
-			values[k] = parsed[k]
-=======
 			if field, ok := fields[k]; ok {
 				v, err := field.Coerce(attrs[k], []string{k})
 				if err != nil {
@@ -279,7 +273,6 @@
 			} else {
 				values[k] = attrs[k]
 			}
->>>>>>> 078a093d
 		} else {
 			extraValues.Add(k)
 		}
