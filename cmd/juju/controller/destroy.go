--- conflicted
+++ resolved
@@ -580,13 +580,8 @@
 		Cloud:          params.Cloud,
 		Config:         cfg,
 	}
-<<<<<<< HEAD
 	if cloud.CloudTypeIsCAAS(bootstrapConfig.CloudType) {
-		return caas.New(openParams)
-=======
-	if bootstrapConfig.CloudType == cloud.CloudTypeCAAS {
 		return caas.New(stdcontext.TODO(), openParams)
->>>>>>> bf28a2db
 	}
 	return environs.New(stdcontext.TODO(), openParams)
 }
