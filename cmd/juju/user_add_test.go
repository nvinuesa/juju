// Copyright 2014 Canonical Ltd.
// Licensed under the AGPLv3, see LICENCE file for details.

package main

import (
	"bytes"
	"io/ioutil"

	gc "launchpad.net/gocheck"
	"launchpad.net/goyaml"
	jujutesting "launchpad.net/juju-core/juju/testing"

	"launchpad.net/juju-core/cmd"
	"launchpad.net/juju-core/cmd/envcmd"
	"launchpad.net/juju-core/testing"
)

// All of the functionality of the AddUser api call is contained elsewhere.
// This suite provides basic tests for the "user add" command
type UserAddCommandSuite struct {
	jujutesting.RepoSuite
}

var _ = gc.Suite(&UserAddCommandSuite{})

func newUserAddCommand() cmd.Command {
	return envcmd.Wrap(&UserAddCommand{})
}

<<<<<<< HEAD
func (s *UserAddCommandSuite) TestAddUser(c *gc.C) {

	_, err := testing.RunCommand(c, newUserAddCommand(), "foobar", "password")
	c.Assert(err, gc.IsNil)

	_, err = testing.RunCommand(c, newUserAddCommand(), "foobar", "newpassword")
=======
func (s *UserAddCommandSuite) TestUserAdd(c *gc.C) {
	_, err := testing.RunCommand(c, newUserAddCommand(), []string{"foobar"})
	c.Assert(err, gc.IsNil)

	_, err = testing.RunCommand(c, newUserAddCommand(), []string{"foobar"})
>>>>>>> a97cec6f
	c.Assert(err, gc.ErrorMatches, "Failed to create user: user already exists")
}

func (s *UserAddCommandSuite) TestTooManyArgs(c *gc.C) {
<<<<<<< HEAD
	_, err := testing.RunCommand(c, newUserAddCommand(), "foobar", "password", "whoops")
=======
	_, err := testing.RunCommand(c, newUserAddCommand(), []string{"foobar", "whoops"})
>>>>>>> a97cec6f
	c.Assert(err, gc.ErrorMatches, `unrecognized args: \["whoops"\]`)
}

func (s *UserAddCommandSuite) TestNotEnoughArgs(c *gc.C) {
	_, err := testing.RunCommand(c, newUserAddCommand())
	c.Assert(err, gc.ErrorMatches, `no username supplied`)
}

<<<<<<< HEAD
func (s *UserAddCommandSuite) TestJenvYamlFileOutput(c *gc.C) {
	expected := map[string]interface{}{
		"user":          "foobar",
		"password":      "password",
		"state-servers": []interface{}{},
		"ca-cert":       ""}
	tempFile, err := ioutil.TempFile("", "adduser-test")
	tempFile.Close()
	c.Assert(err, gc.IsNil)
	_, err = testing.RunCommand(c, newUserAddCommand(), "foobar", "password", "-o", tempFile.Name())
=======
func (s *UserAddCommandSuite) TestGeneratePassword(c *gc.C) {
	ctx, err := testing.RunCommand(c, newUserAddCommand(), []string{"foobar"})

>>>>>>> a97cec6f
	c.Assert(err, gc.IsNil)
	d := decodeYamlFromStdout(c, ctx)
	c.Assert(d["user"], gc.Equals, "foobar")
	// Let's not try to assume too much about the password generation
	// algorithm other than there will be at least 10 characters.
	c.Assert(d["password"], gc.Matches, "..........+")
}

func (s *UserAddCommandSuite) TestUserSpecifiedPassword(c *gc.C) {
	ctx, err := testing.RunCommand(c, newUserAddCommand(), []string{"foobar", "--password", "frogdog"})
	c.Assert(err, gc.IsNil)

	d := decodeYamlFromStdout(c, ctx)
	c.Assert(d["user"], gc.DeepEquals, "foobar")
	c.Assert(d["password"], gc.DeepEquals, "frogdog")
}

func (s *UserAddCommandSuite) TestJenvYamlOutput(c *gc.C) {
	ctx, err := testing.RunCommand(c, newUserAddCommand(), []string{"foobar", "--password=password"})
	c.Assert(err, gc.IsNil)
	d := decodeYamlFromStdout(c, ctx)
	c.Assert(d, gc.DeepEquals, map[string]interface{}{
		"user":          "foobar",
		"password":      "password",
		"state-servers": []interface{}{},
<<<<<<< HEAD
		"ca-cert":       ""}
	ctx, err := testing.RunCommand(c, newUserAddCommand(), "foobar", "password")
=======
		"ca-cert":       "",
	})
}

func (s *UserAddCommandSuite) TestJenvYamlFileOutput(c *gc.C) {
	tempFile, err := ioutil.TempFile("", "useradd-test")
	tempFile.Close()
>>>>>>> a97cec6f
	c.Assert(err, gc.IsNil)

	_, err = testing.RunCommand(c, newUserAddCommand(),
		[]string{"foobar", "--password", "password", "-o", tempFile.Name()})
	c.Assert(err, gc.IsNil)

	raw, err := ioutil.ReadFile(tempFile.Name())
	c.Assert(err, gc.IsNil)
	d := decodeYaml(c, raw)
	c.Assert(d, gc.DeepEquals, map[string]interface{}{
		"user":          "foobar",
		"password":      "password",
		"state-servers": []interface{}{},
		"ca-cert":       "",
	})
}

func (s *UserAddCommandSuite) TestJenvJsonOutput(c *gc.C) {
	ctx, err := testing.RunCommand(c, newUserAddCommand(),
		[]string{"foobar", "--password", "password", "--format", "json"})
	c.Assert(err, gc.IsNil)
<<<<<<< HEAD
	_, err = testing.RunCommand(c, newUserAddCommand(), "foobar", "password", "-o", tempFile.Name(), "--format", "json")
	c.Assert(err, gc.IsNil)
	data, err := ioutil.ReadFile(tempFile.Name())
	c.Assert(string(data), gc.DeepEquals, expected)
}

func (s *UserAddCommandSuite) TestJenvJsonFileOutput(c *gc.C) {
	expected := `{"User":"foobar","Password":"password","state-servers":null,"ca-cert":""}
`
	ctx, err := testing.RunCommand(c, newUserAddCommand(), "foobar", "password", "--format", "json")
=======

	c.Assert(testing.Stdout(ctx), gc.Equals,
		`{"User":"foobar","Password":"password","state-servers":null,"ca-cert":""}
`)
}

func (s *UserAddCommandSuite) TestJenvJsonFileOutput(c *gc.C) {
	tempFile, err := ioutil.TempFile("", "useradd-test")
>>>>>>> a97cec6f
	c.Assert(err, gc.IsNil)
	tempFile.Close()

<<<<<<< HEAD
func (s *UserAddCommandSuite) TestGeneratePassword(c *gc.C) {
	ctx, err := testing.RunCommand(c, newUserAddCommand(), "foobar")
=======
	_, err = testing.RunCommand(c, newUserAddCommand(),
		[]string{"foobar", "--password=password", "-o", tempFile.Name(), "--format", "json"})
>>>>>>> a97cec6f
	c.Assert(err, gc.IsNil)

	data, err := ioutil.ReadFile(tempFile.Name())
	c.Assert(err, gc.IsNil)
	c.Assert(string(data), gc.DeepEquals,
		`{"User":"foobar","Password":"password","state-servers":null,"ca-cert":""}
`)
}

func decodeYamlFromStdout(c *gc.C, ctx *cmd.Context) map[string]interface{} {
	return decodeYaml(c, ctx.Stdout.(*bytes.Buffer).Bytes())
}

func decodeYaml(c *gc.C, raw []byte) map[string]interface{} {
	result := map[string]interface{}{}
	err := goyaml.Unmarshal(raw, &result)
	c.Assert(err, gc.IsNil)
	return result
}<|MERGE_RESOLUTION|>--- conflicted
+++ resolved
@@ -28,29 +28,16 @@
 	return envcmd.Wrap(&UserAddCommand{})
 }
 
-<<<<<<< HEAD
-func (s *UserAddCommandSuite) TestAddUser(c *gc.C) {
-
-	_, err := testing.RunCommand(c, newUserAddCommand(), "foobar", "password")
+func (s *UserAddCommandSuite) TestUserAdd(c *gc.C) {
+	_, err := testing.RunCommand(c, newUserAddCommand(), "foobar")
 	c.Assert(err, gc.IsNil)
 
-	_, err = testing.RunCommand(c, newUserAddCommand(), "foobar", "newpassword")
-=======
-func (s *UserAddCommandSuite) TestUserAdd(c *gc.C) {
-	_, err := testing.RunCommand(c, newUserAddCommand(), []string{"foobar"})
-	c.Assert(err, gc.IsNil)
-
-	_, err = testing.RunCommand(c, newUserAddCommand(), []string{"foobar"})
->>>>>>> a97cec6f
+	_, err = testing.RunCommand(c, newUserAddCommand(), "foobar")
 	c.Assert(err, gc.ErrorMatches, "Failed to create user: user already exists")
 }
 
 func (s *UserAddCommandSuite) TestTooManyArgs(c *gc.C) {
-<<<<<<< HEAD
-	_, err := testing.RunCommand(c, newUserAddCommand(), "foobar", "password", "whoops")
-=======
-	_, err := testing.RunCommand(c, newUserAddCommand(), []string{"foobar", "whoops"})
->>>>>>> a97cec6f
+	_, err := testing.RunCommand(c, newUserAddCommand(), "foobar", "whoops")
 	c.Assert(err, gc.ErrorMatches, `unrecognized args: \["whoops"\]`)
 }
 
@@ -59,22 +46,9 @@
 	c.Assert(err, gc.ErrorMatches, `no username supplied`)
 }
 
-<<<<<<< HEAD
-func (s *UserAddCommandSuite) TestJenvYamlFileOutput(c *gc.C) {
-	expected := map[string]interface{}{
-		"user":          "foobar",
-		"password":      "password",
-		"state-servers": []interface{}{},
-		"ca-cert":       ""}
-	tempFile, err := ioutil.TempFile("", "adduser-test")
-	tempFile.Close()
-	c.Assert(err, gc.IsNil)
-	_, err = testing.RunCommand(c, newUserAddCommand(), "foobar", "password", "-o", tempFile.Name())
-=======
 func (s *UserAddCommandSuite) TestGeneratePassword(c *gc.C) {
-	ctx, err := testing.RunCommand(c, newUserAddCommand(), []string{"foobar"})
+	ctx, err := testing.RunCommand(c, newUserAddCommand(), "foobar")
 
->>>>>>> a97cec6f
 	c.Assert(err, gc.IsNil)
 	d := decodeYamlFromStdout(c, ctx)
 	c.Assert(d["user"], gc.Equals, "foobar")
@@ -84,7 +58,7 @@
 }
 
 func (s *UserAddCommandSuite) TestUserSpecifiedPassword(c *gc.C) {
-	ctx, err := testing.RunCommand(c, newUserAddCommand(), []string{"foobar", "--password", "frogdog"})
+	ctx, err := testing.RunCommand(c, newUserAddCommand(), "foobar", "--password", "frogdog")
 	c.Assert(err, gc.IsNil)
 
 	d := decodeYamlFromStdout(c, ctx)
@@ -93,17 +67,13 @@
 }
 
 func (s *UserAddCommandSuite) TestJenvYamlOutput(c *gc.C) {
-	ctx, err := testing.RunCommand(c, newUserAddCommand(), []string{"foobar", "--password=password"})
+	ctx, err := testing.RunCommand(c, newUserAddCommand(), "foobar", "--password=password")
 	c.Assert(err, gc.IsNil)
 	d := decodeYamlFromStdout(c, ctx)
 	c.Assert(d, gc.DeepEquals, map[string]interface{}{
 		"user":          "foobar",
 		"password":      "password",
 		"state-servers": []interface{}{},
-<<<<<<< HEAD
-		"ca-cert":       ""}
-	ctx, err := testing.RunCommand(c, newUserAddCommand(), "foobar", "password")
-=======
 		"ca-cert":       "",
 	})
 }
@@ -111,11 +81,10 @@
 func (s *UserAddCommandSuite) TestJenvYamlFileOutput(c *gc.C) {
 	tempFile, err := ioutil.TempFile("", "useradd-test")
 	tempFile.Close()
->>>>>>> a97cec6f
 	c.Assert(err, gc.IsNil)
 
 	_, err = testing.RunCommand(c, newUserAddCommand(),
-		[]string{"foobar", "--password", "password", "-o", tempFile.Name()})
+		"foobar", "--password", "password", "-o", tempFile.Name())
 	c.Assert(err, gc.IsNil)
 
 	raw, err := ioutil.ReadFile(tempFile.Name())
@@ -131,20 +100,8 @@
 
 func (s *UserAddCommandSuite) TestJenvJsonOutput(c *gc.C) {
 	ctx, err := testing.RunCommand(c, newUserAddCommand(),
-		[]string{"foobar", "--password", "password", "--format", "json"})
+		"foobar", "--password", "password", "--format", "json")
 	c.Assert(err, gc.IsNil)
-<<<<<<< HEAD
-	_, err = testing.RunCommand(c, newUserAddCommand(), "foobar", "password", "-o", tempFile.Name(), "--format", "json")
-	c.Assert(err, gc.IsNil)
-	data, err := ioutil.ReadFile(tempFile.Name())
-	c.Assert(string(data), gc.DeepEquals, expected)
-}
-
-func (s *UserAddCommandSuite) TestJenvJsonFileOutput(c *gc.C) {
-	expected := `{"User":"foobar","Password":"password","state-servers":null,"ca-cert":""}
-`
-	ctx, err := testing.RunCommand(c, newUserAddCommand(), "foobar", "password", "--format", "json")
-=======
 
 	c.Assert(testing.Stdout(ctx), gc.Equals,
 		`{"User":"foobar","Password":"password","state-servers":null,"ca-cert":""}
@@ -153,17 +110,11 @@
 
 func (s *UserAddCommandSuite) TestJenvJsonFileOutput(c *gc.C) {
 	tempFile, err := ioutil.TempFile("", "useradd-test")
->>>>>>> a97cec6f
 	c.Assert(err, gc.IsNil)
 	tempFile.Close()
 
-<<<<<<< HEAD
-func (s *UserAddCommandSuite) TestGeneratePassword(c *gc.C) {
-	ctx, err := testing.RunCommand(c, newUserAddCommand(), "foobar")
-=======
 	_, err = testing.RunCommand(c, newUserAddCommand(),
-		[]string{"foobar", "--password=password", "-o", tempFile.Name(), "--format", "json"})
->>>>>>> a97cec6f
+		"foobar", "--password=password", "-o", tempFile.Name(), "--format", "json")
 	c.Assert(err, gc.IsNil)
 
 	data, err := ioutil.ReadFile(tempFile.Name())
