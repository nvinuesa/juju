// Copyright 2015 Canonical Ltd.
// Licensed under the AGPLv3, see LICENCE file for details.

package status

import (
	"bufio"
	"bytes"
	"encoding/json"
	"fmt"
	"os"
	"regexp"
	"strings"
	"time"

	"github.com/juju/cmd"
	jc "github.com/juju/testing/checkers"
	"github.com/juju/utils"
	"github.com/juju/version"
	gc "gopkg.in/check.v1"
	"gopkg.in/juju/charm.v6-unstable"
	"gopkg.in/juju/names.v2"
	goyaml "gopkg.in/yaml.v2"

	"github.com/juju/juju/apiserver/params"
	"github.com/juju/juju/cmd/modelcmd"
	"github.com/juju/juju/constraints"
	"github.com/juju/juju/core/migration"
	"github.com/juju/juju/environs"
	"github.com/juju/juju/instance"
	"github.com/juju/juju/juju/osenv"
	"github.com/juju/juju/juju/testing"
	"github.com/juju/juju/network"
	"github.com/juju/juju/state"
	"github.com/juju/juju/state/multiwatcher"
	"github.com/juju/juju/state/presence"
	"github.com/juju/juju/status"
	"github.com/juju/juju/testcharms"
	coretesting "github.com/juju/juju/testing"
	"github.com/juju/juju/testing/factory"
	coreversion "github.com/juju/juju/version"
)

var (
	currentVersion = version.Number{Major: 1, Minor: 2, Patch: 3}
	nextVersion    = version.Number{Major: 1, Minor: 2, Patch: 4}
)

func runStatus(c *gc.C, args ...string) (code int, stdout, stderr []byte) {
	ctx := coretesting.Context(c)
	code = cmd.Main(NewStatusCommand(), ctx, args)
	stdout = ctx.Stdout.(*bytes.Buffer).Bytes()
	stderr = ctx.Stderr.(*bytes.Buffer).Bytes()
	return
}

type StatusSuite struct {
	testing.JujuConnSuite
}

var _ = gc.Suite(&StatusSuite{})

func (s *StatusSuite) SetUpSuite(c *gc.C) {
	s.JujuConnSuite.SetUpSuite(c)
	s.PatchValue(&coreversion.Current, currentVersion)
}

func (s *StatusSuite) SetUpTest(c *gc.C) {
	s.ConfigAttrs = map[string]interface{}{
		"agent-version": currentVersion.String(),
	}
	s.JujuConnSuite.SetUpTest(c)
}

type M map[string]interface{}

type L []interface{}

type testCase struct {
	summary string
	steps   []stepper
}

func test(summary string, steps ...stepper) testCase {
	return testCase{summary, steps}
}

type stepper interface {
	step(c *gc.C, ctx *context)
}

//
// context
//

func newContext(st *state.State, env environs.Environ, adminUserTag string) *context {
	// We make changes in the API server's state so that
	// our changes to presence are immediately noticed
	// in the status.
	return &context{
		st:           st,
		env:          env,
		charms:       make(map[string]*state.Charm),
		pingers:      make(map[string]*presence.Pinger),
		adminUserTag: adminUserTag,
	}
}

type context struct {
	st            *state.State
	env           environs.Environ
	charms        map[string]*state.Charm
	pingers       map[string]*presence.Pinger
	adminUserTag  string // A string repr of the tag.
	expectIsoTime bool
}

func (ctx *context) reset(c *gc.C) {
	for _, up := range ctx.pingers {
		err := up.KillForTesting()
		c.Check(err, jc.ErrorIsNil)
	}
}

func (ctx *context) run(c *gc.C, steps []stepper) {
	for i, s := range steps {
		c.Logf("step %d", i)
		c.Logf("%#v", s)
		s.step(c, ctx)
	}
}

func (ctx *context) setAgentPresence(c *gc.C, p presence.Agent) *presence.Pinger {
	pinger, err := p.SetAgentPresence()
	c.Assert(err, jc.ErrorIsNil)
	ctx.st.StartSync()
	err = p.WaitAgentPresence(coretesting.LongWait)
	c.Assert(err, jc.ErrorIsNil)
	agentPresence, err := p.AgentPresence()
	c.Assert(err, jc.ErrorIsNil)
	c.Assert(agentPresence, jc.IsTrue)
	return pinger
}

func (s *StatusSuite) newContext(c *gc.C) *context {
	st := s.Environ.(testing.GetStater).GetStateInAPIServer()

	// We make changes in the API server's state so that
	// our changes to presence are immediately noticed
	// in the status.
	return newContext(st, s.Environ, s.AdminUserTag(c).String())
}

func (s *StatusSuite) resetContext(c *gc.C, ctx *context) {
	ctx.reset(c)
	s.JujuConnSuite.Reset(c)
}

// shortcuts for expected output.
var (
	model = M{
		"name":       "controller",
		"controller": "kontroll",
		"cloud":      "dummy",
		"region":     "dummy-region",
		"version":    "1.2.3",
	}

	machine0 = M{
		"juju-status": M{
			"current": "started",
			"since":   "01 Apr 15 01:23+10:00",
		},
		"dns-name":    "controller-0.dns",
		"instance-id": "controller-0",
		"machine-status": M{
			"current": "pending",
			"since":   "01 Apr 15 01:23+10:00",
		},
		"series":                   "quantal",
		"hardware":                 "arch=amd64 cpu-cores=1 mem=1024M root-disk=8192M",
		"controller-member-status": "adding-vote",
	}
	machine1 = M{
		"juju-status": M{
			"current": "started",
			"since":   "01 Apr 15 01:23+10:00",
		},
		"dns-name":    "controller-1.dns",
		"instance-id": "controller-1",
		"machine-status": M{
			"current": "pending",
			"since":   "01 Apr 15 01:23+10:00",
		},
		"series":   "quantal",
		"hardware": "arch=amd64 cpu-cores=1 mem=1024M root-disk=8192M",
	}
	machine2 = M{
		"juju-status": M{
			"current": "started",
			"since":   "01 Apr 15 01:23+10:00",
		},
		"dns-name":    "controller-2.dns",
		"instance-id": "controller-2",
		"machine-status": M{
			"current": "pending",
			"since":   "01 Apr 15 01:23+10:00",
		},
		"series":   "quantal",
		"hardware": "arch=amd64 cpu-cores=1 mem=1024M root-disk=8192M",
	}
	machine3 = M{
		"juju-status": M{
			"current": "started",
			"since":   "01 Apr 15 01:23+10:00",
		},
		"dns-name":    "controller-3.dns",
		"instance-id": "controller-3",
		"machine-status": M{
			"current": "pending",
			"since":   "01 Apr 15 01:23+10:00",
		},
		"series":   "quantal",
		"hardware": "arch=amd64 cpu-cores=1 mem=1024M root-disk=8192M",
	}
	machine4 = M{
		"juju-status": M{
			"current": "started",
			"since":   "01 Apr 15 01:23+10:00",
		},
		"dns-name":    "controller-4.dns",
		"instance-id": "controller-4",
		"machine-status": M{
			"current": "pending",
			"since":   "01 Apr 15 01:23+10:00",
		},
		"series":   "quantal",
		"hardware": "arch=amd64 cpu-cores=1 mem=1024M root-disk=8192M",
	}
	machine1WithContainers = M{
		"juju-status": M{
			"current": "started",
			"since":   "01 Apr 15 01:23+10:00",
		},
		"containers": M{
			"1/lxd/0": M{
				"juju-status": M{
					"current": "started",
					"since":   "01 Apr 15 01:23+10:00",
				},
				"containers": M{
					"1/lxd/0/lxd/0": M{
						"juju-status": M{
							"current": "started",
							"since":   "01 Apr 15 01:23+10:00",
						},
						"dns-name":    "controller-3.dns",
						"instance-id": "controller-3",
						"machine-status": M{
							"current": "pending",
							"since":   "01 Apr 15 01:23+10:00",
						},
						"series": "quantal",
					},
				},
				"dns-name":    "controller-2.dns",
				"instance-id": "controller-2",
				"machine-status": M{
					"current": "pending",
					"since":   "01 Apr 15 01:23+10:00",
				},
				"series": "quantal",
			},
			"1/lxd/1": M{
				"juju-status": M{
					"current": "pending",
					"since":   "01 Apr 15 01:23+10:00",
				},
				"instance-id": "pending",
				"machine-status": M{
					"current": "pending",
					"since":   "01 Apr 15 01:23+10:00",
				},
				"series": "quantal",
			},
		},
		"dns-name":    "controller-1.dns",
		"instance-id": "controller-1",
		"machine-status": M{
			"current": "pending",
			"since":   "01 Apr 15 01:23+10:00",
		},

		"series":   "quantal",
		"hardware": "arch=amd64 cpu-cores=1 mem=1024M root-disk=8192M",
	}
	unexposedService = dummyCharm(M{
		"application-status": M{
			"current": "unknown",
			"message": "Waiting for agent initialization to finish",
			"since":   "01 Apr 15 01:23+10:00",
		},
	})
	exposedService = dummyCharm(M{
		"application-status": M{
			"current": "unknown",
			"message": "Waiting for agent initialization to finish",
			"since":   "01 Apr 15 01:23+10:00",
		},
		"exposed": true,
	})
	loggingCharm = M{
		"charm":        "cs:quantal/logging-1",
		"charm-origin": "jujucharms",
		"charm-name":   "logging",
		"charm-rev":    1,
		"series":       "quantal",
		"os":           "ubuntu",
		"exposed":      true,
		"application-status": M{
			"current": "error",
			"message": "somehow lost in all those logs",
			"since":   "01 Apr 15 01:23+10:00",
		},
		"relations": M{
			"logging-directory": L{"wordpress"},
			"info":              L{"mysql"},
		},
		"subordinate-to": L{"mysql", "wordpress"},
	}
)

type outputFormat struct {
	name      string
	marshal   func(v interface{}) ([]byte, error)
	unmarshal func(data []byte, v interface{}) error
}

// statusFormats list all output formats that can be marshalled as structured data,
// supported by status command.
var statusFormats = []outputFormat{
	{"yaml", goyaml.Marshal, goyaml.Unmarshal},
	{"json", json.Marshal, json.Unmarshal},
}

var machineCons = constraints.MustParse("cpu-cores=2 mem=8G root-disk=8G")

var statusTests = []testCase{
	// Status tests
	test( // 0
		"bootstrap and starting a single instance",

		addMachine{machineId: "0", job: state.JobManageModel},
		expect{
			"simulate juju bootstrap by adding machine/0 to the state",
			M{
				"model": model,
				"machines": M{
					"0": M{
						"juju-status": M{
							"current": "pending",
							"since":   "01 Apr 15 01:23+10:00",
						},
						"instance-id": "pending",
						"machine-status": M{
							"current": "pending",
							"since":   "01 Apr 15 01:23+10:00",
						},
						"series":                   "quantal",
						"controller-member-status": "adding-vote",
					},
				},
				"applications": M{},
			},
		},

		startAliveMachine{"0"},
		setAddresses{"0", []network.Address{
			network.NewAddress("10.0.0.1"),
			network.NewScopedAddress("controller-0.dns", network.ScopePublic),
		}},
		expect{
			"simulate the PA starting an instance in response to the state change",
			M{
				"model": model,
				"machines": M{
					"0": M{
						"juju-status": M{
							"current": "pending",
							"since":   "01 Apr 15 01:23+10:00",
						},
						"dns-name":    "controller-0.dns",
						"instance-id": "controller-0",
						"machine-status": M{
							"current": "pending",
							"since":   "01 Apr 15 01:23+10:00",
						},
						"series":                   "quantal",
						"hardware":                 "arch=amd64 cpu-cores=1 mem=1024M root-disk=8192M",
						"controller-member-status": "adding-vote",
					},
				},
				"applications": M{},
			},
		},

		setMachineStatus{"0", status.StatusStarted, ""},
		expect{
			"simulate the MA started and set the machine status",
			M{
				"model": model,
				"machines": M{
					"0": machine0,
				},
				"applications": M{},
			},
		},

		setTools{"0", version.MustParseBinary("1.2.3-trusty-ppc")},
		expect{
			"simulate the MA setting the version",
			M{
				"model": model,
				"machines": M{
					"0": M{
						"dns-name":    "controller-0.dns",
						"instance-id": "controller-0",
						"machine-status": M{
							"current": "pending",
							"since":   "01 Apr 15 01:23+10:00",
						},
						"juju-status": M{
							"current": "started",
							"since":   "01 Apr 15 01:23+10:00",
							"version": "1.2.3",
						},
						"series":                   "quantal",
						"hardware":                 "arch=amd64 cpu-cores=1 mem=1024M root-disk=8192M",
						"controller-member-status": "adding-vote",
					},
				},
				"applications": M{},
			},
		},
	),
	test( // 1
		"instance with different hardware characteristics",
		addMachine{machineId: "0", cons: machineCons, job: state.JobManageModel},
		setAddresses{"0", []network.Address{
			network.NewAddress("10.0.0.1"),
			network.NewScopedAddress("controller-0.dns", network.ScopePublic),
		}},
		startAliveMachine{"0"},
		setMachineStatus{"0", status.StatusStarted, ""},
		expect{
			"machine 0 has specific hardware characteristics",
			M{
				"model": model,
				"machines": M{
					"0": M{
						"juju-status": M{
							"current": "started",
							"since":   "01 Apr 15 01:23+10:00",
						},
						"dns-name":    "controller-0.dns",
						"instance-id": "controller-0",
						"machine-status": M{
							"current": "pending",
							"since":   "01 Apr 15 01:23+10:00",
						},
						"series":                   "quantal",
						"hardware":                 "arch=amd64 cpu-cores=2 mem=8192M root-disk=8192M",
						"controller-member-status": "adding-vote",
					},
				},
				"applications": M{},
			},
		},
	),
	test( // 2
		"instance without addresses",
		addMachine{machineId: "0", cons: machineCons, job: state.JobManageModel},
		startAliveMachine{"0"},
		setMachineStatus{"0", status.StatusStarted, ""},
		expect{
			"machine 0 has no dns-name",
			M{
				"model": model,
				"machines": M{
					"0": M{
						"juju-status": M{
							"current": "started",
							"since":   "01 Apr 15 01:23+10:00",
						},
						"instance-id": "controller-0",
						"machine-status": M{
							"current": "pending",
							"since":   "01 Apr 15 01:23+10:00",
						},
						"series":                   "quantal",
						"hardware":                 "arch=amd64 cpu-cores=2 mem=8192M root-disk=8192M",
						"controller-member-status": "adding-vote",
					},
				},
				"applications": M{},
			},
		},
	),
	test( // 3
		"test pending and missing machines",
		addMachine{machineId: "0", job: state.JobManageModel},
		expect{
			"machine 0 reports pending",
			M{
				"model": model,
				"machines": M{
					"0": M{
						"juju-status": M{
							"current": "pending",
							"since":   "01 Apr 15 01:23+10:00",
						},
						"instance-id": "pending",
						"machine-status": M{
							"current": "pending",
							"since":   "01 Apr 15 01:23+10:00",
						},
						"series":                   "quantal",
						"controller-member-status": "adding-vote",
					},
				},
				"applications": M{},
			},
		},

		startMissingMachine{"0"},
		expect{
			"machine 0 reports missing",
			M{
				"model": model,
				"machines": M{
					"0": M{
						"instance-id": "i-missing",
						"juju-status": M{
							"current": "pending",
							"since":   "01 Apr 15 01:23+10:00",
						},
						"machine-status": M{
							"current": "unknown",
							"message": "missing",
							"since":   "01 Apr 15 01:23+10:00",
						},
						"series":                   "quantal",
						"hardware":                 "arch=amd64 cpu-cores=1 mem=1024M root-disk=8192M",
						"controller-member-status": "adding-vote",
					},
				},
				"applications": M{},
			},
		},
	),
	test( // 4
		"add two services and expose one, then add 2 more machines and some units",
		// step 0
		addMachine{machineId: "0", job: state.JobManageModel},
		setAddresses{"0", network.NewAddresses("controller-0.dns")},
		startAliveMachine{"0"},
		setMachineStatus{"0", status.StatusStarted, ""},
		addCharm{"dummy"},
		addService{name: "dummy-application", charm: "dummy"},
		addService{name: "exposed-application", charm: "dummy"},
		expect{
			"no applications exposed yet",
			M{
				"model": model,
				"machines": M{
					"0": machine0,
				},
				"applications": M{
					"dummy-application":   unexposedService,
					"exposed-application": unexposedService,
				},
			},
		},

		// step 8
		setServiceExposed{"exposed-application", true},
		expect{
			"one exposed application",
			M{
				"model": model,
				"machines": M{
					"0": machine0,
				},
				"applications": M{
					"dummy-application":   unexposedService,
					"exposed-application": exposedService,
				},
			},
		},

		// step 10
		addMachine{machineId: "1", job: state.JobHostUnits},
		setAddresses{"1", network.NewAddresses("controller-1.dns")},
		startAliveMachine{"1"},
		setMachineStatus{"1", status.StatusStarted, ""},
		addMachine{machineId: "2", job: state.JobHostUnits},
		setAddresses{"2", network.NewAddresses("controller-2.dns")},
		startAliveMachine{"2"},
		setMachineStatus{"2", status.StatusStarted, ""},
		expect{
			"two more machines added",
			M{
				"model": model,
				"machines": M{
					"0": machine0,
					"1": machine1,
					"2": machine2,
				},
				"applications": M{
					"dummy-application":   unexposedService,
					"exposed-application": exposedService,
				},
			},
		},

		// step 19
		addAliveUnit{"dummy-application", "1"},
		addAliveUnit{"exposed-application", "2"},
		setAgentStatus{"exposed-application/0", status.StatusError, "You Require More Vespene Gas", nil},
		// Open multiple ports with different protocols,
		// ensure they're sorted on protocol, then number.
		openUnitPort{"exposed-application/0", "udp", 10},
		openUnitPort{"exposed-application/0", "udp", 2},
		openUnitPort{"exposed-application/0", "tcp", 3},
		openUnitPort{"exposed-application/0", "tcp", 2},
		// Simulate some status with no info, while the agent is down.
		// Status used to be down, we no longer support said state.
		// now is one of: pending, started, error.
		setUnitStatus{"dummy-application/0", status.StatusTerminated, "", nil},
		setAgentStatus{"dummy-application/0", status.StatusIdle, "", nil},

		expect{
			"add two units, one alive (in error state), one started",
			M{
				"model": model,
				"machines": M{
					"0": machine0,
					"1": machine1,
					"2": machine2,
				},
				"applications": M{
					"exposed-application": dummyCharm(M{
						"exposed": true,
						"application-status": M{
							"current": "error",
							"message": "You Require More Vespene Gas",
							"since":   "01 Apr 15 01:23+10:00",
						},
						"units": M{
							"exposed-application/0": M{
								"machine": "2",
								"workload-status": M{
									"current": "error",
									"message": "You Require More Vespene Gas",
									"since":   "01 Apr 15 01:23+10:00",
								},
								"juju-status": M{
									"current": "idle",
									"since":   "01 Apr 15 01:23+10:00",
								},
								"open-ports": L{
									"2/tcp", "3/tcp", "2/udp", "10/udp",
								},
								"public-address": "controller-2.dns",
							},
						},
					}),
					"dummy-application": dummyCharm(M{
						"application-status": M{
							"current": "terminated",
							"since":   "01 Apr 15 01:23+10:00",
						},
						"units": M{
							"dummy-application/0": M{
								"machine": "1",
								"workload-status": M{
									"current": "terminated",
									"since":   "01 Apr 15 01:23+10:00",
								},
								"juju-status": M{
									"current": "idle",
									"since":   "01 Apr 15 01:23+10:00",
								},
								"public-address": "controller-1.dns",
							},
						},
					}),
				},
			},
		},

		// step 29
		addMachine{machineId: "3", job: state.JobHostUnits},
		startMachine{"3"},
		// Simulate some status with info, while the agent is down.
		setAddresses{"3", network.NewAddresses("controller-3.dns")},
		setMachineStatus{"3", status.StatusStopped, "Really?"},
		addMachine{machineId: "4", job: state.JobHostUnits},
		setAddresses{"4", network.NewAddresses("controller-4.dns")},
		startAliveMachine{"4"},
		setMachineStatus{"4", status.StatusError, "Beware the red toys"},
		ensureDyingUnit{"dummy-application/0"},
		addMachine{machineId: "5", job: state.JobHostUnits},
		ensureDeadMachine{"5"},
		expect{
			"add three more machine, one with a dead agent, one in error state and one dead itself; also one dying unit",
			M{
				"model": model,
				"machines": M{
					"0": machine0,
					"1": machine1,
					"2": machine2,
					"3": M{
						"dns-name":    "controller-3.dns",
						"instance-id": "controller-3",
						"machine-status": M{
							"current": "pending",
							"since":   "01 Apr 15 01:23+10:00",
						},
						"juju-status": M{
							"current": "stopped",
							"message": "Really?",
							"since":   "01 Apr 15 01:23+10:00",
						},
						"series":   "quantal",
						"hardware": "arch=amd64 cpu-cores=1 mem=1024M root-disk=8192M",
					},
					"4": M{
						"dns-name":    "controller-4.dns",
						"instance-id": "controller-4",
						"machine-status": M{
							"current": "pending",
							"since":   "01 Apr 15 01:23+10:00",
						},
						"juju-status": M{
							"current": "error",
							"message": "Beware the red toys",
							"since":   "01 Apr 15 01:23+10:00",
						},
						"series":   "quantal",
						"hardware": "arch=amd64 cpu-cores=1 mem=1024M root-disk=8192M",
					},
					"5": M{
						"juju-status": M{
							"current": "pending",
							"since":   "01 Apr 15 01:23+10:00",
							"life":    "dead",
						},
						"instance-id": "pending",
						"machine-status": M{
							"current": "pending",
							"since":   "01 Apr 15 01:23+10:00",
						},
						"series": "quantal",
					},
				},
				"applications": M{
					"exposed-application": dummyCharm(M{
						"exposed": true,
						"application-status": M{
							"current": "error",
							"message": "You Require More Vespene Gas",
							"since":   "01 Apr 15 01:23+10:00",
						},
						"units": M{
							"exposed-application/0": M{
								"machine": "2",
								"workload-status": M{
									"current": "error",
									"message": "You Require More Vespene Gas",
									"since":   "01 Apr 15 01:23+10:00",
								},
								"juju-status": M{
									"current": "idle",
									"since":   "01 Apr 15 01:23+10:00",
								},
								"open-ports": L{
									"2/tcp", "3/tcp", "2/udp", "10/udp",
								},
								"public-address": "controller-2.dns",
							},
						},
					}),
					"dummy-application": dummyCharm(M{
						"application-status": M{
							"current": "terminated",
							"since":   "01 Apr 15 01:23+10:00",
						},
						"units": M{
							"dummy-application/0": M{
								"machine": "1",
								"workload-status": M{
									"current": "terminated",
									"since":   "01 Apr 15 01:23+10:00",
								},
								"juju-status": M{
									"current": "idle",
									"since":   "01 Apr 15 01:23+10:00",
								},
								"public-address": "controller-1.dns",
							},
						},
					}),
				},
			},
		},

		// step 41
		scopedExpect{
			"scope status on dummy-application/0 unit",
			[]string{"dummy-application/0"},
			M{
				"model": model,
				"machines": M{
					"1": machine1,
				},
				"applications": M{
					"dummy-application": dummyCharm(M{
						"application-status": M{
							"current": "terminated",
							"since":   "01 Apr 15 01:23+10:00",
						},
						"units": M{
							"dummy-application/0": M{
								"machine": "1",
								"workload-status": M{
									"current": "terminated",
									"since":   "01 Apr 15 01:23+10:00",
								},
								"juju-status": M{
									"current": "idle",
									"since":   "01 Apr 15 01:23+10:00",
								},
								"public-address": "controller-1.dns",
							},
						},
					}),
				},
			},
		},
		scopedExpect{
			"scope status on exposed-application application",
			[]string{"exposed-application"},
			M{
				"model": model,
				"machines": M{
					"2": machine2,
				},
				"applications": M{
					"exposed-application": dummyCharm(M{
						"exposed": true,
						"application-status": M{
							"current": "error",
							"message": "You Require More Vespene Gas",
							"since":   "01 Apr 15 01:23+10:00",
						},
						"units": M{
							"exposed-application/0": M{
								"machine": "2",
								"workload-status": M{
									"current": "error",
									"message": "You Require More Vespene Gas",
									"since":   "01 Apr 15 01:23+10:00",
								},
								"juju-status": M{
									"current": "idle",
									"since":   "01 Apr 15 01:23+10:00",
								},
								"open-ports": L{
									"2/tcp", "3/tcp", "2/udp", "10/udp",
								},
								"public-address": "controller-2.dns",
							},
						},
					}),
				},
			},
		},
		scopedExpect{
			"scope status on application pattern",
			[]string{"d*-application"},
			M{
				"model": model,
				"machines": M{
					"1": machine1,
				},
				"applications": M{
					"dummy-application": dummyCharm(M{
						"application-status": M{
							"current": "terminated",
							"since":   "01 Apr 15 01:23+10:00",
						},
						"units": M{
							"dummy-application/0": M{
								"machine": "1",
								"workload-status": M{
									"current": "terminated",
									"since":   "01 Apr 15 01:23+10:00",
								},
								"juju-status": M{
									"current": "idle",
									"since":   "01 Apr 15 01:23+10:00",
								},
								"public-address": "controller-1.dns",
							},
						},
					}),
				},
			},
		},
		scopedExpect{
			"scope status on unit pattern",
			[]string{"e*posed-application/*"},
			M{
				"model": model,
				"machines": M{
					"2": machine2,
				},
				"applications": M{
					"exposed-application": dummyCharm(M{
						"exposed": true,
						"application-status": M{
							"current": "error",
							"message": "You Require More Vespene Gas",
							"since":   "01 Apr 15 01:23+10:00",
						},
						"units": M{
							"exposed-application/0": M{
								"machine": "2",
								"workload-status": M{
									"current": "error",
									"message": "You Require More Vespene Gas",
									"since":   "01 Apr 15 01:23+10:00",
								},
								"juju-status": M{
									"current": "idle",
									"since":   "01 Apr 15 01:23+10:00",
								},
								"open-ports": L{
									"2/tcp", "3/tcp", "2/udp", "10/udp",
								},
								"public-address": "controller-2.dns",
							},
						},
					}),
				},
			},
		},
		scopedExpect{
			"scope status on combination of application and unit patterns",
			[]string{"exposed-application", "dummy-application", "e*posed-application/*", "dummy-application/*"},
			M{
				"model": model,
				"machines": M{
					"1": machine1,
					"2": machine2,
				},
				"applications": M{
					"dummy-application": dummyCharm(M{
						"application-status": M{
							"current": "terminated",
							"since":   "01 Apr 15 01:23+10:00",
						},
						"units": M{
							"dummy-application/0": M{
								"machine": "1",
								"workload-status": M{
									"current": "terminated",
									"since":   "01 Apr 15 01:23+10:00",
								},
								"juju-status": M{
									"current": "idle",
									"since":   "01 Apr 15 01:23+10:00",
								},
								"public-address": "controller-1.dns",
							},
						},
					}),
					"exposed-application": dummyCharm(M{
						"exposed": true,
						"application-status": M{
							"current": "error",
							"message": "You Require More Vespene Gas",
							"since":   "01 Apr 15 01:23+10:00",
						},
						"units": M{
							"exposed-application/0": M{
								"machine": "2",
								"workload-status": M{
									"current": "error",
									"message": "You Require More Vespene Gas",
									"since":   "01 Apr 15 01:23+10:00",
								},
								"juju-status": M{
									"current": "idle",
									"since":   "01 Apr 15 01:23+10:00",
								},
								"open-ports": L{
									"2/tcp", "3/tcp", "2/udp", "10/udp",
								},
								"public-address": "controller-2.dns",
							},
						},
					}),
				},
			},
		},
	),
	test( // 5
		"a unit with a hook relation error",
		addMachine{machineId: "0", job: state.JobManageModel},
		setAddresses{"0", network.NewAddresses("controller-0.dns")},
		startAliveMachine{"0"},
		setMachineStatus{"0", status.StatusStarted, ""},

		addMachine{machineId: "1", job: state.JobHostUnits},
		setAddresses{"1", network.NewAddresses("controller-1.dns")},
		startAliveMachine{"1"},
		setMachineStatus{"1", status.StatusStarted, ""},

		addCharm{"wordpress"},
		addService{name: "wordpress", charm: "wordpress"},
		addAliveUnit{"wordpress", "1"},

		addCharm{"mysql"},
		addService{name: "mysql", charm: "mysql"},
		addAliveUnit{"mysql", "1"},

		relateServices{"wordpress", "mysql"},

		setAgentStatus{"wordpress/0", status.StatusError,
			"hook failed: some-relation-changed",
			map[string]interface{}{"relation-id": 0}},

		expect{
			"a unit with a hook relation error",
			M{
				"model": model,
				"machines": M{
					"0": machine0,
					"1": machine1,
				},
				"applications": M{
					"wordpress": wordpressCharm(M{
						"relations": M{
							"db": L{"mysql"},
						},
						"application-status": M{
							"current": "error",
							"message": "hook failed: some-relation-changed",
							"since":   "01 Apr 15 01:23+10:00",
						},
						"units": M{
							"wordpress/0": M{
								"machine": "1",
								"workload-status": M{
									"current": "error",
									"message": "hook failed: some-relation-changed for mysql:server",
									"since":   "01 Apr 15 01:23+10:00",
								},
								"juju-status": M{
									"current": "idle",
									"since":   "01 Apr 15 01:23+10:00",
								},
								"public-address": "controller-1.dns",
							},
						},
					}),
					"mysql": mysqlCharm(M{
						"relations": M{
							"server": L{"wordpress"},
						},
						"application-status": M{
							"current": "unknown",
							"message": "Waiting for agent initialization to finish",
							"since":   "01 Apr 15 01:23+10:00",
						},
						"units": M{
							"mysql/0": M{
								"machine": "1",
								"workload-status": M{
									"current": "unknown",
									"message": "Waiting for agent initialization to finish",
									"since":   "01 Apr 15 01:23+10:00",
								},
								"juju-status": M{
									"current": "allocating",
									"since":   "01 Apr 15 01:23+10:00",
								},
								"public-address": "controller-1.dns",
							},
						},
					}),
				},
			},
		},
	),
	test( // 6
		"a unit with a hook relation error when the agent is down",
		addMachine{machineId: "0", job: state.JobManageModel},
		setAddresses{"0", network.NewAddresses("controller-0.dns")},
		startAliveMachine{"0"},
		setMachineStatus{"0", status.StatusStarted, ""},

		addMachine{machineId: "1", job: state.JobHostUnits},
		setAddresses{"1", network.NewAddresses("controller-1.dns")},
		startAliveMachine{"1"},
		setMachineStatus{"1", status.StatusStarted, ""},

		addCharm{"wordpress"},
		addService{name: "wordpress", charm: "wordpress"},
		addAliveUnit{"wordpress", "1"},

		addCharm{"mysql"},
		addService{name: "mysql", charm: "mysql"},
		addAliveUnit{"mysql", "1"},

		relateServices{"wordpress", "mysql"},

		setAgentStatus{"wordpress/0", status.StatusError,
			"hook failed: some-relation-changed",
			map[string]interface{}{"relation-id": 0}},

		expect{
			"a unit with a hook relation error when the agent is down",
			M{
				"model": model,
				"machines": M{
					"0": machine0,
					"1": machine1,
				},
				"applications": M{
					"wordpress": wordpressCharm(M{
						"relations": M{
							"db": L{"mysql"},
						},
						"application-status": M{
							"current": "error",
							"message": "hook failed: some-relation-changed",
							"since":   "01 Apr 15 01:23+10:00",
						},
						"units": M{
							"wordpress/0": M{
								"machine": "1",
								"workload-status": M{
									"current": "error",
									"message": "hook failed: some-relation-changed for mysql:server",
									"since":   "01 Apr 15 01:23+10:00",
								},
								"juju-status": M{
									"current": "idle",
									"since":   "01 Apr 15 01:23+10:00",
								},
								"public-address": "controller-1.dns",
							},
						},
					}),
					"mysql": mysqlCharm(M{
						"relations": M{
							"server": L{"wordpress"},
						},
						"application-status": M{
							"current": "unknown",
							"message": "Waiting for agent initialization to finish",
							"since":   "01 Apr 15 01:23+10:00",
						},
						"units": M{
							"mysql/0": M{
								"machine": "1",
								"workload-status": M{
									"current": "unknown",
									"message": "Waiting for agent initialization to finish",
									"since":   "01 Apr 15 01:23+10:00",
								},
								"juju-status": M{
									"current": "allocating",
									"since":   "01 Apr 15 01:23+10:00",
								},
								"public-address": "controller-1.dns",
							},
						},
					}),
				},
			},
		},
	),
	test( // 7
		"add a dying application",
		addCharm{"dummy"},
		addService{name: "dummy-application", charm: "dummy"},
		addMachine{machineId: "0", job: state.JobHostUnits},
		addAliveUnit{"dummy-application", "0"},
		ensureDyingService{"dummy-application"},
		expect{
			"application shows life==dying",
			M{
				"model": model,
				"machines": M{
					"0": M{
						"juju-status": M{
							"current": "pending",
							"since":   "01 Apr 15 01:23+10:00",
						},
						"instance-id": "pending",
						"machine-status": M{
							"current": "pending",
							"since":   "01 Apr 15 01:23+10:00",
						},

						"series": "quantal",
					},
				},
				"applications": M{
					"dummy-application": dummyCharm(M{
						"life": "dying",
						"application-status": M{
							"current": "unknown",
							"message": "Waiting for agent initialization to finish",
							"since":   "01 Apr 15 01:23+10:00",
						},
						"units": M{
							"dummy-application/0": M{
								"machine": "0",
								"workload-status": M{
									"current": "unknown",
									"message": "Waiting for agent initialization to finish",
									"since":   "01 Apr 15 01:23+10:00",
								},
								"juju-status": M{
									"current": "allocating",
									"since":   "01 Apr 15 01:23+10:00",
								},
							},
						},
					}),
				},
			},
		},
	),
	test( // 8
		"a unit where the agent is down shows as lost",
		addCharm{"dummy"},
		addService{name: "dummy-application", charm: "dummy"},
		addMachine{machineId: "0", job: state.JobHostUnits},
		startAliveMachine{"0"},
		setMachineStatus{"0", status.StatusStarted, ""},
		addUnit{"dummy-application", "0"},
		setAgentStatus{"dummy-application/0", status.StatusIdle, "", nil},
		setUnitStatus{"dummy-application/0", status.StatusActive, "", nil},
		expect{
			"unit shows that agent is lost",
			M{
				"model": model,
				"machines": M{
					"0": M{
						"juju-status": M{
							"current": "started",
							"since":   "01 Apr 15 01:23+10:00",
						},
						"instance-id": "controller-0",
						"machine-status": M{
							"current": "pending",
							"since":   "01 Apr 15 01:23+10:00",
						},

						"series":   "quantal",
						"hardware": "arch=amd64 cpu-cores=1 mem=1024M root-disk=8192M",
					},
				},
				"applications": M{
					"dummy-application": dummyCharm(M{
						"application-status": M{
							"current": "active",
							"since":   "01 Apr 15 01:23+10:00",
						},
						"units": M{
							"dummy-application/0": M{
								"machine": "0",
								"workload-status": M{
									"current": "unknown",
									"message": "agent lost, see 'juju status-history dummy-application/0'",
									"since":   "01 Apr 15 01:23+10:00",
								},
								"juju-status": M{
									"current": "lost",
									"message": "agent is not communicating with the server",
									"since":   "01 Apr 15 01:23+10:00",
								},
							},
						},
					}),
				},
			},
		},
	),

	// Relation tests
	test( // 9
		"complex scenario with multiple related services",
		addMachine{machineId: "0", job: state.JobManageModel},
		setAddresses{"0", network.NewAddresses("controller-0.dns")},
		startAliveMachine{"0"},
		setMachineStatus{"0", status.StatusStarted, ""},
		addCharm{"wordpress"},
		addCharm{"mysql"},
		addCharm{"varnish"},

		addService{name: "project", charm: "wordpress"},
		setServiceExposed{"project", true},
		addMachine{machineId: "1", job: state.JobHostUnits},
		setAddresses{"1", network.NewAddresses("controller-1.dns")},
		startAliveMachine{"1"},
		setMachineStatus{"1", status.StatusStarted, ""},
		addAliveUnit{"project", "1"},
		setAgentStatus{"project/0", status.StatusIdle, "", nil},
		setUnitStatus{"project/0", status.StatusActive, "", nil},

		addService{name: "mysql", charm: "mysql"},
		setServiceExposed{"mysql", true},
		addMachine{machineId: "2", job: state.JobHostUnits},
		setAddresses{"2", network.NewAddresses("controller-2.dns")},
		startAliveMachine{"2"},
		setMachineStatus{"2", status.StatusStarted, ""},
		addAliveUnit{"mysql", "2"},
		setAgentStatus{"mysql/0", status.StatusIdle, "", nil},
		setUnitStatus{"mysql/0", status.StatusActive, "", nil},

		addService{name: "varnish", charm: "varnish"},
		setServiceExposed{"varnish", true},
		addMachine{machineId: "3", job: state.JobHostUnits},
		setAddresses{"3", network.NewAddresses("controller-3.dns")},
		startAliveMachine{"3"},
		setMachineStatus{"3", status.StatusStarted, ""},
		addAliveUnit{"varnish", "3"},

		addService{name: "private", charm: "wordpress"},
		setServiceExposed{"private", true},
		addMachine{machineId: "4", job: state.JobHostUnits},
		setAddresses{"4", network.NewAddresses("controller-4.dns")},
		startAliveMachine{"4"},
		setMachineStatus{"4", status.StatusStarted, ""},
		addAliveUnit{"private", "4"},

		relateServices{"project", "mysql"},
		relateServices{"project", "varnish"},
		relateServices{"private", "mysql"},

		expect{
			"multiples services with relations between some of them",
			M{
				"model": model,
				"machines": M{
					"0": machine0,
					"1": machine1,
					"2": machine2,
					"3": machine3,
					"4": machine4,
				},
				"applications": M{
					"project": wordpressCharm(M{
						"exposed": true,
						"application-status": M{
							"current": "active",
							"since":   "01 Apr 15 01:23+10:00",
						},
						"units": M{
							"project/0": M{
								"machine": "1",
								"workload-status": M{
									"current": "active",
									"since":   "01 Apr 15 01:23+10:00",
								},
								"juju-status": M{
									"current": "idle",
									"since":   "01 Apr 15 01:23+10:00",
								},
								"public-address": "controller-1.dns",
							},
						},
						"relations": M{
							"db":    L{"mysql"},
							"cache": L{"varnish"},
						},
					}),
					"mysql": mysqlCharm(M{
						"exposed": true,
						"application-status": M{
							"current": "active",
							"since":   "01 Apr 15 01:23+10:00",
						},
						"units": M{
							"mysql/0": M{
								"machine": "2",
								"workload-status": M{
									"current": "active",
									"since":   "01 Apr 15 01:23+10:00",
								},
								"juju-status": M{
									"current": "idle",
									"since":   "01 Apr 15 01:23+10:00",
								},
								"public-address": "controller-2.dns",
							},
						},
						"relations": M{
							"server": L{"private", "project"},
						},
					}),
					"varnish": M{
						"charm":        "cs:quantal/varnish-1",
						"charm-origin": "jujucharms",
						"charm-name":   "varnish",
						"charm-rev":    1,
						"series":       "quantal",
						"os":           "ubuntu",
						"exposed":      true,
						"application-status": M{
							"current": "unknown",
							"message": "Waiting for agent initialization to finish",
							"since":   "01 Apr 15 01:23+10:00",
						},
						"units": M{
							"varnish/0": M{
								"machine": "3",
								"workload-status": M{
									"current": "unknown",
									"message": "Waiting for agent initialization to finish",
									"since":   "01 Apr 15 01:23+10:00",
								},
								"juju-status": M{
									"current": "allocating",
									"since":   "01 Apr 15 01:23+10:00",
								},
								"public-address": "controller-3.dns",
							},
						},
						"relations": M{
							"webcache": L{"project"},
						},
					},
					"private": wordpressCharm(M{
						"exposed": true,
						"application-status": M{
							"current": "unknown",
							"message": "Waiting for agent initialization to finish",
							"since":   "01 Apr 15 01:23+10:00",
						},
						"units": M{
							"private/0": M{
								"machine": "4",
								"workload-status": M{
									"current": "unknown",
									"message": "Waiting for agent initialization to finish",
									"since":   "01 Apr 15 01:23+10:00",
								},
								"juju-status": M{
									"current": "allocating",
									"since":   "01 Apr 15 01:23+10:00",
								},
								"public-address": "controller-4.dns",
							},
						},
						"relations": M{
							"db": L{"mysql"},
						},
					}),
				},
			},
		},
	),
	test( // 10
		"simple peer scenario",
		addMachine{machineId: "0", job: state.JobManageModel},
		setAddresses{"0", network.NewAddresses("controller-0.dns")},
		startAliveMachine{"0"},
		setMachineStatus{"0", status.StatusStarted, ""},
		addCharm{"riak"},
		addCharm{"wordpress"},

		addService{name: "riak", charm: "riak"},
		setServiceExposed{"riak", true},
		addMachine{machineId: "1", job: state.JobHostUnits},
		setAddresses{"1", network.NewAddresses("controller-1.dns")},
		startAliveMachine{"1"},
		setMachineStatus{"1", status.StatusStarted, ""},
		addAliveUnit{"riak", "1"},
		setAgentStatus{"riak/0", status.StatusIdle, "", nil},
		setUnitStatus{"riak/0", status.StatusActive, "", nil},
		addMachine{machineId: "2", job: state.JobHostUnits},
		setAddresses{"2", network.NewAddresses("controller-2.dns")},
		startAliveMachine{"2"},
		setMachineStatus{"2", status.StatusStarted, ""},
		addAliveUnit{"riak", "2"},
		setAgentStatus{"riak/1", status.StatusIdle, "", nil},
		setUnitStatus{"riak/1", status.StatusActive, "", nil},
		addMachine{machineId: "3", job: state.JobHostUnits},
		setAddresses{"3", network.NewAddresses("controller-3.dns")},
		startAliveMachine{"3"},
		setMachineStatus{"3", status.StatusStarted, ""},
		addAliveUnit{"riak", "3"},
		setAgentStatus{"riak/2", status.StatusIdle, "", nil},
		setUnitStatus{"riak/2", status.StatusActive, "", nil},

		expect{
			"multiples related peer units",
			M{
				"model": model,
				"machines": M{
					"0": machine0,
					"1": machine1,
					"2": machine2,
					"3": machine3,
				},
				"applications": M{
					"riak": M{
						"charm":        "cs:quantal/riak-7",
						"charm-origin": "jujucharms",
						"charm-name":   "riak",
						"charm-rev":    7,
						"series":       "quantal",
						"os":           "ubuntu",
						"exposed":      true,
						"application-status": M{
							"current": "active",
							"since":   "01 Apr 15 01:23+10:00",
						},
						"units": M{
							"riak/0": M{
								"machine": "1",
								"workload-status": M{
									"current": "active",
									"since":   "01 Apr 15 01:23+10:00",
								},
								"juju-status": M{
									"current": "idle",
									"since":   "01 Apr 15 01:23+10:00",
								},
								"public-address": "controller-1.dns",
							},
							"riak/1": M{
								"machine": "2",
								"workload-status": M{
									"current": "active",
									"since":   "01 Apr 15 01:23+10:00",
								},
								"juju-status": M{
									"current": "idle",
									"since":   "01 Apr 15 01:23+10:00",
								},
								"public-address": "controller-2.dns",
							},
							"riak/2": M{
								"machine": "3",
								"workload-status": M{
									"current": "active",
									"since":   "01 Apr 15 01:23+10:00",
								},
								"juju-status": M{
									"current": "idle",
									"since":   "01 Apr 15 01:23+10:00",
								},
								"public-address": "controller-3.dns",
							},
						},
						"relations": M{
							"ring": L{"riak"},
						},
					},
				},
			},
		},
	),

	// Subordinate tests
	test( // 11
		"one application with one subordinate application",
		addMachine{machineId: "0", job: state.JobManageModel},
		setAddresses{"0", network.NewAddresses("controller-0.dns")},
		startAliveMachine{"0"},
		setMachineStatus{"0", status.StatusStarted, ""},
		addCharm{"wordpress"},
		addCharm{"mysql"},
		addCharm{"logging"},

		addService{name: "wordpress", charm: "wordpress"},
		setServiceExposed{"wordpress", true},
		addMachine{machineId: "1", job: state.JobHostUnits},
		setAddresses{"1", network.NewAddresses("controller-1.dns")},
		startAliveMachine{"1"},
		setMachineStatus{"1", status.StatusStarted, ""},
		addAliveUnit{"wordpress", "1"},
		setAgentStatus{"wordpress/0", status.StatusIdle, "", nil},
		setUnitStatus{"wordpress/0", status.StatusActive, "", nil},

		addService{name: "mysql", charm: "mysql"},
		setServiceExposed{"mysql", true},
		addMachine{machineId: "2", job: state.JobHostUnits},
		setAddresses{"2", network.NewAddresses("controller-2.dns")},
		startAliveMachine{"2"},
		setMachineStatus{"2", status.StatusStarted, ""},
		addAliveUnit{"mysql", "2"},
		setAgentStatus{"mysql/0", status.StatusIdle, "", nil},
		setUnitStatus{"mysql/0", status.StatusActive, "", nil},

		addService{name: "logging", charm: "logging"},
		setServiceExposed{"logging", true},

		relateServices{"wordpress", "mysql"},
		relateServices{"wordpress", "logging"},
		relateServices{"mysql", "logging"},

		addSubordinate{"wordpress/0", "logging"},
		addSubordinate{"mysql/0", "logging"},

		setUnitsAlive{"logging"},
		setAgentStatus{"logging/0", status.StatusIdle, "", nil},
		setUnitStatus{"logging/0", status.StatusActive, "", nil},
		setAgentStatus{"logging/1", status.StatusError, "somehow lost in all those logs", nil},

		expect{
			"multiples related peer units",
			M{
				"model": model,
				"machines": M{
					"0": machine0,
					"1": machine1,
					"2": machine2,
				},
				"applications": M{
					"wordpress": wordpressCharm(M{
						"exposed": true,
						"application-status": M{
							"current": "active",
							"since":   "01 Apr 15 01:23+10:00",
						},
						"units": M{
							"wordpress/0": M{
								"machine": "1",
								"workload-status": M{
									"current": "active",
									"since":   "01 Apr 15 01:23+10:00",
								},
								"juju-status": M{
									"current": "idle",
									"since":   "01 Apr 15 01:23+10:00",
								},
								"subordinates": M{
									"logging/0": M{
										"workload-status": M{
											"current": "active",
											"since":   "01 Apr 15 01:23+10:00",
										},
										"juju-status": M{
											"current": "idle",
											"since":   "01 Apr 15 01:23+10:00",
										},
										"public-address": "controller-1.dns",
									},
								},
								"public-address": "controller-1.dns",
							},
						},
						"relations": M{
							"db":          L{"mysql"},
							"logging-dir": L{"logging"},
						},
					}),
					"mysql": mysqlCharm(M{
						"exposed": true,
						"application-status": M{
							"current": "active",
							"since":   "01 Apr 15 01:23+10:00",
						},
						"units": M{
							"mysql/0": M{
								"machine": "2",
								"workload-status": M{
									"current": "active",
									"since":   "01 Apr 15 01:23+10:00",
								},
								"juju-status": M{
									"current": "idle",
									"since":   "01 Apr 15 01:23+10:00",
								},
								"subordinates": M{
									"logging/1": M{
										"workload-status": M{
											"current": "error",
											"message": "somehow lost in all those logs",
											"since":   "01 Apr 15 01:23+10:00",
										},
										"juju-status": M{
											"current": "idle",
											"since":   "01 Apr 15 01:23+10:00",
										},
										"public-address": "controller-2.dns",
									},
								},
								"public-address": "controller-2.dns",
							},
						},
						"relations": M{
							"server":    L{"wordpress"},
							"juju-info": L{"logging"},
						},
					}),
					"logging": loggingCharm,
				},
			},
		},

		// scoped on 'logging'
		scopedExpect{
			"subordinates scoped on logging",
			[]string{"logging"},
			M{
				"model": model,
				"machines": M{
					"1": machine1,
					"2": machine2,
				},
				"applications": M{
					"wordpress": wordpressCharm(M{
						"exposed": true,
						"application-status": M{
							"current": "active",
							"since":   "01 Apr 15 01:23+10:00",
						},
						"units": M{
							"wordpress/0": M{
								"machine": "1",
								"workload-status": M{
									"current": "active",
									"since":   "01 Apr 15 01:23+10:00",
								},
								"juju-status": M{
									"current": "idle",
									"since":   "01 Apr 15 01:23+10:00",
								},
								"subordinates": M{
									"logging/0": M{
										"workload-status": M{
											"current": "active",
											"since":   "01 Apr 15 01:23+10:00",
										},
										"juju-status": M{
											"current": "idle",
											"since":   "01 Apr 15 01:23+10:00",
										},
										"public-address": "controller-1.dns",
									},
								},
								"public-address": "controller-1.dns",
							},
						},
						"relations": M{
							"db":          L{"mysql"},
							"logging-dir": L{"logging"},
						},
					}),
					"mysql": mysqlCharm(M{
						"exposed": true,
						"application-status": M{
							"current": "active",
							"since":   "01 Apr 15 01:23+10:00",
						},
						"units": M{
							"mysql/0": M{
								"machine": "2",
								"workload-status": M{
									"current": "active",
									"since":   "01 Apr 15 01:23+10:00",
								},
								"juju-status": M{
									"current": "idle",
									"since":   "01 Apr 15 01:23+10:00",
								},
								"subordinates": M{
									"logging/1": M{
										"workload-status": M{
											"current": "error",
											"message": "somehow lost in all those logs",
											"since":   "01 Apr 15 01:23+10:00",
										},
										"juju-status": M{
											"current": "idle",
											"since":   "01 Apr 15 01:23+10:00",
										},
										"public-address": "controller-2.dns",
									},
								},
								"public-address": "controller-2.dns",
							},
						},
						"relations": M{
							"server":    L{"wordpress"},
							"juju-info": L{"logging"},
						},
					}),
					"logging": loggingCharm,
				},
			},
		},

		// scoped on wordpress/0
		scopedExpect{
			"subordinates scoped on logging",
			[]string{"wordpress/0"},
			M{
				"model": model,
				"machines": M{
					"1": machine1,
				},
				"applications": M{
					"wordpress": wordpressCharm(M{
						"exposed": true,
						"application-status": M{
							"current": "active",
							"since":   "01 Apr 15 01:23+10:00",
						},
						"units": M{
							"wordpress/0": M{
								"machine": "1",
								"workload-status": M{
									"current": "active",
									"since":   "01 Apr 15 01:23+10:00",
								},
								"juju-status": M{
									"current": "idle",
									"since":   "01 Apr 15 01:23+10:00",
								},
								"subordinates": M{
									"logging/0": M{
										"workload-status": M{
											"current": "active",
											"since":   "01 Apr 15 01:23+10:00",
										},
										"juju-status": M{
											"current": "idle",
											"since":   "01 Apr 15 01:23+10:00",
										},
										"public-address": "controller-1.dns",
									},
								},
								"public-address": "controller-1.dns",
							},
						},
						"relations": M{
							"db":          L{"mysql"},
							"logging-dir": L{"logging"},
						},
					}),
					"logging": loggingCharm,
				},
			},
		},
	),
	test( // 12
		"machines with containers",
		// step 0
		addMachine{machineId: "0", job: state.JobManageModel},
		setAddresses{"0", network.NewAddresses("controller-0.dns")},
		startAliveMachine{"0"},
		setMachineStatus{"0", status.StatusStarted, ""},
		addCharm{"mysql"},
		addService{name: "mysql", charm: "mysql"},
		setServiceExposed{"mysql", true},

		// step 7
		addMachine{machineId: "1", job: state.JobHostUnits},
		setAddresses{"1", network.NewAddresses("controller-1.dns")},
		startAliveMachine{"1"},
		setMachineStatus{"1", status.StatusStarted, ""},
		addAliveUnit{"mysql", "1"},
		setAgentStatus{"mysql/0", status.StatusIdle, "", nil},
		setUnitStatus{"mysql/0", status.StatusActive, "", nil},

		// step 14: A container on machine 1.
		addContainer{"1", "1/lxd/0", state.JobHostUnits},
		setAddresses{"1/lxd/0", network.NewAddresses("controller-2.dns")},
		startAliveMachine{"1/lxd/0"},
		setMachineStatus{"1/lxd/0", status.StatusStarted, ""},
		addAliveUnit{"mysql", "1/lxd/0"},
		setAgentStatus{"mysql/1", status.StatusIdle, "", nil},
		setUnitStatus{"mysql/1", status.StatusActive, "", nil},
		addContainer{"1", "1/lxd/1", state.JobHostUnits},

		// step 22: A nested container.
		addContainer{"1/lxd/0", "1/lxd/0/lxd/0", state.JobHostUnits},
		setAddresses{"1/lxd/0/lxd/0", network.NewAddresses("controller-3.dns")},
		startAliveMachine{"1/lxd/0/lxd/0"},
		setMachineStatus{"1/lxd/0/lxd/0", status.StatusStarted, ""},

		expect{
			"machines with nested containers",
			M{
				"model": model,
				"machines": M{
					"0": machine0,
					"1": machine1WithContainers,
				},
				"applications": M{
					"mysql": mysqlCharm(M{
						"exposed": true,
						"application-status": M{
							"current": "active",
							"since":   "01 Apr 15 01:23+10:00",
						},
						"units": M{
							"mysql/0": M{
								"machine": "1",
								"workload-status": M{
									"current": "active",
									"since":   "01 Apr 15 01:23+10:00",
								},
								"juju-status": M{
									"current": "idle",
									"since":   "01 Apr 15 01:23+10:00",
								},
								"public-address": "controller-1.dns",
							},
							"mysql/1": M{
								"machine": "1/lxd/0",
								"workload-status": M{
									"current": "active",
									"since":   "01 Apr 15 01:23+10:00",
								},
								"juju-status": M{
									"current": "idle",
									"since":   "01 Apr 15 01:23+10:00",
								},
								"public-address": "controller-2.dns",
							},
						},
					}),
				},
			},
		},

		// step 27: once again, with a scope on mysql/1
		scopedExpect{
			"machines with nested containers 2",
			[]string{"mysql/1"},
			M{
				"model": model,
				"machines": M{
					"1": M{
						"juju-status": M{
							"current": "started",
							"since":   "01 Apr 15 01:23+10:00",
						},
						"containers": M{
							"1/lxd/0": M{
								"juju-status": M{
									"current": "started",
									"since":   "01 Apr 15 01:23+10:00",
								},
								"dns-name":    "controller-2.dns",
								"instance-id": "controller-2",
								"machine-status": M{
									"current": "pending",
									"since":   "01 Apr 15 01:23+10:00",
								},

								"series": "quantal",
							},
						},
						"dns-name":    "controller-1.dns",
						"instance-id": "controller-1",
						"machine-status": M{
							"current": "pending",
							"since":   "01 Apr 15 01:23+10:00",
						},

						"series":   "quantal",
						"hardware": "arch=amd64 cpu-cores=1 mem=1024M root-disk=8192M",
					},
				},
				"applications": M{
					"mysql": mysqlCharm(M{
						"exposed": true,
						"application-status": M{
							"current": "active",
							"since":   "01 Apr 15 01:23+10:00",
						},
						"units": M{
							"mysql/1": M{
								"machine": "1/lxd/0",
								"workload-status": M{
									"current": "active",
									"since":   "01 Apr 15 01:23+10:00",
								},
								"juju-status": M{
									"current": "idle",
									"since":   "01 Apr 15 01:23+10:00",
								},
								"public-address": "controller-2.dns",
							},
						},
					}),
				},
			},
		},
	),
	test( // 13
		"application with out of date charm",
		addMachine{machineId: "0", job: state.JobManageModel},
		setAddresses{"0", network.NewAddresses("controller-0.dns")},
		startAliveMachine{"0"},
		setMachineStatus{"0", status.StatusStarted, ""},
		addMachine{machineId: "1", job: state.JobHostUnits},
		setAddresses{"1", network.NewAddresses("controller-1.dns")},
		startAliveMachine{"1"},
		setMachineStatus{"1", status.StatusStarted, ""},
		addCharm{"mysql"},
		addService{name: "mysql", charm: "mysql"},
		setServiceExposed{"mysql", true},
		addCharmPlaceholder{"mysql", 23},
		addAliveUnit{"mysql", "1"},

		expect{
			"services and units with correct charm status",
			M{
				"model": model,
				"machines": M{
					"0": machine0,
					"1": machine1,
				},
				"applications": M{
					"mysql": mysqlCharm(M{
						"can-upgrade-to": "cs:quantal/mysql-23",
						"exposed":        true,
						"application-status": M{
							"current": "unknown",
							"message": "Waiting for agent initialization to finish",
							"since":   "01 Apr 15 01:23+10:00",
						},
						"units": M{
							"mysql/0": M{
								"machine": "1",
								"workload-status": M{
									"current": "unknown",
									"message": "Waiting for agent initialization to finish",
									"since":   "01 Apr 15 01:23+10:00",
								},
								"juju-status": M{
									"current": "allocating",
									"since":   "01 Apr 15 01:23+10:00",
								},
								"public-address": "controller-1.dns",
							},
						},
					}),
				},
			},
		},
	),
	test( // 14
		"unit with out of date charm",
		addMachine{machineId: "0", job: state.JobManageModel},
		setAddresses{"0", network.NewAddresses("controller-0.dns")},
		startAliveMachine{"0"},
		setMachineStatus{"0", status.StatusStarted, ""},
		addMachine{machineId: "1", job: state.JobHostUnits},
		setAddresses{"1", network.NewAddresses("controller-1.dns")},
		startAliveMachine{"1"},
		setMachineStatus{"1", status.StatusStarted, ""},
		addCharm{"mysql"},
		addService{name: "mysql", charm: "mysql"},
		setServiceExposed{"mysql", true},
		addAliveUnit{"mysql", "1"},
		setUnitCharmURL{"mysql/0", "cs:quantal/mysql-1"},
		addCharmWithRevision{addCharm{"mysql"}, "local", 1},
		setServiceCharm{"mysql", "local:quantal/mysql-1"},

		expect{
			"services and units with correct charm status",
			M{
				"model": model,
				"machines": M{
					"0": machine0,
					"1": machine1,
				},
				"applications": M{
					"mysql": mysqlCharm(M{
						"charm":        "local:quantal/mysql-1",
						"charm-origin": "local",
						"exposed":      true,
						"application-status": M{
							"current": "active",
							"since":   "01 Apr 15 01:23+10:00",
						},
						"units": M{
							"mysql/0": M{
								"machine": "1",
								"workload-status": M{
									"current": "active",
									"since":   "01 Apr 15 01:23+10:00",
								},
								"juju-status": M{
									"current": "idle",
									"since":   "01 Apr 15 01:23+10:00",
								},
								"upgrading-from": "cs:quantal/mysql-1",
								"public-address": "controller-1.dns",
							},
						},
					}),
				},
			},
		},
	),
	test( // 15
		"application and unit with out of date charms",
		addMachine{machineId: "0", job: state.JobManageModel},
		setAddresses{"0", network.NewAddresses("controller-0.dns")},
		startAliveMachine{"0"},
		setMachineStatus{"0", status.StatusStarted, ""},
		addMachine{machineId: "1", job: state.JobHostUnits},
		setAddresses{"1", network.NewAddresses("controller-1.dns")},
		startAliveMachine{"1"},
		setMachineStatus{"1", status.StatusStarted, ""},
		addCharm{"mysql"},
		addService{name: "mysql", charm: "mysql"},
		setServiceExposed{"mysql", true},
		addAliveUnit{"mysql", "1"},
		setUnitCharmURL{"mysql/0", "cs:quantal/mysql-1"},
		addCharmWithRevision{addCharm{"mysql"}, "cs", 2},
		setServiceCharm{"mysql", "cs:quantal/mysql-2"},
		addCharmPlaceholder{"mysql", 23},

		expect{
			"services and units with correct charm status",
			M{
				"model": model,
				"machines": M{
					"0": machine0,
					"1": machine1,
				},
				"applications": M{
					"mysql": mysqlCharm(M{
						"charm":          "cs:quantal/mysql-2",
						"charm-rev":      2,
						"can-upgrade-to": "cs:quantal/mysql-23",
						"exposed":        true,
						"application-status": M{
							"current": "active",
							"since":   "01 Apr 15 01:23+10:00",
						},
						"units": M{
							"mysql/0": M{
								"machine": "1",
								"workload-status": M{
									"current": "active",
									"since":   "01 Apr 15 01:23+10:00",
								},
								"juju-status": M{
									"current": "idle",
									"since":   "01 Apr 15 01:23+10:00",
								},
								"upgrading-from": "cs:quantal/mysql-1",
								"public-address": "controller-1.dns",
							},
						},
					}),
				},
			},
		},
	),
	test( // 16
		"application with local charm not shown as out of date",
		addMachine{machineId: "0", job: state.JobManageModel},
		setAddresses{"0", network.NewAddresses("controller-0.dns")},
		startAliveMachine{"0"},
		setMachineStatus{"0", status.StatusStarted, ""},
		addMachine{machineId: "1", job: state.JobHostUnits},
		setAddresses{"1", network.NewAddresses("controller-1.dns")},
		startAliveMachine{"1"},
		setMachineStatus{"1", status.StatusStarted, ""},
		addCharm{"mysql"},
		addService{name: "mysql", charm: "mysql"},
		setServiceExposed{"mysql", true},
		addAliveUnit{"mysql", "1"},
		setUnitCharmURL{"mysql/0", "cs:quantal/mysql-1"},
		addCharmWithRevision{addCharm{"mysql"}, "local", 1},
		setServiceCharm{"mysql", "local:quantal/mysql-1"},
		addCharmPlaceholder{"mysql", 23},

		expect{
			"services and units with correct charm status",
			M{
				"model": model,
				"machines": M{
					"0": machine0,
					"1": machine1,
				},
				"applications": M{
					"mysql": mysqlCharm(M{
						"charm":        "local:quantal/mysql-1",
						"charm-origin": "local",
						"exposed":      true,
						"application-status": M{
							"current": "active",
							"since":   "01 Apr 15 01:23+10:00",
						},
						"units": M{
							"mysql/0": M{
								"machine": "1",
								"workload-status": M{
									"current": "active",
									"since":   "01 Apr 15 01:23+10:00",
								},
								"juju-status": M{
									"current": "idle",
									"since":   "01 Apr 15 01:23+10:00",
								},
								"upgrading-from": "cs:quantal/mysql-1",
								"public-address": "controller-1.dns",
							},
						},
					}),
				},
			},
		},
	),
	test( // 17
		"deploy two services; set meter statuses on one",
		addMachine{machineId: "0", job: state.JobManageModel},
		setAddresses{"0", network.NewAddresses("controller-0.dns")},
		startAliveMachine{"0"},
		setMachineStatus{"0", status.StatusStarted, ""},

		addMachine{machineId: "1", job: state.JobHostUnits},
		setAddresses{"1", network.NewAddresses("controller-1.dns")},
		startAliveMachine{"1"},
		setMachineStatus{"1", status.StatusStarted, ""},

		addMachine{machineId: "2", job: state.JobHostUnits},
		setAddresses{"2", network.NewAddresses("controller-2.dns")},
		startAliveMachine{"2"},
		setMachineStatus{"2", status.StatusStarted, ""},

		addMachine{machineId: "3", job: state.JobHostUnits},
		setAddresses{"3", network.NewAddresses("controller-3.dns")},
		startAliveMachine{"3"},
		setMachineStatus{"3", status.StatusStarted, ""},

		addMachine{machineId: "4", job: state.JobHostUnits},
		setAddresses{"4", network.NewAddresses("controller-4.dns")},
		startAliveMachine{"4"},
		setMachineStatus{"4", status.StatusStarted, ""},

		addCharm{"mysql"},
		addService{name: "mysql", charm: "mysql"},
		setServiceExposed{"mysql", true},

		addService{name: "servicewithmeterstatus", charm: "mysql"},

		addAliveUnit{"mysql", "1"},
		addAliveUnit{"servicewithmeterstatus", "2"},
		addAliveUnit{"servicewithmeterstatus", "3"},
		addAliveUnit{"servicewithmeterstatus", "4"},

		setServiceExposed{"mysql", true},

		setAgentStatus{"mysql/0", status.StatusIdle, "", nil},
		setUnitStatus{"mysql/0", status.StatusActive, "", nil},
		setAgentStatus{"servicewithmeterstatus/0", status.StatusIdle, "", nil},
		setUnitStatus{"servicewithmeterstatus/0", status.StatusActive, "", nil},
		setAgentStatus{"servicewithmeterstatus/1", status.StatusIdle, "", nil},
		setUnitStatus{"servicewithmeterstatus/1", status.StatusActive, "", nil},
		setAgentStatus{"servicewithmeterstatus/2", status.StatusIdle, "", nil},
		setUnitStatus{"servicewithmeterstatus/2", status.StatusActive, "", nil},

		setUnitMeterStatus{"servicewithmeterstatus/1", "GREEN", "test green status"},
		setUnitMeterStatus{"servicewithmeterstatus/2", "RED", "test red status"},

		expect{
			"simulate just the two services and a bootstrap node",
			M{
				"model": model,
				"machines": M{
					"0": machine0,
					"1": machine1,
					"2": machine2,
					"3": machine3,
					"4": machine4,
				},
				"applications": M{
					"mysql": mysqlCharm(M{
						"exposed": true,
						"application-status": M{
							"current": "active",
							"since":   "01 Apr 15 01:23+10:00",
						},
						"units": M{
							"mysql/0": M{
								"machine": "1",
								"workload-status": M{
									"current": "active",
									"since":   "01 Apr 15 01:23+10:00",
								},
								"juju-status": M{
									"current": "idle",
									"since":   "01 Apr 15 01:23+10:00",
								},
								"public-address": "controller-1.dns",
							},
						},
					}),

					"servicewithmeterstatus": mysqlCharm(M{
						"application-status": M{
							"current": "active",
							"since":   "01 Apr 15 01:23+10:00",
						},
						"units": M{
							"servicewithmeterstatus/0": M{
								"machine": "2",
								"workload-status": M{
									"current": "active",
									"since":   "01 Apr 15 01:23+10:00",
								},
								"juju-status": M{
									"current": "idle",
									"since":   "01 Apr 15 01:23+10:00",
								},
								"public-address": "controller-2.dns",
							},
							"servicewithmeterstatus/1": M{
								"machine": "3",
								"workload-status": M{
									"current": "active",
									"since":   "01 Apr 15 01:23+10:00",
								},
								"juju-status": M{
									"current": "idle",
									"since":   "01 Apr 15 01:23+10:00",
								},
								"meter-status": M{
									"color":   "green",
									"message": "test green status",
								},
								"public-address": "controller-3.dns",
							},
							"servicewithmeterstatus/2": M{
								"machine": "4",
								"workload-status": M{
									"current": "active",
									"since":   "01 Apr 15 01:23+10:00",
								},
								"juju-status": M{
									"current": "idle",
									"since":   "01 Apr 15 01:23+10:00",
								},
								"meter-status": M{
									"color":   "red",
									"message": "test red status",
								},
								"public-address": "controller-4.dns",
							},
						},
					}),
				},
			},
		},
	),
	test( // 18
		"upgrade available",
		setToolsUpgradeAvailable{},
		expect{
			"upgrade availability should be shown in model-status",
			M{
				"model": M{
					"name":              "controller",
					"controller":        "kontroll",
					"cloud":             "dummy",
					"region":            "dummy-region",
					"version":           "1.2.3",
					"upgrade-available": "1.2.4",
				},
				"machines":     M{},
				"applications": M{},
			},
		},
	),
	test( // 19
		"consistent workload version",
		addMachine{machineId: "0", job: state.JobManageModel},
		setAddresses{"0", network.NewAddresses("controller-0.dns")},
		startAliveMachine{"0"},
		setMachineStatus{"0", status.StatusStarted, ""},

		addCharm{"mysql"},
		addService{name: "mysql", charm: "mysql"},

		addMachine{machineId: "1", job: state.JobHostUnits},
		setAddresses{"1", network.NewAddresses("controller-1.dns")},
		startAliveMachine{"1"},
		setMachineStatus{"1", status.StatusStarted, ""},
		addAliveUnit{"mysql", "1"},
		setUnitWorkloadVersion{"mysql/0", "the best!"},

		expect{
			"application and unit with correct workload version",
			M{
				"model": model,
				"machines": M{
					"0": machine0,
					"1": machine1,
				},
				"applications": M{
					"mysql": mysqlCharm(M{
						"version": "the best!",
						"application-status": M{
							"current": "unknown",
							"message": "Waiting for agent initialization to finish",
							"since":   "01 Apr 15 01:23+10:00",
						},
						"units": M{
							"mysql/0": M{
								"machine": "1",
								"workload-status": M{
									"current": "unknown",
									"message": "Waiting for agent initialization to finish",
									"since":   "01 Apr 15 01:23+10:00",
								},
								"juju-status": M{
									"current": "allocating",
									"since":   "01 Apr 15 01:23+10:00",
								},
								"public-address": "controller-1.dns",
							},
						},
					}),
				},
			},
		},
	),
	test( // 20
		"mixed workload version",
		addMachine{machineId: "0", job: state.JobManageModel},
		setAddresses{"0", network.NewAddresses("controller-0.dns")},
		startAliveMachine{"0"},
		setMachineStatus{"0", status.StatusStarted, ""},

		addCharm{"mysql"},
		addService{name: "mysql", charm: "mysql"},

		addMachine{machineId: "1", job: state.JobHostUnits},
		setAddresses{"1", network.NewAddresses("controller-1.dns")},
		startAliveMachine{"1"},
		setMachineStatus{"1", status.StatusStarted, ""},
		addAliveUnit{"mysql", "1"},
		setUnitWorkloadVersion{"mysql/0", "the best!"},

		addMachine{machineId: "2", job: state.JobHostUnits},
		setAddresses{"2", network.NewAddresses("controller-2.dns")},
		startAliveMachine{"2"},
		setMachineStatus{"2", status.StatusStarted, ""},
		addAliveUnit{"mysql", "2"},
		setUnitWorkloadVersion{"mysql/1", "not as good"},

		expect{
			"application and unit with correct workload version",
			M{
				"model": model,
				"machines": M{
					"0": machine0,
					"1": machine1,
					"2": machine2,
				},
				"applications": M{
					"mysql": mysqlCharm(M{
						"version": "not as good",
						"application-status": M{
							"current": "unknown",
							"message": "Waiting for agent initialization to finish",
							"since":   "01 Apr 15 01:23+10:00",
						},
						"units": M{
							"mysql/0": M{
								"machine": "1",
								"workload-status": M{
									"current": "unknown",
									"message": "Waiting for agent initialization to finish",
									"since":   "01 Apr 15 01:23+10:00",
								},
								"juju-status": M{
									"current": "allocating",
									"since":   "01 Apr 15 01:23+10:00",
								},
								"public-address": "controller-1.dns",
							},
							"mysql/1": M{
								"machine": "2",
								"workload-status": M{
									"current": "unknown",
									"message": "Waiting for agent initialization to finish",
									"since":   "01 Apr 15 01:23+10:00",
								},
								"juju-status": M{
									"current": "allocating",
									"since":   "01 Apr 15 01:23+10:00",
								},
								"public-address": "controller-2.dns",
							},
						},
					}),
				},
			},
		},
	),
}

func mysqlCharm(extras M) M {
	charm := M{
		"charm":        "cs:quantal/mysql-1",
		"charm-origin": "jujucharms",
		"charm-name":   "mysql",
		"charm-rev":    1,
		"series":       "quantal",
		"os":           "ubuntu",
		"exposed":      false,
	}
	for key, value := range extras {
		charm[key] = value
	}
	return charm
}

func dummyCharm(extras M) M {
	charm := M{
		"charm":        "cs:quantal/dummy-1",
		"charm-origin": "jujucharms",
		"charm-name":   "dummy",
		"charm-rev":    1,
		"series":       "quantal",
		"os":           "ubuntu",
		"exposed":      false,
	}
	for key, value := range extras {
		charm[key] = value
	}
	return charm
}

func wordpressCharm(extras M) M {
	charm := M{
		"charm":        "cs:quantal/wordpress-3",
		"charm-origin": "jujucharms",
		"charm-name":   "wordpress",
		"charm-rev":    3,
		"series":       "quantal",
		"os":           "ubuntu",
		"exposed":      false,
	}
	for key, value := range extras {
		charm[key] = value
	}
	return charm
}

// TODO(dfc) test failing components by destructively mutating the state under the hood

type addMachine struct {
	machineId string
	cons      constraints.Value
	job       state.MachineJob
}

func (am addMachine) step(c *gc.C, ctx *context) {
	m, err := ctx.st.AddOneMachine(state.MachineTemplate{
		Series:      "quantal",
		Constraints: am.cons,
		Jobs:        []state.MachineJob{am.job},
	})
	c.Assert(err, jc.ErrorIsNil)
	c.Assert(m.Id(), gc.Equals, am.machineId)
}

type addContainer struct {
	parentId  string
	machineId string
	job       state.MachineJob
}

func (ac addContainer) step(c *gc.C, ctx *context) {
	template := state.MachineTemplate{
		Series: "quantal",
		Jobs:   []state.MachineJob{ac.job},
	}
	m, err := ctx.st.AddMachineInsideMachine(template, ac.parentId, instance.LXD)
	c.Assert(err, jc.ErrorIsNil)
	c.Assert(m.Id(), gc.Equals, ac.machineId)
}

type startMachine struct {
	machineId string
}

func (sm startMachine) step(c *gc.C, ctx *context) {
	m, err := ctx.st.Machine(sm.machineId)
	c.Assert(err, jc.ErrorIsNil)
	cons, err := m.Constraints()
	c.Assert(err, jc.ErrorIsNil)
	cfg, err := ctx.st.ControllerConfig()
	c.Assert(err, jc.ErrorIsNil)
	inst, hc := testing.AssertStartInstanceWithConstraints(c, ctx.env, cfg.ControllerUUID(), m.Id(), cons)
	err = m.SetProvisioned(inst.Id(), "fake_nonce", hc)
	c.Assert(err, jc.ErrorIsNil)
}

type startMissingMachine struct {
	machineId string
}

func (sm startMissingMachine) step(c *gc.C, ctx *context) {
	m, err := ctx.st.Machine(sm.machineId)
	c.Assert(err, jc.ErrorIsNil)
	cons, err := m.Constraints()
	c.Assert(err, jc.ErrorIsNil)
	cfg, err := ctx.st.ControllerConfig()
	c.Assert(err, jc.ErrorIsNil)
	_, hc := testing.AssertStartInstanceWithConstraints(c, ctx.env, cfg.ControllerUUID(), m.Id(), cons)
	err = m.SetProvisioned("i-missing", "fake_nonce", hc)
	c.Assert(err, jc.ErrorIsNil)
	// lp:1558657
	now := time.Now()
	s := status.StatusInfo{
		Status:  status.StatusUnknown,
		Message: "missing",
		Since:   &now,
	}
	err = m.SetInstanceStatus(s)
	c.Assert(err, jc.ErrorIsNil)
}

type startAliveMachine struct {
	machineId string
}

func (sam startAliveMachine) step(c *gc.C, ctx *context) {
	m, err := ctx.st.Machine(sam.machineId)
	c.Assert(err, jc.ErrorIsNil)
	pinger := ctx.setAgentPresence(c, m)
	cons, err := m.Constraints()
	c.Assert(err, jc.ErrorIsNil)
	cfg, err := ctx.st.ControllerConfig()
	c.Assert(err, jc.ErrorIsNil)
	inst, hc := testing.AssertStartInstanceWithConstraints(c, ctx.env, cfg.ControllerUUID(), m.Id(), cons)
	err = m.SetProvisioned(inst.Id(), "fake_nonce", hc)
	c.Assert(err, jc.ErrorIsNil)
	ctx.pingers[m.Id()] = pinger
}

type startMachineWithHardware struct {
	machineId string
	hc        instance.HardwareCharacteristics
}

func (sm startMachineWithHardware) step(c *gc.C, ctx *context) {
	m, err := ctx.st.Machine(sm.machineId)
	c.Assert(err, jc.ErrorIsNil)
	pinger := ctx.setAgentPresence(c, m)
	cons, err := m.Constraints()
	c.Assert(err, jc.ErrorIsNil)
	cfg, err := ctx.st.ControllerConfig()
	c.Assert(err, jc.ErrorIsNil)
	inst, _ := testing.AssertStartInstanceWithConstraints(c, ctx.env, cfg.ControllerUUID(), m.Id(), cons)
	err = m.SetProvisioned(inst.Id(), "fake_nonce", &sm.hc)
	c.Assert(err, jc.ErrorIsNil)
	ctx.pingers[m.Id()] = pinger
}

type setAddresses struct {
	machineId string
	addresses []network.Address
}

func (sa setAddresses) step(c *gc.C, ctx *context) {
	m, err := ctx.st.Machine(sa.machineId)
	c.Assert(err, jc.ErrorIsNil)
	err = m.SetProviderAddresses(sa.addresses...)
	c.Assert(err, jc.ErrorIsNil)
}

type setTools struct {
	machineId string
	version   version.Binary
}

func (st setTools) step(c *gc.C, ctx *context) {
	m, err := ctx.st.Machine(st.machineId)
	c.Assert(err, jc.ErrorIsNil)
	err = m.SetAgentVersion(st.version)
	c.Assert(err, jc.ErrorIsNil)
}

type setUnitTools struct {
	unitName string
	version  version.Binary
}

func (st setUnitTools) step(c *gc.C, ctx *context) {
	m, err := ctx.st.Unit(st.unitName)
	c.Assert(err, jc.ErrorIsNil)
	err = m.SetAgentVersion(st.version)
	c.Assert(err, jc.ErrorIsNil)
}

type addCharm struct {
	name string
}

func (ac addCharm) addCharmStep(c *gc.C, ctx *context, scheme string, rev int) {
	ch := testcharms.Repo.CharmDir(ac.name)
	name := ch.Meta().Name
	curl := charm.MustParseURL(fmt.Sprintf("%s:quantal/%s-%d", scheme, name, rev))
	info := state.CharmInfo{
		Charm:       ch,
		ID:          curl,
		StoragePath: "dummy-path",
		SHA256:      fmt.Sprintf("%s-%d-sha256", name, rev),
	}
	dummy, err := ctx.st.AddCharm(info)
	c.Assert(err, jc.ErrorIsNil)
	ctx.charms[ac.name] = dummy
}

func (ac addCharm) step(c *gc.C, ctx *context) {
	ch := testcharms.Repo.CharmDir(ac.name)
	ac.addCharmStep(c, ctx, "cs", ch.Revision())
}

type addCharmWithRevision struct {
	addCharm
	scheme string
	rev    int
}

func (ac addCharmWithRevision) step(c *gc.C, ctx *context) {
	ac.addCharmStep(c, ctx, ac.scheme, ac.rev)
}

type addService struct {
	name  string
	charm string
	cons  constraints.Value
}

func (as addService) step(c *gc.C, ctx *context) {
	ch, ok := ctx.charms[as.charm]
	c.Assert(ok, jc.IsTrue)
	svc, err := ctx.st.AddApplication(state.AddApplicationArgs{Name: as.name, Charm: ch})
	c.Assert(err, jc.ErrorIsNil)
	if svc.IsPrincipal() {
		err = svc.SetConstraints(as.cons)
		c.Assert(err, jc.ErrorIsNil)
	}
}

type setServiceExposed struct {
	name    string
	exposed bool
}

func (sse setServiceExposed) step(c *gc.C, ctx *context) {
	s, err := ctx.st.Application(sse.name)
	c.Assert(err, jc.ErrorIsNil)
	err = s.ClearExposed()
	c.Assert(err, jc.ErrorIsNil)
	if sse.exposed {
		err = s.SetExposed()
		c.Assert(err, jc.ErrorIsNil)
	}
}

type setServiceCharm struct {
	name  string
	charm string
}

func (ssc setServiceCharm) step(c *gc.C, ctx *context) {
	ch, err := ctx.st.Charm(charm.MustParseURL(ssc.charm))
	c.Assert(err, jc.ErrorIsNil)
	s, err := ctx.st.Application(ssc.name)
	c.Assert(err, jc.ErrorIsNil)
	cfg := state.SetCharmConfig{Charm: ch}
	err = s.SetCharm(cfg)
	c.Assert(err, jc.ErrorIsNil)
}

type addCharmPlaceholder struct {
	name string
	rev  int
}

func (ac addCharmPlaceholder) step(c *gc.C, ctx *context) {
	ch := testcharms.Repo.CharmDir(ac.name)
	name := ch.Meta().Name
	curl := charm.MustParseURL(fmt.Sprintf("cs:quantal/%s-%d", name, ac.rev))
	err := ctx.st.AddStoreCharmPlaceholder(curl)
	c.Assert(err, jc.ErrorIsNil)
}

type addUnit struct {
	serviceName string
	machineId   string
}

func (au addUnit) step(c *gc.C, ctx *context) {
	s, err := ctx.st.Application(au.serviceName)
	c.Assert(err, jc.ErrorIsNil)
	u, err := s.AddUnit()
	c.Assert(err, jc.ErrorIsNil)
	m, err := ctx.st.Machine(au.machineId)
	c.Assert(err, jc.ErrorIsNil)
	err = u.AssignToMachine(m)
	c.Assert(err, jc.ErrorIsNil)
}

type addAliveUnit struct {
	serviceName string
	machineId   string
}

func (aau addAliveUnit) step(c *gc.C, ctx *context) {
	s, err := ctx.st.Application(aau.serviceName)
	c.Assert(err, jc.ErrorIsNil)
	u, err := s.AddUnit()
	c.Assert(err, jc.ErrorIsNil)
	pinger := ctx.setAgentPresence(c, u)
	m, err := ctx.st.Machine(aau.machineId)
	c.Assert(err, jc.ErrorIsNil)
	err = u.AssignToMachine(m)
	c.Assert(err, jc.ErrorIsNil)
	ctx.pingers[u.Name()] = pinger
}

type setUnitsAlive struct {
	serviceName string
}

func (sua setUnitsAlive) step(c *gc.C, ctx *context) {
	s, err := ctx.st.Application(sua.serviceName)
	c.Assert(err, jc.ErrorIsNil)
	us, err := s.AllUnits()
	c.Assert(err, jc.ErrorIsNil)
	for _, u := range us {
		ctx.pingers[u.Name()] = ctx.setAgentPresence(c, u)
	}
}

type setUnitMeterStatus struct {
	unitName string
	color    string
	message  string
}

func (s setUnitMeterStatus) step(c *gc.C, ctx *context) {
	u, err := ctx.st.Unit(s.unitName)
	c.Assert(err, jc.ErrorIsNil)
	err = u.SetMeterStatus(s.color, s.message)
	c.Assert(err, jc.ErrorIsNil)
}

type setUnitStatus struct {
	unitName   string
	status     status.Status
	statusInfo string
	statusData map[string]interface{}
}

func (sus setUnitStatus) step(c *gc.C, ctx *context) {
	u, err := ctx.st.Unit(sus.unitName)
	c.Assert(err, jc.ErrorIsNil)
	// lp:1558657
	now := time.Now()
	s := status.StatusInfo{
		Status:  sus.status,
		Message: sus.statusInfo,
		Data:    sus.statusData,
		Since:   &now,
	}
	err = u.SetStatus(s)
	c.Assert(err, jc.ErrorIsNil)
}

type setAgentStatus struct {
	unitName   string
	status     status.Status
	statusInfo string
	statusData map[string]interface{}
}

func (sus setAgentStatus) step(c *gc.C, ctx *context) {
	u, err := ctx.st.Unit(sus.unitName)
	c.Assert(err, jc.ErrorIsNil)
	// lp:1558657
	now := time.Now()
	sInfo := status.StatusInfo{
		Status:  sus.status,
		Message: sus.statusInfo,
		Data:    sus.statusData,
		Since:   &now,
	}
	err = u.SetAgentStatus(sInfo)
	c.Assert(err, jc.ErrorIsNil)
}

type setUnitCharmURL struct {
	unitName string
	charm    string
}

func (uc setUnitCharmURL) step(c *gc.C, ctx *context) {
	u, err := ctx.st.Unit(uc.unitName)
	c.Assert(err, jc.ErrorIsNil)
	curl := charm.MustParseURL(uc.charm)
	err = u.SetCharmURL(curl)
	c.Assert(err, jc.ErrorIsNil)
	// lp:1558657
	now := time.Now()
	s := status.StatusInfo{
		Status:  status.StatusActive,
		Message: "",
		Since:   &now,
	}
	err = u.SetStatus(s)
	c.Assert(err, jc.ErrorIsNil)
	sInfo := status.StatusInfo{
		Status:  status.StatusIdle,
		Message: "",
		Since:   &now,
	}
	err = u.SetAgentStatus(sInfo)
	c.Assert(err, jc.ErrorIsNil)

}

type setUnitWorkloadVersion struct {
	unitName string
	version  string
}

func (wv setUnitWorkloadVersion) step(c *gc.C, ctx *context) {
	u, err := ctx.st.Unit(wv.unitName)
	c.Assert(err, jc.ErrorIsNil)
	err = u.SetWorkloadVersion(wv.version)
	c.Assert(err, jc.ErrorIsNil)
}

type openUnitPort struct {
	unitName string
	protocol string
	number   int
}

func (oup openUnitPort) step(c *gc.C, ctx *context) {
	u, err := ctx.st.Unit(oup.unitName)
	c.Assert(err, jc.ErrorIsNil)
	err = u.OpenPort(oup.protocol, oup.number)
	c.Assert(err, jc.ErrorIsNil)
}

type ensureDyingUnit struct {
	unitName string
}

func (e ensureDyingUnit) step(c *gc.C, ctx *context) {
	u, err := ctx.st.Unit(e.unitName)
	c.Assert(err, jc.ErrorIsNil)
	err = u.Destroy()
	c.Assert(err, jc.ErrorIsNil)
	c.Assert(u.Life(), gc.Equals, state.Dying)
}

type ensureDyingService struct {
	serviceName string
}

func (e ensureDyingService) step(c *gc.C, ctx *context) {
	svc, err := ctx.st.Application(e.serviceName)
	c.Assert(err, jc.ErrorIsNil)
	err = svc.Destroy()
	c.Assert(err, jc.ErrorIsNil)
	err = svc.Refresh()
	c.Assert(err, jc.ErrorIsNil)
	c.Assert(svc.Life(), gc.Equals, state.Dying)
}

type ensureDeadMachine struct {
	machineId string
}

func (e ensureDeadMachine) step(c *gc.C, ctx *context) {
	m, err := ctx.st.Machine(e.machineId)
	c.Assert(err, jc.ErrorIsNil)
	err = m.EnsureDead()
	c.Assert(err, jc.ErrorIsNil)
	c.Assert(m.Life(), gc.Equals, state.Dead)
}

type setMachineStatus struct {
	machineId  string
	status     status.Status
	statusInfo string
}

func (sms setMachineStatus) step(c *gc.C, ctx *context) {
	// lp:1558657
	now := time.Now()
	m, err := ctx.st.Machine(sms.machineId)
	c.Assert(err, jc.ErrorIsNil)
	sInfo := status.StatusInfo{
		Status:  sms.status,
		Message: sms.statusInfo,
		Since:   &now,
	}
	err = m.SetStatus(sInfo)
	c.Assert(err, jc.ErrorIsNil)
}

type relateServices struct {
	ep1, ep2 string
}

func (rs relateServices) step(c *gc.C, ctx *context) {
	eps, err := ctx.st.InferEndpoints(rs.ep1, rs.ep2)
	c.Assert(err, jc.ErrorIsNil)
	_, err = ctx.st.AddRelation(eps...)
	c.Assert(err, jc.ErrorIsNil)
}

type addSubordinate struct {
	prinUnit   string
	subService string
}

func (as addSubordinate) step(c *gc.C, ctx *context) {
	u, err := ctx.st.Unit(as.prinUnit)
	c.Assert(err, jc.ErrorIsNil)
	eps, err := ctx.st.InferEndpoints(u.ApplicationName(), as.subService)
	c.Assert(err, jc.ErrorIsNil)
	rel, err := ctx.st.EndpointsRelation(eps...)
	c.Assert(err, jc.ErrorIsNil)
	ru, err := rel.Unit(u)
	c.Assert(err, jc.ErrorIsNil)
	err = ru.EnterScope(nil)
	c.Assert(err, jc.ErrorIsNil)
}

type scopedExpect struct {
	what   string
	scope  []string
	output M
}

type expect struct {
	what   string
	output M
}

// substituteFakeTime replaces all "since" values
// in actual status output with a known fake value.
func substituteFakeSinceTime(c *gc.C, in []byte, expectIsoTime bool) []byte {
	// This regexp will work for yaml and json.
	exp := regexp.MustCompile(`(?P<since>"?since"?:\ ?)(?P<quote>"?)(?P<timestamp>[^("|\n)]*)*"?`)
	// Before the substritution is done, check that the timestamp produced
	// by status is in the correct format.
	if matches := exp.FindStringSubmatch(string(in)); matches != nil {
		for i, name := range exp.SubexpNames() {
			if name != "timestamp" {
				continue
			}
			timeFormat := "02 Jan 2006 15:04:05Z07:00"
			if expectIsoTime {
				timeFormat = "2006-01-02 15:04:05Z"
			}
			_, err := time.Parse(timeFormat, matches[i])
			c.Assert(err, jc.ErrorIsNil)
		}
	}

	out := exp.ReplaceAllString(string(in), `$since$quote<timestamp>$quote`)
	// Substitute a made up time used in our expected output.
	out = strings.Replace(out, "<timestamp>", "01 Apr 15 01:23+10:00", -1)
	return []byte(out)
}

func (e scopedExpect) step(c *gc.C, ctx *context) {
	c.Logf("\nexpect: %s %s\n", e.what, strings.Join(e.scope, " "))

	// Now execute the command for each format.
	for _, format := range statusFormats {
		c.Logf("format %q", format.name)
		// Run command with the required format.
		args := []string{"--format", format.name}
		if ctx.expectIsoTime {
			args = append(args, "--utc")
		}
		args = append(args, e.scope...)
		c.Logf("running status %s", strings.Join(args, " "))
		code, stdout, stderr := runStatus(c, args...)
		c.Assert(code, gc.Equals, 0)
		if !c.Check(stderr, gc.HasLen, 0) {
			c.Fatalf("status failed: %s", string(stderr))
		}

		// Prepare the output in the same format.
		buf, err := format.marshal(e.output)
		c.Assert(err, jc.ErrorIsNil)
		expected := make(M)
		err = format.unmarshal(buf, &expected)
		c.Assert(err, jc.ErrorIsNil)

		// Check the output is as expected.
		actual := make(M)
		out := substituteFakeSinceTime(c, stdout, ctx.expectIsoTime)
		err = format.unmarshal(out, &actual)
		c.Assert(err, jc.ErrorIsNil)
		c.Assert(actual, jc.DeepEquals, expected)
	}
}

func (e expect) step(c *gc.C, ctx *context) {
	scopedExpect{e.what, nil, e.output}.step(c, ctx)
}

type setToolsUpgradeAvailable struct{}

func (ua setToolsUpgradeAvailable) step(c *gc.C, ctx *context) {
	model, err := ctx.st.Model()
	c.Assert(err, jc.ErrorIsNil)
	err = model.UpdateLatestToolsVersion(nextVersion)
	c.Assert(err, jc.ErrorIsNil)
}

func (s *StatusSuite) TestStatusAllFormats(c *gc.C) {
	for i, t := range statusTests {
		c.Logf("test %d: %s", i, t.summary)
		func(t testCase) {
			// Prepare context and run all steps to setup.
			ctx := s.newContext(c)
			defer s.resetContext(c, ctx)
			ctx.run(c, t.steps)
		}(t)
	}
}

func (s *StatusSuite) TestMigrationInProgress(c *gc.C) {
	// This test isn't part of statusTests because migrations can't be
	// run on controller models.
	st := s.setupMigrationTest(c)
	defer st.Close()

	expected := M{
		"model": M{
			"name":       "hosted",
			"controller": "kontroll",
			"cloud":      "dummy",
			"region":     "dummy-region",
			"version":    "1.2.3",
			"migration":  "foo bar",
		},
		"machines":     M{},
		"applications": M{},
	}

	for _, format := range statusFormats {
		code, stdout, stderr := runStatus(c, "-m", "hosted", "--format", format.name)
		c.Check(code, gc.Equals, 0)
		c.Assert(stderr, gc.HasLen, 0, gc.Commentf("status failed: %s", stderr))

		// Roundtrip expected through format so that types will match.
		buf, err := format.marshal(expected)
		c.Assert(err, jc.ErrorIsNil)
		var expectedForFormat M
		err = format.unmarshal(buf, &expectedForFormat)
		c.Assert(err, jc.ErrorIsNil)

		var actual M
		c.Assert(format.unmarshal(stdout, &actual), jc.ErrorIsNil)
		c.Check(actual, jc.DeepEquals, expectedForFormat)
	}
}

func (s *StatusSuite) TestMigrationInProgressTabular(c *gc.C) {
	expected := `
MODEL   CONTROLLER  CLOUD/REGION        VERSION  NOTES
hosted  kontroll    dummy/dummy-region  1.2.3    migrating: foo bar

APP  VERSION  STATUS  SCALE  CHARM  STORE  REV  OS  NOTES

UNIT  WORKLOAD  AGENT  MACHINE  PUBLIC-ADDRESS  PORTS  MESSAGE

MACHINE  STATE  DNS  INS-ID  SERIES  AZ

`[1:]

	st := s.setupMigrationTest(c)
	defer st.Close()
	code, stdout, stderr := runStatus(c, "-m", "hosted", "--format", "tabular")
	c.Check(code, gc.Equals, 0)
	c.Assert(stderr, gc.HasLen, 0, gc.Commentf("status failed: %s", stderr))
	c.Assert(string(stdout), gc.Equals, expected)
}

func (s *StatusSuite) TestMigrationInProgressAndUpgradeAvailable(c *gc.C) {
	expected := `
MODEL   CONTROLLER  CLOUD/REGION        VERSION  NOTES
hosted  kontroll    dummy/dummy-region  1.2.3    migrating: foo bar

APP  VERSION  STATUS  SCALE  CHARM  STORE  REV  OS  NOTES

UNIT  WORKLOAD  AGENT  MACHINE  PUBLIC-ADDRESS  PORTS  MESSAGE

MACHINE  STATE  DNS  INS-ID  SERIES  AZ

`[1:]

	st := s.setupMigrationTest(c)
	defer st.Close()

	model, err := st.Model()
	c.Assert(err, jc.ErrorIsNil)
	err = model.UpdateLatestToolsVersion(nextVersion)
	c.Assert(err, jc.ErrorIsNil)

	code, stdout, stderr := runStatus(c, "-m", "hosted", "--format", "tabular")
	c.Check(code, gc.Equals, 0)
	c.Assert(stderr, gc.HasLen, 0, gc.Commentf("status failed: %s", stderr))
	c.Assert(string(stdout), gc.Equals, expected)
}

func (s *StatusSuite) setupMigrationTest(c *gc.C) *state.State {
	const hostedModelName = "hosted"
	const statusText = "foo bar"

	f := factory.NewFactory(s.BackingState)
	hostedSt := f.MakeModel(c, &factory.ModelParams{
		Name: hostedModelName,
	})

	mig, err := hostedSt.CreateMigration(state.MigrationSpec{
		InitiatedBy: names.NewUserTag("admin"),
		TargetInfo: migration.TargetInfo{
			ControllerTag: names.NewModelTag(utils.MustNewUUID().String()),
			Addrs:         []string{"1.2.3.4:5555", "4.3.2.1:6666"},
			CACert:        "cert",
			AuthTag:       names.NewUserTag("user"),
			Password:      "password",
		},
	})
	c.Assert(err, jc.ErrorIsNil)
	err = mig.SetStatusMessage(statusText)
	c.Assert(err, jc.ErrorIsNil)

	return hostedSt
}

type fakeApiClient struct {
	statusReturn *params.FullStatus
	patternsUsed []string
	closeCalled  bool
}

func (a *fakeApiClient) Status(patterns []string) (*params.FullStatus, error) {
	a.patternsUsed = patterns
	return a.statusReturn, nil
}

func (a *fakeApiClient) Close() error {
	a.closeCalled = true
	return nil
}

func (s *StatusSuite) TestStatusWithFormatSummary(c *gc.C) {
	ctx := s.newContext(c)
	defer s.resetContext(c, ctx)
	steps := []stepper{
		addMachine{machineId: "0", job: state.JobManageModel},
		setAddresses{"0", network.NewAddresses("localhost")},
		startAliveMachine{"0"},
		setMachineStatus{"0", status.StatusStarted, ""},
		addCharm{"wordpress"},
		addCharm{"mysql"},
		addCharm{"logging"},
		addService{name: "wordpress", charm: "wordpress"},
		setServiceExposed{"wordpress", true},
		addMachine{machineId: "1", job: state.JobHostUnits},
		setAddresses{"1", network.NewAddresses("localhost")},
		startAliveMachine{"1"},
		setMachineStatus{"1", status.StatusStarted, ""},
		addAliveUnit{"wordpress", "1"},
		setAgentStatus{"wordpress/0", status.StatusIdle, "", nil},
		setUnitStatus{"wordpress/0", status.StatusActive, "", nil},
		addService{name: "mysql", charm: "mysql"},
		setServiceExposed{"mysql", true},
		addMachine{machineId: "2", job: state.JobHostUnits},
		setAddresses{"2", network.NewAddresses("10.0.0.1")},
		startAliveMachine{"2"},
		setMachineStatus{"2", status.StatusStarted, ""},
		addAliveUnit{"mysql", "2"},
		setAgentStatus{"mysql/0", status.StatusIdle, "", nil},
		setUnitStatus{"mysql/0", status.StatusActive, "", nil},
		addService{name: "logging", charm: "logging"},
		setServiceExposed{"logging", true},
		relateServices{"wordpress", "mysql"},
		relateServices{"wordpress", "logging"},
		relateServices{"mysql", "logging"},
		addSubordinate{"wordpress/0", "logging"},
		addSubordinate{"mysql/0", "logging"},
		setUnitsAlive{"logging"},
		setAgentStatus{"logging/0", status.StatusIdle, "", nil},
		setUnitStatus{"logging/0", status.StatusActive, "", nil},
		setAgentStatus{"logging/1", status.StatusError, "somehow lost in all those logs", nil},
	}
	for _, s := range steps {
		s.step(c, ctx)
	}
	code, stdout, stderr := runStatus(c, "--format", "summary")
	c.Check(code, gc.Equals, 0)
	c.Check(string(stderr), gc.Equals, "")
	c.Assert(string(stdout), gc.Equals, `
Running on subnets:  127.0.0.1/8, 10.0.0.1/8  
 Utilizing ports:                             
      # MACHINES:  (3)
         started:   3 
                 
         # UNITS:  (4)
          active:   3 
           error:   1 
                 
  # APPLICATIONS:  (3)
          logging  1/1  exposed
            mysql  1/1  exposed
        wordpress  1/1  exposed

`[1:])
}
func (s *StatusSuite) TestStatusWithFormatOneline(c *gc.C) {
	ctx := s.newContext(c)
	defer s.resetContext(c, ctx)
	steps := []stepper{
		addMachine{machineId: "0", job: state.JobManageModel},
		setAddresses{"0", network.NewAddresses("controller-0.dns")},
		startAliveMachine{"0"},
		setMachineStatus{"0", status.StatusStarted, ""},
		addCharm{"wordpress"},
		addCharm{"mysql"},
		addCharm{"logging"},

		addService{name: "wordpress", charm: "wordpress"},
		setServiceExposed{"wordpress", true},
		addMachine{machineId: "1", job: state.JobHostUnits},
		setAddresses{"1", network.NewAddresses("controller-1.dns")},
		startAliveMachine{"1"},
		setMachineStatus{"1", status.StatusStarted, ""},
		addAliveUnit{"wordpress", "1"},
		setAgentStatus{"wordpress/0", status.StatusIdle, "", nil},
		setUnitStatus{"wordpress/0", status.StatusActive, "", nil},

		addService{name: "mysql", charm: "mysql"},
		setServiceExposed{"mysql", true},
		addMachine{machineId: "2", job: state.JobHostUnits},
		setAddresses{"2", network.NewAddresses("controller-2.dns")},
		startAliveMachine{"2"},
		setMachineStatus{"2", status.StatusStarted, ""},
		addAliveUnit{"mysql", "2"},
		setAgentStatus{"mysql/0", status.StatusIdle, "", nil},
		setUnitStatus{"mysql/0", status.StatusActive, "", nil},

		addService{name: "logging", charm: "logging"},
		setServiceExposed{"logging", true},

		relateServices{"wordpress", "mysql"},
		relateServices{"wordpress", "logging"},
		relateServices{"mysql", "logging"},

		addSubordinate{"wordpress/0", "logging"},
		addSubordinate{"mysql/0", "logging"},

		setUnitsAlive{"logging"},
		setAgentStatus{"logging/0", status.StatusIdle, "", nil},
		setUnitStatus{"logging/0", status.StatusActive, "", nil},
		setAgentStatus{"logging/1", status.StatusError, "somehow lost in all those logs", nil},
	}

	ctx.run(c, steps)

	const expected = `
- mysql/0: controller-2.dns (agent:idle, workload:active)
  - logging/1: controller-2.dns (agent:idle, workload:error)
- wordpress/0: controller-1.dns (agent:idle, workload:active)
  - logging/0: controller-1.dns (agent:idle, workload:active)
`
	assertOneLineStatus(c, expected)
}

func assertOneLineStatus(c *gc.C, expected string) {
	code, stdout, stderr := runStatus(c, "--format", "oneline")
	c.Check(code, gc.Equals, 0)
	c.Check(string(stderr), gc.Equals, "")
	c.Assert(string(stdout), gc.Equals, expected)

	c.Log(`Check that "short" is an alias for oneline.`)
	code, stdout, stderr = runStatus(c, "--format", "short")
	c.Check(code, gc.Equals, 0)
	c.Check(string(stderr), gc.Equals, "")
	c.Assert(string(stdout), gc.Equals, expected)

	c.Log(`Check that "line" is an alias for oneline.`)
	code, stdout, stderr = runStatus(c, "--format", "line")
	c.Check(code, gc.Equals, 0)
	c.Check(string(stderr), gc.Equals, "")
	c.Assert(string(stdout), gc.Equals, expected)
}

func (s *StatusSuite) prepareTabularData(c *gc.C) *context {
	ctx := s.newContext(c)
	steps := []stepper{
		setToolsUpgradeAvailable{},
		addMachine{machineId: "0", job: state.JobManageModel},
		setAddresses{"0", network.NewAddresses("controller-0.dns")},
		startMachineWithHardware{"0", instance.MustParseHardware("availability-zone=us-east-1a")},
		setMachineStatus{"0", status.StatusStarted, ""},
		addCharm{"wordpress"},
		addCharm{"mysql"},
		addCharm{"logging"},
		addService{name: "wordpress", charm: "wordpress"},
		setServiceExposed{"wordpress", true},
		addMachine{machineId: "1", job: state.JobHostUnits},
		setAddresses{"1", network.NewAddresses("controller-1.dns")},
		startAliveMachine{"1"},
		setMachineStatus{"1", status.StatusStarted, ""},
		addAliveUnit{"wordpress", "1"},
		setAgentStatus{"wordpress/0", status.StatusIdle, "", nil},
		setUnitStatus{"wordpress/0", status.StatusActive, "", nil},
		setUnitTools{"wordpress/0", version.MustParseBinary("1.2.3-trusty-ppc")},
		addService{name: "mysql", charm: "mysql"},
		setServiceExposed{"mysql", true},
		addMachine{machineId: "2", job: state.JobHostUnits},
		setAddresses{"2", network.NewAddresses("controller-2.dns")},
		startAliveMachine{"2"},
		setMachineStatus{"2", status.StatusStarted, ""},
		addAliveUnit{"mysql", "2"},
		setAgentStatus{"mysql/0", status.StatusIdle, "", nil},
		setUnitStatus{
			"mysql/0",
			status.StatusMaintenance,
			"installing all the things", nil},
		setUnitTools{"mysql/0", version.MustParseBinary("1.2.3-trusty-ppc")},
		addService{name: "logging", charm: "logging"},
		setServiceExposed{"logging", true},
		relateServices{"wordpress", "mysql"},
		relateServices{"wordpress", "logging"},
		relateServices{"mysql", "logging"},
		addSubordinate{"wordpress/0", "logging"},
		addSubordinate{"mysql/0", "logging"},
		setUnitsAlive{"logging"},
		setAgentStatus{"logging/0", status.StatusIdle, "", nil},
		setUnitStatus{"logging/0", status.StatusActive, "", nil},
		setAgentStatus{"logging/1", status.StatusError, "somehow lost in all those logs", nil},
		setUnitWorkloadVersion{"logging/1", "a bit too long, really"},
		setUnitWorkloadVersion{"wordpress/0", "4.5.3"},
		setUnitWorkloadVersion{"mysql/0", "5.7.13"},
	}
	for _, s := range steps {
		s.step(c, ctx)
	}
	return ctx
}

func (s *StatusSuite) testStatusWithFormatTabular(c *gc.C, useFeatureFlag bool) {
	ctx := s.prepareTabularData(c)
	defer s.resetContext(c, ctx)
	var args []string
	if !useFeatureFlag {
		args = []string{"--format", "tabular"}
	}
	code, stdout, stderr := runStatus(c, args...)
	c.Check(code, gc.Equals, 0)
	c.Check(string(stderr), gc.Equals, "")
	expected := `
MODEL       CONTROLLER  CLOUD/REGION        VERSION  NOTES
controller  kontroll    dummy/dummy-region  1.2.3    upgrade available: 1.2.4

APP        VERSION  STATUS       SCALE  CHARM      STORE       REV  OS      NOTES
<<<<<<< HEAD
logging    a bi...                   2  logging    jujucharms    1  ubuntu  exposed
mysql      5.7.13   maintenance      1  mysql      jujucharms    1  ubuntu  exposed
wordpress  4.5.3    active           1  wordpress  jujucharms    3  ubuntu  exposed
=======
logging    a bi...  error        2/2    logging    jujucharms  1    ubuntu  exposed
mysql      5.7.13   maintenance  1/1    mysql      jujucharms  1    ubuntu  exposed
wordpress  4.5.3    active       1/1    wordpress  jujucharms  3    ubuntu  exposed
>>>>>>> dfb26b9d

RELATION           PROVIDES   CONSUMES   TYPE
juju-info          logging    mysql      regular
logging-dir        logging    wordpress  regular
info               mysql      logging    subordinate
db                 mysql      wordpress  regular
logging-directory  wordpress  logging    subordinate

UNIT         WORKLOAD     AGENT  MACHINE  PUBLIC-ADDRESS    PORTS  MESSAGE
mysql/0      maintenance  idle   2        controller-2.dns         installing all the things
  logging/1  error        idle            controller-2.dns         somehow lost in all those logs
wordpress/0  active       idle   1        controller-1.dns         
  logging/0  active       idle            controller-1.dns         

MACHINE  STATE    DNS               INS-ID        SERIES   AZ
0        started  controller-0.dns  controller-0  quantal  us-east-1a
1        started  controller-1.dns  controller-1  quantal  
2        started  controller-2.dns  controller-2  quantal  

`[1:]
	c.Assert(string(stdout), gc.Equals, expected)
}

func (s *StatusSuite) TestStatusWithFormatTabular(c *gc.C) {
	s.testStatusWithFormatTabular(c, false)
}

func (s *StatusSuite) TestFormatTabularHookActionName(c *gc.C) {
	status := formattedStatus{
		Applications: map[string]applicationStatus{
			"foo": {
				Units: map[string]unitStatus{
					"foo/0": {
						JujuStatusInfo: statusInfoContents{
							Current: status.StatusExecuting,
							Message: "running config-changed hook",
						},
						WorkloadStatusInfo: statusInfoContents{
							Current: status.StatusMaintenance,
							Message: "doing some work",
						},
					},
					"foo/1": {
						JujuStatusInfo: statusInfoContents{
							Current: status.StatusExecuting,
							Message: "running action backup database",
						},
						WorkloadStatusInfo: statusInfoContents{
							Current: status.StatusMaintenance,
							Message: "doing some work",
						},
					},
				},
			},
		},
	}
	out := &bytes.Buffer{}
	err := FormatTabular(out, false, status)
	c.Assert(err, jc.ErrorIsNil)
	c.Assert(out.String(), gc.Equals, `
MODEL  CONTROLLER  CLOUD/REGION  VERSION
                                 

APP  VERSION  STATUS  SCALE  CHARM  STORE  REV  OS  NOTES
foo                       2                  0      

UNIT   WORKLOAD     AGENT      MACHINE  PUBLIC-ADDRESS  PORTS  MESSAGE
foo/0  maintenance  executing                                  (config-changed) doing some work
foo/1  maintenance  executing                                  (backup database) doing some work

MACHINE  STATE  DNS  INS-ID  SERIES  AZ
`[1:])
}

func (s *StatusSuite) TestFormatTabularConsistentPeerRelationName(c *gc.C) {
	status := formattedStatus{
		Applications: map[string]applicationStatus{
			"foo": {
				Relations: map[string][]string{
					"coordinator":  {"foo"},
					"frobulator":   {"foo"},
					"encapsulator": {"foo"},
					"catchulator":  {"foo"},
					"perforator":   {"foo"},
					"deliverator":  {"foo"},
					"replicator":   {"foo"},
				},
			},
		},
	}
	out := &bytes.Buffer{}
	err := FormatTabular(out, false, status)
	c.Assert(err, jc.ErrorIsNil)
	sections, err := splitTableSections(out.Bytes())
	c.Assert(err, jc.ErrorIsNil)
	c.Assert(sections["RELATION"], gc.DeepEquals, []string{
		"RELATION    PROVIDES  CONSUMES  TYPE",
		"replicator  foo       foo       peer",
	})
}

func (s *StatusSuite) TestStatusWithNilStatusApi(c *gc.C) {
	ctx := s.newContext(c)
	defer s.resetContext(c, ctx)
	steps := []stepper{
		addMachine{machineId: "0", job: state.JobManageModel},
		setAddresses{"0", network.NewAddresses("controller-0.dns")},
		startAliveMachine{"0"},
		setMachineStatus{"0", status.StatusStarted, ""},
	}

	for _, s := range steps {
		s.step(c, ctx)
	}

	client := fakeApiClient{}
	var status = client.Status
	s.PatchValue(&status, func(_ []string) (*params.FullStatus, error) {
		return nil, nil
	})
	s.PatchValue(&newApiClientForStatus, func(_ *statusCommand) (statusAPI, error) {
		return &client, nil
	})

	code, _, stderr := runStatus(c, "--format", "tabular")
	c.Check(code, gc.Equals, 1)
	c.Check(string(stderr), gc.Equals, "error: unable to obtain the current status\n")
}

func (s *StatusSuite) TestFormatTabularMetering(c *gc.C) {
	status := formattedStatus{
		Applications: map[string]applicationStatus{
			"foo": {
				Units: map[string]unitStatus{
					"foo/0": {
						MeterStatus: &meterStatus{
							Color:   "strange",
							Message: "warning: stable strangelets",
						},
					},
					"foo/1": {
						MeterStatus: &meterStatus{
							Color:   "up",
							Message: "things are looking up",
						},
					},
				},
			},
		},
	}
	out := &bytes.Buffer{}
	err := FormatTabular(out, false, status)
	c.Assert(err, jc.ErrorIsNil)
	c.Assert(out.String(), gc.Equals, `
MODEL  CONTROLLER  CLOUD/REGION  VERSION
                                 

APP  VERSION  STATUS  SCALE  CHARM  STORE  REV  OS  NOTES
foo                     0/2                  0      

UNIT   WORKLOAD  AGENT  MACHINE  PUBLIC-ADDRESS  PORTS  MESSAGE
foo/0                                                   
foo/1                                                   

METER  STATUS   MESSAGE
foo/0  strange  warning: stable strangelets
foo/1  up       things are looking up

MACHINE  STATE  DNS  INS-ID  SERIES  AZ
`[1:])
}

//
// Filtering Feature
//

func (s *StatusSuite) FilteringTestSetup(c *gc.C) *context {
	ctx := s.newContext(c)

	steps := []stepper{
		// Given a machine is started
		// And the machine's ID is "0"
		// And the machine's job is to manage the environment
		addMachine{machineId: "0", job: state.JobManageModel},
		startAliveMachine{"0"},
		setMachineStatus{"0", status.StatusStarted, ""},
		// And the machine's address is "controller-0.dns"
		setAddresses{"0", network.NewAddresses("controller-0.dns")},
		// And a container is started
		// And the container's ID is "0/lxd/0"
		addContainer{"0", "0/lxd/0", state.JobHostUnits},

		// And the "wordpress" charm is available
		addCharm{"wordpress"},
		addService{name: "wordpress", charm: "wordpress"},
		// And the "mysql" charm is available
		addCharm{"mysql"},
		addService{name: "mysql", charm: "mysql"},
		// And the "logging" charm is available
		addCharm{"logging"},

		// And a machine is started
		// And the machine's ID is "1"
		// And the machine's job is to host units
		addMachine{machineId: "1", job: state.JobHostUnits},
		startAliveMachine{"1"},
		setMachineStatus{"1", status.StatusStarted, ""},
		// And the machine's address is "controller-1.dns"
		setAddresses{"1", network.NewAddresses("controller-1.dns")},
		// And a unit of "wordpress" is deployed to machine "1"
		addAliveUnit{"wordpress", "1"},
		// And the unit is started
		setAgentStatus{"wordpress/0", status.StatusIdle, "", nil},
		setUnitStatus{"wordpress/0", status.StatusActive, "", nil},
		// And a machine is started

		// And the machine's ID is "2"
		// And the machine's job is to host units
		addMachine{machineId: "2", job: state.JobHostUnits},
		startAliveMachine{"2"},
		setMachineStatus{"2", status.StatusStarted, ""},
		// And the machine's address is "controller-2.dns"
		setAddresses{"2", network.NewAddresses("controller-2.dns")},
		// And a unit of "mysql" is deployed to machine "2"
		addAliveUnit{"mysql", "2"},
		// And the unit is started
		setAgentStatus{"mysql/0", status.StatusIdle, "", nil},
		setUnitStatus{"mysql/0", status.StatusActive, "", nil},
		// And the "logging" service is added
		addService{name: "logging", charm: "logging"},
		// And the service is exposed
		setServiceExposed{"logging", true},
		// And the "wordpress" service is related to the "mysql" service
		relateServices{"wordpress", "mysql"},
		// And the "wordpress" service is related to the "logging" service
		relateServices{"wordpress", "logging"},
		// And the "mysql" service is related to the "logging" service
		relateServices{"mysql", "logging"},
		// And the "logging" service is a subordinate to unit 0 of the "wordpress" service
		addSubordinate{"wordpress/0", "logging"},
		setAgentStatus{"logging/0", status.StatusIdle, "", nil},
		setUnitStatus{"logging/0", status.StatusActive, "", nil},
		// And the "logging" service is a subordinate to unit 0 of the "mysql" service
		addSubordinate{"mysql/0", "logging"},
		setAgentStatus{"logging/1", status.StatusIdle, "", nil},
		setUnitStatus{"logging/1", status.StatusActive, "", nil},
		setUnitsAlive{"logging"},
	}

	ctx.run(c, steps)
	return ctx
}

// Scenario: One unit is in an errored state and user filters to active
func (s *StatusSuite) TestFilterToActive(c *gc.C) {
	ctx := s.FilteringTestSetup(c)
	defer s.resetContext(c, ctx)

	// Given unit 1 of the "logging" service has an error
	setAgentStatus{"logging/1", status.StatusError, "mock error", nil}.step(c, ctx)
	// And unit 0 of the "mysql" service has an error
	setAgentStatus{"mysql/0", status.StatusError, "mock error", nil}.step(c, ctx)
	// When I run juju status --format oneline started
	_, stdout, stderr := runStatus(c, "--format", "oneline", "active")
	c.Assert(string(stderr), gc.Equals, "")
	// Then I should receive output prefixed with:
	const expected = `

- wordpress/0: controller-1.dns (agent:idle, workload:active)
  - logging/0: controller-1.dns (agent:idle, workload:active)
`
	c.Assert(string(stdout), gc.Equals, expected[1:])
}

// Scenario: user filters to a single machine
func (s *StatusSuite) TestFilterToMachine(c *gc.C) {
	ctx := s.FilteringTestSetup(c)
	defer s.resetContext(c, ctx)

	// When I run juju status --format oneline 1
	_, stdout, stderr := runStatus(c, "--format", "oneline", "1")
	c.Assert(string(stderr), gc.Equals, "")
	// Then I should receive output prefixed with:
	const expected = `

- wordpress/0: controller-1.dns (agent:idle, workload:active)
  - logging/0: controller-1.dns (agent:idle, workload:active)
`
	c.Assert(string(stdout), gc.Equals, expected[1:])
}

// Scenario: user filters to a machine, shows containers
func (s *StatusSuite) TestFilterToMachineShowsContainer(c *gc.C) {
	ctx := s.FilteringTestSetup(c)
	defer s.resetContext(c, ctx)

	// When I run juju status --format yaml 0
	_, stdout, stderr := runStatus(c, "--format", "yaml", "0")
	c.Assert(string(stderr), gc.Equals, "")
	// Then I should receive output matching:
	const expected = "(.|\n)*machines:(.|\n)*\"0\"(.|\n)*0/lxd/0(.|\n)*"
	c.Assert(string(stdout), gc.Matches, expected)
}

// Scenario: user filters to a container
func (s *StatusSuite) TestFilterToContainer(c *gc.C) {
	ctx := s.FilteringTestSetup(c)
	defer s.resetContext(c, ctx)

	// When I run juju status --format yaml 0/lxd/0
	_, stdout, stderr := runStatus(c, "--format", "yaml", "0/lxd/0")
	c.Assert(string(stderr), gc.Equals, "")
	out := substituteFakeSinceTime(c, stdout, ctx.expectIsoTime)
	const expected = "" +
		"model:\n" +
		"  name: controller\n" +
		"  controller: kontroll\n" +
		"  cloud: dummy\n" +
		"  region: dummy-region\n" +
		"  version: 1.2.3\n" +
		"machines:\n" +
		"  \"0\":\n" +
		"    juju-status:\n" +
		"      current: started\n" +
		"      since: 01 Apr 15 01:23+10:00\n" +
		"    dns-name: controller-0.dns\n" +
		"    instance-id: controller-0\n" +
		"    machine-status:\n" +
		"      current: pending\n" +
		"      since: 01 Apr 15 01:23+10:00\n" +
		"    series: quantal\n" +
		"    containers:\n" +
		"      0/lxd/0:\n" +
		"        juju-status:\n" +
		"          current: pending\n" +
		"          since: 01 Apr 15 01:23+10:00\n" +
		"        instance-id: pending\n" +
		"        machine-status:\n" +
		"          current: pending\n" +
		"          since: 01 Apr 15 01:23+10:00\n" +
		"        series: quantal\n" +
		"    hardware: arch=amd64 cpu-cores=1 mem=1024M root-disk=8192M\n" +
		"    controller-member-status: adding-vote\n" +
		"applications: {}\n"

	c.Assert(string(out), gc.Equals, expected)
}

// Scenario: One unit is in an errored state and user filters to errored
func (s *StatusSuite) TestFilterToErrored(c *gc.C) {
	ctx := s.FilteringTestSetup(c)
	defer s.resetContext(c, ctx)

	// Given unit 1 of the "logging" service has an error
	setAgentStatus{"logging/1", status.StatusError, "mock error", nil}.step(c, ctx)
	// When I run juju status --format oneline error
	_, stdout, stderr := runStatus(c, "--format", "oneline", "error")
	c.Assert(stderr, gc.IsNil)
	// Then I should receive output prefixed with:
	const expected = `

- mysql/0: controller-2.dns (agent:idle, workload:active)
  - logging/1: controller-2.dns (agent:idle, workload:error)
`
	c.Assert(string(stdout), gc.Equals, expected[1:])
}

// Scenario: User filters to mysql service
func (s *StatusSuite) TestFilterToService(c *gc.C) {
	ctx := s.FilteringTestSetup(c)
	defer s.resetContext(c, ctx)

	// When I run juju status --format oneline error
	_, stdout, stderr := runStatus(c, "--format", "oneline", "mysql")
	c.Assert(stderr, gc.IsNil)
	// Then I should receive output prefixed with:
	const expected = `

- mysql/0: controller-2.dns (agent:idle, workload:active)
  - logging/1: controller-2.dns (agent:idle, workload:active)
`

	c.Assert(string(stdout), gc.Equals, expected[1:])
}

// Scenario: User filters to exposed services
func (s *StatusSuite) TestFilterToExposedService(c *gc.C) {
	ctx := s.FilteringTestSetup(c)
	defer s.resetContext(c, ctx)

	// Given unit 1 of the "mysql" service is exposed
	setServiceExposed{"mysql", true}.step(c, ctx)
	// And the logging service is not exposed
	setServiceExposed{"logging", false}.step(c, ctx)
	// And the wordpress service is not exposed
	setServiceExposed{"wordpress", false}.step(c, ctx)
	// When I run juju status --format oneline exposed
	_, stdout, stderr := runStatus(c, "--format", "oneline", "exposed")
	c.Assert(stderr, gc.IsNil)
	// Then I should receive output prefixed with:
	const expected = `

- mysql/0: controller-2.dns (agent:idle, workload:active)
  - logging/1: controller-2.dns (agent:idle, workload:active)
`
	c.Assert(string(stdout), gc.Equals, expected[1:])
}

// Scenario: User filters to non-exposed services
func (s *StatusSuite) TestFilterToNotExposedService(c *gc.C) {
	ctx := s.FilteringTestSetup(c)
	defer s.resetContext(c, ctx)

	setServiceExposed{"mysql", true}.step(c, ctx)
	// When I run juju status --format oneline not exposed
	_, stdout, stderr := runStatus(c, "--format", "oneline", "not", "exposed")
	c.Assert(stderr, gc.IsNil)
	// Then I should receive output prefixed with:
	const expected = `

- wordpress/0: controller-1.dns (agent:idle, workload:active)
  - logging/0: controller-1.dns (agent:idle, workload:active)
`
	c.Assert(string(stdout), gc.Equals, expected[1:])
}

// Scenario: Filtering on Subnets
func (s *StatusSuite) TestFilterOnSubnet(c *gc.C) {
	ctx := s.FilteringTestSetup(c)
	defer s.resetContext(c, ctx)

	// Given the address for machine "1" is "localhost"
	setAddresses{"1", network.NewAddresses("localhost", "127.0.0.1")}.step(c, ctx)
	// And the address for machine "2" is "10.0.0.1"
	setAddresses{"2", network.NewAddresses("10.0.0.1")}.step(c, ctx)
	// When I run juju status --format oneline 127.0.0.1
	_, stdout, stderr := runStatus(c, "--format", "oneline", "127.0.0.1")
	c.Assert(stderr, gc.IsNil)
	// Then I should receive output prefixed with:
	const expected = `

- wordpress/0: localhost (agent:idle, workload:active)
  - logging/0: localhost (agent:idle, workload:active)
`
	c.Assert(string(stdout), gc.Equals, expected[1:])
}

// Scenario: Filtering on Ports
func (s *StatusSuite) TestFilterOnPorts(c *gc.C) {
	ctx := s.FilteringTestSetup(c)
	defer s.resetContext(c, ctx)

	// Given the address for machine "1" is "localhost"
	setAddresses{"1", network.NewAddresses("localhost")}.step(c, ctx)
	// And the address for machine "2" is "10.0.0.1"
	setAddresses{"2", network.NewAddresses("10.0.0.1")}.step(c, ctx)
	openUnitPort{"wordpress/0", "tcp", 80}.step(c, ctx)
	// When I run juju status --format oneline 80/tcp
	_, stdout, stderr := runStatus(c, "--format", "oneline", "80/tcp")
	c.Assert(stderr, gc.IsNil)
	// Then I should receive output prefixed with:
	const expected = `

- wordpress/0: localhost (agent:idle, workload:active) 80/tcp
  - logging/0: localhost (agent:idle, workload:active)
`
	c.Assert(string(stdout), gc.Equals, expected[1:])
}

// Scenario: User filters out a parent, but not its subordinate
func (s *StatusSuite) TestFilterParentButNotSubordinate(c *gc.C) {
	ctx := s.FilteringTestSetup(c)
	defer s.resetContext(c, ctx)

	// When I run juju status --format oneline 80/tcp
	_, stdout, stderr := runStatus(c, "--format", "oneline", "logging")
	c.Assert(stderr, gc.IsNil)
	// Then I should receive output prefixed with:
	const expected = `

- mysql/0: controller-2.dns (agent:idle, workload:active)
  - logging/1: controller-2.dns (agent:idle, workload:active)
- wordpress/0: controller-1.dns (agent:idle, workload:active)
  - logging/0: controller-1.dns (agent:idle, workload:active)
`
	c.Assert(string(stdout), gc.Equals, expected[1:])
}

// Scenario: User filters out a subordinate, but not its parent
func (s *StatusSuite) TestFilterSubordinateButNotParent(c *gc.C) {
	ctx := s.FilteringTestSetup(c)
	defer s.resetContext(c, ctx)

	// Given the wordpress service is exposed
	setServiceExposed{"wordpress", true}.step(c, ctx)
	// When I run juju status --format oneline not exposed
	_, stdout, stderr := runStatus(c, "--format", "oneline", "not", "exposed")
	c.Assert(stderr, gc.IsNil)
	// Then I should receive output prefixed with:
	const expected = `

- mysql/0: controller-2.dns (agent:idle, workload:active)
  - logging/1: controller-2.dns (agent:idle, workload:active)
`
	c.Assert(string(stdout), gc.Equals, expected[1:])
}

func (s *StatusSuite) TestFilterMultipleHomogenousPatterns(c *gc.C) {
	ctx := s.FilteringTestSetup(c)
	defer s.resetContext(c, ctx)

	_, stdout, stderr := runStatus(c, "--format", "oneline", "wordpress/0", "mysql/0")
	c.Assert(stderr, gc.IsNil)
	// Then I should receive output prefixed with:
	const expected = `

- mysql/0: controller-2.dns (agent:idle, workload:active)
  - logging/1: controller-2.dns (agent:idle, workload:active)
- wordpress/0: controller-1.dns (agent:idle, workload:active)
  - logging/0: controller-1.dns (agent:idle, workload:active)
`
	c.Assert(string(stdout), gc.Equals, expected[1:])
}

func (s *StatusSuite) TestFilterMultipleHeterogenousPatterns(c *gc.C) {
	ctx := s.FilteringTestSetup(c)
	defer s.resetContext(c, ctx)

	_, stdout, stderr := runStatus(c, "--format", "oneline", "wordpress/0", "active")
	c.Assert(stderr, gc.IsNil)
	// Then I should receive output prefixed with:
	const expected = `

- mysql/0: controller-2.dns (agent:idle, workload:active)
  - logging/1: controller-2.dns (agent:idle, workload:active)
- wordpress/0: controller-1.dns (agent:idle, workload:active)
  - logging/0: controller-1.dns (agent:idle, workload:active)
`
	c.Assert(string(stdout), gc.Equals, expected[1:])
}

// TestSummaryStatusWithUnresolvableDns is result of bug# 1410320.
func (s *StatusSuite) TestSummaryStatusWithUnresolvableDns(c *gc.C) {
	formatter := &summaryFormatter{}
	formatter.resolveAndTrackIp("invalidDns")
	// Test should not panic.
}

func initStatusCommand(args ...string) (*statusCommand, error) {
	com := &statusCommand{}
	return com, coretesting.InitCommand(modelcmd.Wrap(com), args)
}

var statusInitTests = []struct {
	args    []string
	envVar  string
	isoTime bool
	err     string
}{
	{
		isoTime: false,
	}, {
		args:    []string{"--utc"},
		isoTime: true,
	}, {
		envVar:  "true",
		isoTime: true,
	}, {
		envVar: "foo",
		err:    "invalid JUJU_STATUS_ISO_TIME env var, expected true|false.*",
	},
}

func (*StatusSuite) TestStatusCommandInit(c *gc.C) {
	defer os.Setenv(osenv.JujuStatusIsoTimeEnvKey, os.Getenv(osenv.JujuStatusIsoTimeEnvKey))

	for i, t := range statusInitTests {
		c.Logf("test %d", i)
		os.Setenv(osenv.JujuStatusIsoTimeEnvKey, t.envVar)
		com, err := initStatusCommand(t.args...)
		if t.err != "" {
			c.Check(err, gc.ErrorMatches, t.err)
		} else {
			c.Check(err, jc.ErrorIsNil)
		}
		c.Check(com.isoTime, gc.DeepEquals, t.isoTime)
	}
}

var statusTimeTest = test(
	"status generates timestamps as UTC in ISO format",
	addMachine{machineId: "0", job: state.JobManageModel},
	setAddresses{"0", network.NewAddresses("controller-0.dns")},
	startAliveMachine{"0"},
	setMachineStatus{"0", status.StatusStarted, ""},
	addCharm{"dummy"},
	addService{name: "dummy-application", charm: "dummy"},

	addMachine{machineId: "1", job: state.JobHostUnits},
	startAliveMachine{"1"},
	setAddresses{"1", network.NewAddresses("controller-1.dns")},
	setMachineStatus{"1", status.StatusStarted, ""},

	addAliveUnit{"dummy-application", "1"},
	expect{
		"add two units, one alive (in error state), one started",
		M{
			"model": M{
				"name":       "controller",
				"controller": "kontroll",
				"cloud":      "dummy",
				"region":     "dummy-region",
				"version":    "1.2.3",
			},
			"machines": M{
				"0": machine0,
				"1": machine1,
			},
			"applications": M{
				"dummy-application": dummyCharm(M{
					"application-status": M{
						"current": "unknown",
						"message": "Waiting for agent initialization to finish",
						"since":   "01 Apr 15 01:23+10:00",
					},
					"units": M{
						"dummy-application/0": M{
							"machine": "1",
							"workload-status": M{
								"current": "unknown",
								"message": "Waiting for agent initialization to finish",
								"since":   "01 Apr 15 01:23+10:00",
							},
							"juju-status": M{
								"current": "allocating",
								"since":   "01 Apr 15 01:23+10:00",
							},
							"public-address": "controller-1.dns",
						},
					},
				}),
			},
		},
	},
)

func (s *StatusSuite) TestIsoTimeFormat(c *gc.C) {
	func(t testCase) {
		// Prepare context and run all steps to setup.
		ctx := s.newContext(c)
		ctx.expectIsoTime = true
		defer s.resetContext(c, ctx)
		ctx.run(c, t.steps)
	}(statusTimeTest)
}

func (s *StatusSuite) TestFormatProvisioningError(c *gc.C) {
	status := &params.FullStatus{
		Machines: map[string]params.MachineStatus{
			"1": {
				AgentStatus: params.DetailedStatus{
					Status: "error",
					Info:   "<error while provisioning>",
				},
				InstanceId:     "pending",
				InstanceStatus: params.DetailedStatus{},
				Series:         "trusty",
				Id:             "1",
				Jobs:           []multiwatcher.MachineJob{"JobHostUnits"},
			},
		},
	}
	formatter := NewStatusFormatter(status, true)
	formatted := formatter.format()

	c.Check(formatted, jc.DeepEquals, formattedStatus{
		Machines: map[string]machineStatus{
			"1": {
				JujuStatus: statusInfoContents{Current: "error", Message: "<error while provisioning>"},
				InstanceId: "pending",
				Series:     "trusty",
				Id:         "1",
				Containers: map[string]machineStatus{},
			},
		},
		Applications: map[string]applicationStatus{},
	})
}

type tableSections map[string][]string

func sectionTitle(lines []string) string {
	return strings.SplitN(lines[0], " ", 2)[0]
}

func splitTableSections(tableData []byte) (tableSections, error) {
	scanner := bufio.NewScanner(bytes.NewReader(tableData))
	result := make(tableSections)
	var current []string
	for scanner.Scan() {
		if line := scanner.Text(); line == "" && current != nil {
			result[sectionTitle(current)] = current
			current = nil
		} else if line != "" {
			current = append(current, line)
		}
	}
	if scanner.Err() != nil {
		return nil, scanner.Err()
	}
	if current != nil {
		result[sectionTitle(current)] = current
	}
	return result, nil
}<|MERGE_RESOLUTION|>--- conflicted
+++ resolved
@@ -3498,15 +3498,9 @@
 controller  kontroll    dummy/dummy-region  1.2.3    upgrade available: 1.2.4
 
 APP        VERSION  STATUS       SCALE  CHARM      STORE       REV  OS      NOTES
-<<<<<<< HEAD
-logging    a bi...                   2  logging    jujucharms    1  ubuntu  exposed
+logging    a bi...  error            2  logging    jujucharms    1  ubuntu  exposed
 mysql      5.7.13   maintenance      1  mysql      jujucharms    1  ubuntu  exposed
 wordpress  4.5.3    active           1  wordpress  jujucharms    3  ubuntu  exposed
-=======
-logging    a bi...  error        2/2    logging    jujucharms  1    ubuntu  exposed
-mysql      5.7.13   maintenance  1/1    mysql      jujucharms  1    ubuntu  exposed
-wordpress  4.5.3    active       1/1    wordpress  jujucharms  3    ubuntu  exposed
->>>>>>> dfb26b9d
 
 RELATION           PROVIDES   CONSUMES   TYPE
 juju-info          logging    mysql      regular
