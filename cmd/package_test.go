--- conflicted
+++ resolved
@@ -75,12 +75,8 @@
 }
 
 var ignoredPackages = set.NewStrings(
-<<<<<<< HEAD
-	"jujuc", "jujud", "ks8agent", "juju-bridge", "service", "internal",
+	"jujuc", "jujud", "containeragent", "juju-bridge", "service", "internal",
 )
-=======
-	"jujuc", "jujud", "containeragent", "juju-bridge", "service")
->>>>>>> e6b4b19a
 
 type OSCallTest struct{}
 
