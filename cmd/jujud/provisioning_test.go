--- conflicted
+++ resolved
@@ -21,13 +21,7 @@
 
 func (s *ProvisioningSuite) SetUpTest(c *C) {
 	s.LoggingSuite.SetUpTest(c)
-<<<<<<< HEAD
-
-
-	s.StateSuite.SetUpTest(c)
-=======
 	s.JujuConnSuite.SetUpTest(c)
->>>>>>> f236f4aa
 }
 
 func (s *ProvisioningSuite) TearDownTest(c *C) {
