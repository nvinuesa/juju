--- conflicted
+++ resolved
@@ -1132,11 +1132,7 @@
 		case state.JobManageEnviron:
 			useMultipleCPUs()
 			a.startWorkerAfterUpgrade(runner, "env worker manager", func() (worker.Worker, error) {
-<<<<<<< HEAD
-				return envworkermanager.NewEnvWorkerManager(st, a.startEnvWorkers, a.undertakerWorker), nil
-=======
-				return envworkermanager.NewEnvWorkerManager(st, a.startEnvWorkers, worker.RestartDelay), nil
->>>>>>> 13516887
+				return envworkermanager.NewEnvWorkerManager(st, a.startEnvWorkers, a.undertakerWorker, worker.RestartDelay), nil
 			})
 			a.startWorkerAfterUpgrade(runner, "peergrouper", func() (worker.Worker, error) {
 				return peergrouperNew(st)
