// Copyright 2012, 2013 Canonical Ltd.
// Licensed under the AGPLv3, see LICENCE file for details.

package agent

import (
	"fmt"
	"io"
	"io/ioutil"
	"net"
	"os"
	"path/filepath"
	"runtime"
	"strconv"
	"sync"
	"time"

	"github.com/juju/cmd"
	"github.com/juju/errors"
	apiundertaker "github.com/juju/juju/api/undertaker"
	"github.com/juju/loggo"
	"github.com/juju/names"
	"github.com/juju/replicaset"
	"github.com/juju/utils"
	"github.com/juju/utils/clock"
	"github.com/juju/utils/featureflag"
	"github.com/juju/utils/series"
	"github.com/juju/utils/set"
	"github.com/juju/utils/symlink"
	"github.com/juju/utils/voyeur"
	"gopkg.in/juju/charmrepo.v2-unstable"
	"gopkg.in/mgo.v2"
	"gopkg.in/natefinch/lumberjack.v2"
	"launchpad.net/gnuflag"
	"launchpad.net/tomb"

	"github.com/juju/juju/agent"
	"github.com/juju/juju/agent/tools"
	"github.com/juju/juju/api"
	"github.com/juju/juju/api/agenttools"
	apideployer "github.com/juju/juju/api/deployer"
	"github.com/juju/juju/api/metricsmanager"
	"github.com/juju/juju/api/statushistory"
	apistorageprovisioner "github.com/juju/juju/api/storageprovisioner"
	"github.com/juju/juju/apiserver"
	"github.com/juju/juju/apiserver/params"
	"github.com/juju/juju/cert"
	"github.com/juju/juju/cmd/jujud/agent/machine"
	"github.com/juju/juju/cmd/jujud/reboot"
	cmdutil "github.com/juju/juju/cmd/jujud/util"
	"github.com/juju/juju/container"
	"github.com/juju/juju/container/kvm"
	"github.com/juju/juju/container/lxc"
	"github.com/juju/juju/container/lxc/lxcutils"
	"github.com/juju/juju/environs"
	"github.com/juju/juju/environs/config"
	"github.com/juju/juju/environs/simplestreams"
	"github.com/juju/juju/instance"
	jujunames "github.com/juju/juju/juju/names"
	"github.com/juju/juju/juju/paths"
	"github.com/juju/juju/mongo"
	"github.com/juju/juju/network"
	"github.com/juju/juju/service"
	"github.com/juju/juju/service/common"
	"github.com/juju/juju/state"
	"github.com/juju/juju/state/multiwatcher"
	statestorage "github.com/juju/juju/state/storage"
	"github.com/juju/juju/storage/looputil"
	"github.com/juju/juju/upgrades"
	"github.com/juju/juju/version"
	"github.com/juju/juju/watcher"
	"github.com/juju/juju/worker"
	"github.com/juju/juju/worker/addresser"
	"github.com/juju/juju/worker/apicaller"
	"github.com/juju/juju/worker/certupdater"
	"github.com/juju/juju/worker/charmrevision"
	"github.com/juju/juju/worker/cleaner"
	"github.com/juju/juju/worker/conv2state"
	"github.com/juju/juju/worker/dblogpruner"
	"github.com/juju/juju/worker/dependency"
	"github.com/juju/juju/worker/deployer"
<<<<<<< HEAD
=======
	"github.com/juju/juju/worker/discoverspaces"
	"github.com/juju/juju/worker/diskmanager"
>>>>>>> a49dab50
	"github.com/juju/juju/worker/firewaller"
	"github.com/juju/juju/worker/gate"
	"github.com/juju/juju/worker/imagemetadataworker"
	"github.com/juju/juju/worker/instancepoller"
	"github.com/juju/juju/worker/logsender"
	"github.com/juju/juju/worker/metricworker"
	"github.com/juju/juju/worker/minunitsworker"
	"github.com/juju/juju/worker/modelworkermanager"
	"github.com/juju/juju/worker/peergrouper"
	"github.com/juju/juju/worker/provisioner"
	"github.com/juju/juju/worker/resumer"
	"github.com/juju/juju/worker/singular"
	"github.com/juju/juju/worker/statushistorypruner"
	"github.com/juju/juju/worker/storageprovisioner"
	"github.com/juju/juju/worker/toolsversionchecker"
	"github.com/juju/juju/worker/txnpruner"
	"github.com/juju/juju/worker/undertaker"
	"github.com/juju/juju/worker/unitassigner"
	"github.com/juju/juju/worker/upgradesteps"
)

const bootstrapMachineId = "0"

var (
	logger       = loggo.GetLogger("juju.cmd.jujud")
	retryDelay   = 3 * time.Second
	jujuRun      = paths.MustSucceed(paths.JujuRun(series.HostSeries()))
	jujuDumpLogs = paths.MustSucceed(paths.JujuDumpLogs(series.HostSeries()))

	// The following are defined as variables to allow the tests to
	// intercept calls to the functions.
	useMultipleCPUs          = utils.UseMultipleCPUs
	maybeInitiateMongoServer = peergrouper.MaybeInitiateMongoServer
	ensureMongoAdminUser     = mongo.EnsureAdminUser
	newSingularRunner        = singular.New
	peergrouperNew           = peergrouper.New
<<<<<<< HEAD
	newNetworker             = networker.NewNetworker
=======
	newMachiner              = machiner.NewMachiner
	newDiscoverSpaces        = discoverspaces.NewWorker
>>>>>>> a49dab50
	newFirewaller            = firewaller.NewFirewaller
	newStorageWorker         = storageprovisioner.NewStorageProvisioner
	newCertificateUpdater    = certupdater.NewCertificateUpdater
	newResumer               = resumer.NewResumer
	newInstancePoller        = instancepoller.NewWorker
	newCleaner               = cleaner.NewCleaner
	newAddresser             = addresser.NewWorker
	newMetadataUpdater       = imagemetadataworker.NewWorker
	reportOpenedState        = func(io.Closer) {}
	getMetricAPI             = metricAPI
	getUndertakerAPI         = undertakerAPI
)

// Variable to override in tests, default is true
var ProductionMongoWriteConcern = true

func init() {
	stateWorkerDialOpts = mongo.DefaultDialOpts()
	stateWorkerDialOpts.PostDial = func(session *mgo.Session) error {
		safe := mgo.Safe{}
		if ProductionMongoWriteConcern {
			safe.J = true
			_, err := replicaset.CurrentConfig(session)
			if err == nil {
				// set mongo to write-majority (writes only returned after
				// replicated to a majority of replica-set members).
				safe.WMode = "majority"
			}
		}
		session.SetSafe(&safe)
		return nil
	}
}

// AgentInitializer handles initializing a type for use as a Jujud
// agent.
type AgentInitializer interface {
	AddFlags(*gnuflag.FlagSet)
	CheckArgs([]string) error
}

// AgentConfigWriter encapsulates disk I/O operations with the agent
// config.
type AgentConfigWriter interface {
	// ReadConfig reads the config for the given tag from disk.
	ReadConfig(tag string) error
	// ChangeConfig executes the given agent.ConfigMutator in a
	// thread-safe context.
	ChangeConfig(agent.ConfigMutator) error
	// CurrentConfig returns a copy of the in-memory agent config.
	CurrentConfig() agent.Config
}

// NewMachineAgentCmd creates a Command which handles parsing
// command-line arguments and instantiating and running a
// MachineAgent.
func NewMachineAgentCmd(
	ctx *cmd.Context,
	machineAgentFactory func(string) *MachineAgent,
	agentInitializer AgentInitializer,
	configFetcher AgentConfigWriter,
) cmd.Command {
	return &machineAgentCmd{
		ctx:                 ctx,
		machineAgentFactory: machineAgentFactory,
		agentInitializer:    agentInitializer,
		currentConfig:       configFetcher,
	}
}

type machineAgentCmd struct {
	cmd.CommandBase

	// This group of arguments is required.
	agentInitializer    AgentInitializer
	currentConfig       AgentConfigWriter
	machineAgentFactory func(string) *MachineAgent
	ctx                 *cmd.Context

	// This group is for debugging purposes.
	logToStdErr bool

	// The following are set via command-line flags.
	machineId string
}

// Init is called by the cmd system to initialize the structure for
// running.
func (a *machineAgentCmd) Init(args []string) error {

	if !names.IsValidMachine(a.machineId) {
		return fmt.Errorf("--machine-id option must be set, and expects a non-negative integer")
	}
	if err := a.agentInitializer.CheckArgs(args); err != nil {
		return err
	}

	// Due to changes in the logging, and needing to care about old
	// models that have been upgraded, we need to explicitly remove the
	// file writer if one has been added, otherwise we will get duplicate
	// lines of all logging in the log file.
	loggo.RemoveWriter("logfile")

	if a.logToStdErr {
		return nil
	}

	err := a.currentConfig.ReadConfig(names.NewMachineTag(a.machineId).String())
	if err != nil {
		return errors.Annotate(err, "cannot read agent configuration")
	}
	agentConfig := a.currentConfig.CurrentConfig()

	// the context's stderr is set as the loggo writer in github.com/juju/cmd/logging.go
	a.ctx.Stderr = &lumberjack.Logger{
		Filename:   agent.LogFilename(agentConfig),
		MaxSize:    300, // megabytes
		MaxBackups: 2,
	}

	return nil
}

// Run instantiates a MachineAgent and runs it.
func (a *machineAgentCmd) Run(c *cmd.Context) error {
	machineAgent := a.machineAgentFactory(a.machineId)
	return machineAgent.Run(c)
}

// SetFlags adds the requisite flags to run this command.
func (a *machineAgentCmd) SetFlags(f *gnuflag.FlagSet) {
	a.agentInitializer.AddFlags(f)
	f.StringVar(&a.machineId, "machine-id", "", "id of the machine to run")
}

// Info returns usage information for the command.
func (a *machineAgentCmd) Info() *cmd.Info {
	return &cmd.Info{
		Name:    "machine",
		Purpose: "run a juju machine agent",
	}
}

// MachineAgentFactoryFn returns a function which instantiates a
// MachineAgent given a machineId.
func MachineAgentFactoryFn(
	agentConfWriter AgentConfigWriter,
	bufferedLogs logsender.LogRecordCh,
	loopDeviceManager looputil.LoopDeviceManager,
	rootDir string,
) func(string) *MachineAgent {
	return func(machineId string) *MachineAgent {
		return NewMachineAgent(
			machineId,
			agentConfWriter,
			bufferedLogs,
			worker.NewRunner(cmdutil.IsFatal, cmdutil.MoreImportant, worker.RestartDelay),
			loopDeviceManager,
			rootDir,
		)
	}
}

// NewMachineAgent instantiates a new MachineAgent.
func NewMachineAgent(
	machineId string,
	agentConfWriter AgentConfigWriter,
	bufferedLogs logsender.LogRecordCh,
	runner worker.Runner,
	loopDeviceManager looputil.LoopDeviceManager,
	rootDir string,
) *MachineAgent {
	return &MachineAgent{
		machineId:                   machineId,
		AgentConfigWriter:           agentConfWriter,
		bufferedLogs:                bufferedLogs,
		workersStarted:              make(chan struct{}),
		runner:                      runner,
		rootDir:                     rootDir,
		initialUpgradeCheckComplete: gate.NewLock(),
		loopDeviceManager:           loopDeviceManager,
	}
}

// MachineAgent is responsible for tying together all functionality
// needed to orchestrate a Jujud instance which controls a machine.
type MachineAgent struct {
	AgentConfigWriter

	tomb             tomb.Tomb
	machineId        string
	runner           worker.Runner
	rootDir          string
	bufferedLogs     logsender.LogRecordCh
	configChangedVal voyeur.Value
	upgradeComplete  gate.Lock
	workersStarted   chan struct{}

	// XXX(fwereade): these smell strongly of goroutine-unsafeness.
	restoreMode bool
	restoring   bool

	// Used to signal that the upgrade worker will not
	// reboot the agent on startup because there are no
	// longer any immediately pending agent upgrades.
	initialUpgradeCheckComplete gate.Lock

	mongoInitMutex   sync.Mutex
	mongoInitialized bool

	// Used to signal that spaces have been discovered.
	discoveringSpaces      chan struct{}
	discoveringSpacesMutex sync.Mutex

	loopDeviceManager looputil.LoopDeviceManager
}

// IsRestorePreparing returns bool representing if we are in restore mode
// but not running restore.
func (a *MachineAgent) IsRestorePreparing() bool {
	return a.restoreMode && !a.restoring
}

// IsRestoreRunning returns bool representing if we are in restore mode
// and running the actual restore process.
func (a *MachineAgent) IsRestoreRunning() bool {
	return a.restoring
}

func (a *MachineAgent) isUpgradeRunning() bool {
	return !a.upgradeComplete.IsUnlocked()
}

func (a *MachineAgent) isInitialUpgradeCheckPending() bool {
	return !a.initialUpgradeCheckComplete.IsUnlocked()
}

// Wait waits for the machine agent to finish.
func (a *MachineAgent) Wait() error {
	return a.tomb.Wait()
}

// Stop stops the machine agent.
func (a *MachineAgent) Stop() error {
	a.runner.Kill()
	return a.tomb.Wait()
}

// upgradeCertificateDNSNames ensure that the controller certificate
// recorded in the agent config and also mongo server.pem contains the
// DNSNames entires required by Juju/
func (a *MachineAgent) upgradeCertificateDNSNames() error {
	agentConfig := a.CurrentConfig()
	si, ok := agentConfig.StateServingInfo()
	if !ok || si.CAPrivateKey == "" {
		// No certificate information exists yet, nothing to do.
		return nil
	}
	// Parse the current certificate to get the current dns names.
	serverCert, err := cert.ParseCert(si.Cert)
	if err != nil {
		return err
	}
	update := false
	dnsNames := set.NewStrings(serverCert.DNSNames...)
	requiredDNSNames := []string{"local", "juju-apiserver", "juju-mongodb"}
	for _, dnsName := range requiredDNSNames {
		if dnsNames.Contains(dnsName) {
			continue
		}
		dnsNames.Add(dnsName)
		update = true
	}
	if !update {
		return nil
	}
	// Write a new certificate to the mongo pem and agent config files.
	si.Cert, si.PrivateKey, err = cert.NewDefaultServer(agentConfig.CACert(), si.CAPrivateKey, dnsNames.Values())
	if err != nil {
		return err
	}
	if err := mongo.UpdateSSLKey(agentConfig.DataDir(), si.Cert, si.PrivateKey); err != nil {
		return err
	}
	return a.AgentConfigWriter.ChangeConfig(func(config agent.ConfigSetter) error {
		config.SetStateServingInfo(si)
		return nil
	})
}

// Run runs a machine agent.
func (a *MachineAgent) Run(*cmd.Context) error {

	defer a.tomb.Done()
	if err := a.ReadConfig(a.Tag().String()); err != nil {
		return fmt.Errorf("cannot read agent configuration: %v", err)
	}

	logger.Infof("machine agent %v start (%s [%s])", a.Tag(), version.Current, runtime.Compiler)
	if flags := featureflag.String(); flags != "" {
		logger.Warningf("developer feature flags enabled: %s", flags)
	}

	// Before doing anything else, we need to make sure the certificate generated for
	// use by mongo to validate controller connections is correct. This needs to be done
	// before any possible restart of the mongo service.
	// See bug http://pad.lv/1434680
	if err := a.upgradeCertificateDNSNames(); err != nil {
		return errors.Annotate(err, "error upgrading server certificate")
	}

	if upgradeComplete, err := upgradesteps.NewLock(a); err != nil {
		return errors.Annotate(err, "error during creating upgrade completion channel")
	} else {
		a.upgradeComplete = upgradeComplete
	}

	agentConfig := a.CurrentConfig()
	createEngine := a.makeEngineCreator(agentConfig.UpgradedToVersion())
	network.SetPreferIPv6(agentConfig.PreferIPv6())
	charmrepo.CacheDir = filepath.Join(agentConfig.DataDir(), "charmcache")
	if err := a.createJujudSymlinks(agentConfig.DataDir()); err != nil {
		return err
	}
	a.runner.StartWorker("engine", createEngine)
	a.runner.StartWorker("statestarter", a.newStateStarterWorker)

	// At this point, all workers will have been configured to start
	close(a.workersStarted)
	err := a.runner.Wait()
	switch errors.Cause(err) {
	case worker.ErrTerminateAgent:
		err = a.uninstallAgent(agentConfig)
	case worker.ErrRebootMachine:
		logger.Infof("Caught reboot error")
		err = a.executeRebootOrShutdown(params.ShouldReboot)
	case worker.ErrShutdownMachine:
		logger.Infof("Caught shutdown error")
		err = a.executeRebootOrShutdown(params.ShouldShutdown)
	}
	err = cmdutil.AgentDone(logger, err)
	a.tomb.Kill(err)
	return err
}

func (a *MachineAgent) makeEngineCreator(previousAgentVersion version.Number) func() (worker.Worker, error) {
	return func() (worker.Worker, error) {
		config := dependency.EngineConfig{
			IsFatal:     cmdutil.IsFatal,
			WorstError:  cmdutil.MoreImportantError,
			ErrorDelay:  3 * time.Second,
			BounceDelay: 10 * time.Millisecond,
		}
		engine, err := dependency.NewEngine(config)
		if err != nil {
			return nil, err
		}
		manifolds := machine.Manifolds(machine.ManifoldsConfig{
			PreviousAgentVersion: previousAgentVersion,
			Agent:                agent.APIHostPortsSetter{a},
			UpgradeStepsLock:     a.upgradeComplete,
			UpgradeCheckLock:     a.initialUpgradeCheckComplete,
			OpenStateForUpgrade:  a.openStateForUpgrade,
			WriteUninstallFile:   a.writeUninstallAgentFile,
			StartAPIWorkers:      a.startAPIWorkers,
			PreUpgradeSteps:      upgrades.PreUpgradeSteps,
			LogSource:            a.bufferedLogs,
			NewDeployContext:     newDeployContext,
		})
		if err := dependency.Install(engine, manifolds); err != nil {
			if err := worker.Stop(engine); err != nil {
				logger.Errorf("while stopping engine with bad manifolds: %v", err)
			}
			return nil, err
		}
		return engine, nil
	}
}

func (a *MachineAgent) executeRebootOrShutdown(action params.RebootAction) error {
	agentCfg := a.CurrentConfig()
	// At this stage, all API connections would have been closed
	// We need to reopen the API to clear the reboot flag after
	// scheduling the reboot. It may be cleaner to do this in the reboot
	// worker, before returning the ErrRebootMachine.
	st, err := apicaller.OpenAPIState(a)
	if err != nil {
		logger.Infof("Reboot: Error connecting to state")
		return errors.Trace(err)
	}

	// block until all units/containers are ready, and reboot/shutdown
	finalize, err := reboot.NewRebootWaiter(st, agentCfg)
	if err != nil {
		return errors.Trace(err)
	}

	logger.Infof("Reboot: Executing reboot")
	err = finalize.ExecuteReboot(action)
	if err != nil {
		logger.Infof("Reboot: Error executing reboot: %v", err)
		return errors.Trace(err)
	}
	// On windows, the shutdown command is asynchronous. We return ErrRebootMachine
	// so the agent will simply exit without error pending reboot/shutdown.
	return worker.ErrRebootMachine
}

func (a *MachineAgent) ChangeConfig(mutate agent.ConfigMutator) error {
	err := a.AgentConfigWriter.ChangeConfig(mutate)
	a.configChangedVal.Set(struct{}{})
	if err != nil {
		return errors.Trace(err)
	}
	return nil
}

// PrepareRestore will flag the agent to allow only a limited set
// of commands defined in
// "github.com/juju/juju/apiserver".allowedMethodsAboutToRestore
// the most noteworthy is:
// Backups.Restore: this will ensure that we can do all the file movements
// required for restore and no one will do changes while we do that.
// it will return error if the machine is already in this state.
func (a *MachineAgent) PrepareRestore() error {
	if a.restoreMode {
		return errors.Errorf("already in restore mode")
	}
	a.restoreMode = true
	return nil
}

// BeginRestore will flag the agent to disallow all commands since
// restore should be running and therefore making changes that
// would override anything done.
func (a *MachineAgent) BeginRestore() error {
	switch {
	case !a.restoreMode:
		return errors.Errorf("not in restore mode, cannot begin restoration")
	case a.restoring:
		return errors.Errorf("already restoring")
	}
	a.restoring = true
	return nil
}

// EndRestore will flag the agent to allow all commands
// This being invoked means that restore process failed
// since success restarts the agent.
func (a *MachineAgent) EndRestore() {
	a.restoreMode = false
	a.restoring = false
}

// newRestoreStateWatcherWorker will return a worker or err if there
// is a failure, the worker takes care of watching the state of
// restoreInfo doc and put the agent in the different restore modes.
func (a *MachineAgent) newRestoreStateWatcherWorker(st *state.State) (worker.Worker, error) {
	rWorker := func(stopch <-chan struct{}) error {
		return a.restoreStateWatcher(st, stopch)
	}
	return worker.NewSimpleWorker(rWorker), nil
}

// restoreChanged will be called whenever restoreInfo doc changes signaling a new
// step in the restore process.
func (a *MachineAgent) restoreChanged(st *state.State) error {
	rinfo, err := st.RestoreInfoSetter()
	if err != nil {
		return errors.Annotate(err, "cannot read restore state")
	}
	switch rinfo.Status() {
	case state.RestorePending:
		a.PrepareRestore()
	case state.RestoreInProgress:
		a.BeginRestore()
	case state.RestoreFailed:
		a.EndRestore()
	}
	return nil
}

// restoreStateWatcher watches for restoreInfo looking for changes in the restore process.
func (a *MachineAgent) restoreStateWatcher(st *state.State, stopch <-chan struct{}) error {
	restoreWatch := st.WatchRestoreInfoChanges()
	defer func() {
		restoreWatch.Kill()
		restoreWatch.Wait()
	}()

	for {
		select {
		case <-restoreWatch.Changes():
			if err := a.restoreChanged(st); err != nil {
				return err
			}
		case <-stopch:
			return nil
		}
	}
}

// newStateStarterWorker wraps stateStarter in a simple worker for use in
// a.runner.StartWorker.
func (a *MachineAgent) newStateStarterWorker() (worker.Worker, error) {
	return worker.NewSimpleWorker(a.stateStarter), nil
}

// stateStarter watches for changes to the agent configuration, and
// starts or stops the state worker as appropriate. We watch the agent
// configuration because the agent configuration has all the details
// that we need to start a controller, whether they have been cached
// or read from the state.
//
// It will stop working as soon as stopch is closed.
func (a *MachineAgent) stateStarter(stopch <-chan struct{}) error {
	confWatch := a.configChangedVal.Watch()
	defer confWatch.Close()
	watchCh := make(chan struct{})
	go func() {
		for confWatch.Next() {
			watchCh <- struct{}{}
		}
	}()
	for {
		select {
		case <-watchCh:
			agentConfig := a.CurrentConfig()

			// N.B. StartWorker and StopWorker are idempotent.
			_, ok := agentConfig.StateServingInfo()
			if ok {
				a.runner.StartWorker("state", func() (worker.Worker, error) {
					return a.StateWorker()
				})
			} else {
				a.runner.StopWorker("state")
			}
		case <-stopch:
			return nil
		}
	}
}

var newEnvirons = environs.New

// startAPIWorkers is called to start workers which rely on the
// machine agent's API connection (via the apiworkers manifold). It
// returns a Runner with a number of workers attached to it.
//
// The workers started here need to be converted to run under the
// dependency engine. Once they have all been converted, this method -
// and the apiworkers manifold - can be removed.
func (a *MachineAgent) startAPIWorkers(apiConn api.Connection) (_ worker.Worker, outErr error) {
	agentConfig := a.CurrentConfig()

	entity, err := apiConn.Agent().Entity(a.Tag())
	if err != nil {
		return nil, errors.Trace(err)
	}
<<<<<<< HEAD

	var isModelManager, isNetworkManager bool
=======
	var isModelManager, isUnitHoster bool
>>>>>>> a49dab50
	for _, job := range entity.Jobs() {
		switch job {
		case multiwatcher.JobManageModel:
			isModelManager = true
<<<<<<< HEAD
		case multiwatcher.JobManageNetworking:
			isNetworkManager = true
=======
		case multiwatcher.JobHostUnits:
			isUnitHoster = true
>>>>>>> a49dab50
		default:
			// TODO(dimitern): Once all workers moved over to using
			// the API, report "unknown job type" here.
		}
	}

	runner := newConnRunner(apiConn)
	defer func() {
		// If startAPIWorkers exits early with an error, stop the
		// runner so that any already started runners aren't leaked.
		if outErr != nil {
			worker.Stop(runner)
		}
	}()

	modelConfig, err := apiConn.Agent().ModelConfig()
	if err != nil {
		return nil, fmt.Errorf("cannot read model config: %v", err)
	}

	runner.StartWorker("storageprovisioner-machine", func() (worker.Worker, error) {
		scope := agentConfig.Tag()
		api, err := apistorageprovisioner.NewState(apiConn, scope)
		if err != nil {
			return nil, errors.Trace(err)
		}
		storageDir := filepath.Join(agentConfig.DataDir(), "storage")
		w, err := newStorageWorker(storageprovisioner.Config{
			Scope:       scope,
			StorageDir:  storageDir,
			Volumes:     api,
			Filesystems: api,
			Life:        api,
			Environ:     api,
			Machines:    api,
			Status:      api,
			Clock:       clock.WallClock,
		})
		if err != nil {
			return nil, errors.Annotate(err, "cannot start machine-local storage provisioner worker")
		}
		return w, nil

	})

<<<<<<< HEAD
	// Check if the network management is disabled.
	disableNetworkManagement, _ := modelConfig.DisableNetworkManagement()
	if disableNetworkManagement {
		logger.Infof("network management is disabled")
	}

	// Start networker depending on configuration and job.
	intrusiveMode := isNetworkManager && !disableNetworkManagement
	runner.StartWorker("networker", func() (worker.Worker, error) {
		w, err := newNetworker(apiConn.Networker(), agentConfig, intrusiveMode, networker.DefaultConfigBaseDir)
		if err != nil {
			return nil, errors.Annotate(err, "cannot start networker worker")
=======
	// Start the worker to manage SSH keys.
	runner.StartWorker("authenticationworker", func() (worker.Worker, error) {
		w, err := authenticationworker.NewWorker(apiConn.KeyUpdater(), agentConfig)
		if err != nil {
			return nil, errors.Annotate(err, "cannot start ssh auth-keys updater worker")
>>>>>>> a49dab50
		}
		return w, nil
	})

	// Perform the operations needed to set up hosting for containers.
	if err := a.setupContainerSupport(runner, apiConn, agentConfig); err != nil {
		cause := errors.Cause(err)
		if params.IsCodeDead(cause) || cause == worker.ErrTerminateAgent {
			return nil, worker.ErrTerminateAgent
		}
		return nil, fmt.Errorf("setting up container support: %v", err)
	}

	if isModelManager {
		runner.StartWorker("resumer", func() (worker.Worker, error) {
			// The action of resumer is so subtle that it is not tested,
			// because we can't figure out how to do so without
			// brutalising the transaction log.
			return newResumer(apiConn.Resumer()), nil
		})

		runner.StartWorker("identity-file-writer", func() (worker.Worker, error) {
			inner := func(<-chan struct{}) error {
				agentConfig := a.CurrentConfig()
				return agent.WriteSystemIdentityFile(agentConfig)
			}
			return worker.NewSimpleWorker(inner), nil
		})

		runner.StartWorker("toolsversionchecker", func() (worker.Worker, error) {
			// 4 times a day seems a decent enough amount of checks.
			checkerParams := toolsversionchecker.VersionCheckerParams{
				CheckInterval: time.Hour * 6,
			}
			return toolsversionchecker.New(agenttools.NewFacade(apiConn), &checkerParams), nil
		})

		// Published image metadata for some providers are in simple streams.
		// Providers that do not depend on simple streams do not need this worker.
		env, err := newEnvirons(modelConfig)
		if err != nil {
			return nil, errors.Annotate(err, "getting environ")
		}
		if _, ok := env.(simplestreams.HasRegion); ok {
			// Start worker that stores published image metadata in state.
			runner.StartWorker("imagemetadata", func() (worker.Worker, error) {
				return newMetadataUpdater(apiConn.MetadataUpdater()), nil
			})
		}
	} else {
		runner.StartWorker("stateconverter", func() (worker.Worker, error) {
			// TODO(fwereade): this worker needs its own facade.
			handler := conv2state.New(apiConn.Machiner(), a)
			w, err := watcher.NewNotifyWorker(watcher.NotifyConfig{
				Handler: handler,
			})
			if err != nil {
				return nil, errors.Annotate(err, "cannot start controller promoter worker")
			}
			return w, nil
		})
	}
	return runner, nil
}

// Restart restarts the agent's service.
func (a *MachineAgent) Restart() error {
	name := a.CurrentConfig().Value(agent.AgentServiceName)
	return service.Restart(name)
}

// openStateForUpgrade exists to be passed into the upgradesteps
// worker. The upgradesteps worker opens state independently of the
// state worker so that it isn't affected by the state worker's
// lifetime. It ensures the MongoDB server is configured and started,
// and then opens a state connection.
//
// TODO(mjs)- review the need for this once the dependency engine is
// in use. Why can't upgradesteps depend on the main state connection?
func (a *MachineAgent) openStateForUpgrade() (*state.State, func(), error) {
	agentConfig := a.CurrentConfig()
	if err := a.ensureMongoServer(agentConfig); err != nil {
		return nil, nil, errors.Trace(err)
	}
	info, ok := agentConfig.MongoInfo()
	if !ok {
		return nil, nil, errors.New("no state info available")
	}
	st, err := state.Open(agentConfig.Model(), info, mongo.DefaultDialOpts(), environs.NewStatePolicy())
	if err != nil {
		return nil, nil, errors.Trace(err)
	}

	// Ensure storage is available during upgrades.
	stor := statestorage.NewStorage(st.ModelUUID(), st.MongoSession())
	registerSimplestreamsDataSource(stor, false)

	closer := func() {
		unregisterSimplestreamsDataSource()
		st.Close()
	}
	return st, closer, nil
}

// setupContainerSupport determines what containers can be run on this machine and
// initialises suitable infrastructure to support such containers.
func (a *MachineAgent) setupContainerSupport(runner worker.Runner, st api.Connection, agentConfig agent.Config) error {
	var supportedContainers []instance.ContainerType
	// LXC containers are only supported on bare metal and fully virtualized linux systems
	// Nested LXC containers and Windows machines cannot run LXC containers
	supportsLXC, err := lxc.IsLXCSupported()
	if err != nil {
		logger.Warningf("no lxc containers possible: %v", err)
	}
	if err == nil && supportsLXC {
		supportedContainers = append(supportedContainers, instance.LXC)
	}

	supportsKvm, err := kvm.IsKVMSupported()
	if err != nil {
		logger.Warningf("determining kvm support: %v\nno kvm containers possible", err)
	}
	if err == nil && supportsKvm {
		supportedContainers = append(supportedContainers, instance.KVM)
	}
	return a.updateSupportedContainers(runner, st, supportedContainers, agentConfig)
}

// updateSupportedContainers records in state that a machine can run the specified containers.
// It starts a watcher and when a container of a given type is first added to the machine,
// the watcher is killed, the machine is set up to be able to start containers of the given type,
// and a suitable provisioner is started.
func (a *MachineAgent) updateSupportedContainers(
	runner worker.Runner,
	st api.Connection,
	containers []instance.ContainerType,
	agentConfig agent.Config,
) error {
	pr := st.Provisioner()
	tag := agentConfig.Tag().(names.MachineTag)
	machine, err := pr.Machine(tag)
	if errors.IsNotFound(err) || err == nil && machine.Life() == params.Dead {
		return worker.ErrTerminateAgent
	}
	if err != nil {
		return errors.Annotatef(err, "cannot load machine %s from state", tag)
	}
	if len(containers) == 0 {
		if err := machine.SupportsNoContainers(); err != nil {
			return errors.Annotatef(err, "clearing supported containers for %s", tag)
		}
		return nil
	}
	if err := machine.SetSupportedContainers(containers...); err != nil {
		return errors.Annotatef(err, "setting supported containers for %s", tag)
	}
	initLock, err := cmdutil.HookExecutionLock(agentConfig.DataDir())
	if err != nil {
		return err
	}
	// Start the watcher to fire when a container is first requested on the machine.
	modelUUID, err := st.ModelTag()
	if err != nil {
		return err
	}
	watcherName := fmt.Sprintf("%s-container-watcher", machine.Id())
	// There may not be a CA certificate private key available, and without
	// it we can't ensure that other Juju nodes can connect securely, so only
	// use an image URL getter if there's a private key.
	var imageURLGetter container.ImageURLGetter
	if agentConfig.Value(agent.AllowsSecureConnection) == "true" {
		cfg, err := pr.ModelConfig()
		if err != nil {
			return errors.Annotate(err, "unable to get environ config")
		}
		imageURLGetter = container.NewImageURLGetter(
			// Explicitly call the non-named constructor so if anyone
			// adds additional fields, this fails.
			container.ImageURLGetterConfig{
				st.Addr(), modelUUID.Id(), []byte(agentConfig.CACert()),
				cfg.CloudImageBaseURL(), container.ImageDownloadURL,
			})
	}
	params := provisioner.ContainerSetupParams{
		Runner:              runner,
		WorkerName:          watcherName,
		SupportedContainers: containers,
		ImageURLGetter:      imageURLGetter,
		Machine:             machine,
		Provisioner:         pr,
		Config:              agentConfig,
		InitLock:            initLock,
	}
	handler := provisioner.NewContainerSetupHandler(params)
	a.startWorkerAfterUpgrade(runner, watcherName, func() (worker.Worker, error) {
		w, err := watcher.NewStringsWorker(watcher.StringsConfig{
			Handler: handler,
		})
		if err != nil {
			return nil, errors.Annotatef(err, "cannot start %s worker", watcherName)
		}
		return w, nil
	})
	return nil
}

// StateWorker returns a worker running all the workers that require
// a *state.State connection.
func (a *MachineAgent) StateWorker() (worker.Worker, error) {
	agentConfig := a.CurrentConfig()

	// Start MongoDB server and dial.
	if err := a.ensureMongoServer(agentConfig); err != nil {
		return nil, err
	}
	st, m, err := openState(agentConfig, stateWorkerDialOpts)
	if err != nil {
		return nil, err
	}
	reportOpenedState(st)

	runner := newConnRunner(st)
	singularRunner, err := newSingularStateRunner(runner, st, m)
	if err != nil {
		return nil, errors.Trace(err)
	}

	// Take advantage of special knowledge here in that we will only ever want
	// the storage provider on one machine, and that is the "bootstrap" node.
	for _, job := range m.Jobs() {
		switch job {
		case state.JobHostUnits:
			// Implemented elsewhere with workers that use the API.
		case state.JobManageModel:
			useMultipleCPUs()
			a.startWorkerAfterUpgrade(runner, "model worker manager", func() (worker.Worker, error) {
				return modelworkermanager.NewModelWorkerManager(st, a.startEnvWorkers, a.undertakerWorker, worker.RestartDelay), nil
			})
			a.startWorkerAfterUpgrade(runner, "peergrouper", func() (worker.Worker, error) {
				w, err := peergrouperNew(st)
				if err != nil {
					return nil, errors.Annotate(err, "cannot start peergrouper worker")
				}
				return w, nil
			})
			a.startWorkerAfterUpgrade(runner, "restore", func() (worker.Worker, error) {
				w, err := a.newRestoreStateWatcherWorker(st)
				if err != nil {
					return nil, errors.Annotate(err, "cannot start backup-restorer worker")
				}
				return w, nil
			})

			// certChangedChan is shared by multiple workers it's up
			// to the agent to close it rather than any one of the
			// workers.  It is possible that multiple cert changes
			// come in before the apiserver is up to receive them.
			// Specify a bigger buffer to prevent deadlock when
			// the apiserver isn't up yet.  Use a size of 10 since we
			// allow up to 7 controllers, and might also update the
			// addresses of the local machine (127.0.0.1, ::1, etc).
			//
			// TODO(cherylj/waigani) Remove this workaround when
			// certupdater and apiserver can properly manage dependencies
			// through the dependency engine.
			//
			// TODO(ericsnow) For now we simply do not close the channel.
			certChangedChan := make(chan params.StateServingInfo, 10)
			// Each time aipserver worker is restarted, we need a fresh copy of state due
			// to the fact that state holds lease managers which are killed and need to be reset.
			stateOpener := func() (*state.State, error) {
				logger.Debugf("opening state for apistate worker")
				st, _, err := openState(agentConfig, stateWorkerDialOpts)
				return st, err
			}
			runner.StartWorker("apiserver", a.apiserverWorkerStarter(stateOpener, certChangedChan))
			var stateServingSetter certupdater.StateServingInfoSetter = func(info params.StateServingInfo, done <-chan struct{}) error {
				return a.ChangeConfig(func(config agent.ConfigSetter) error {
					config.SetStateServingInfo(info)
					logger.Infof("update apiserver worker with new certificate")
					select {
					case certChangedChan <- info:
						return nil
					case <-done:
						return nil
					}
				})
			}
			a.startWorkerAfterUpgrade(runner, "certupdater", func() (worker.Worker, error) {
				return newCertificateUpdater(m, agentConfig, st, st, stateServingSetter), nil
			})

			a.startWorkerAfterUpgrade(singularRunner, "dblogpruner", func() (worker.Worker, error) {
				return dblogpruner.New(st, dblogpruner.NewLogPruneParams()), nil
			})

			a.startWorkerAfterUpgrade(singularRunner, "txnpruner", func() (worker.Worker, error) {
				return txnpruner.New(st, time.Hour*2), nil
			})
		default:
			return nil, errors.Errorf("unknown job type %q", job)
		}
	}
	return cmdutil.NewCloseWorker(logger, runner, stateWorkerCloser{st}), nil
}

type stateWorkerCloser struct {
	stateCloser io.Closer
}

func (s stateWorkerCloser) Close() error {
	// This state-dependent data source will be useless once state is closed -
	// un-register it before closing state.
	unregisterSimplestreamsDataSource()
	return s.stateCloser.Close()
}

// startEnvWorkers starts controller workers that need to run per
// environment.
func (a *MachineAgent) startEnvWorkers(
	ssSt modelworkermanager.InitialState,
	st *state.State,
) (_ worker.Worker, err error) {
	modelUUID := st.ModelUUID()
	defer errors.DeferredAnnotatef(&err, "failed to start workers for env %s", modelUUID)
	logger.Infof("starting workers for env %s", modelUUID)

	// Establish API connection for this environment.
	agentConfig := a.CurrentConfig()
	apiInfo, ok := agentConfig.APIInfo()
	if !ok {
		return nil, errors.New("API info not available")
	}
	apiInfo.ModelTag = st.ModelTag()
	apiSt, err := apicaller.OpenAPIStateUsingInfo(apiInfo, agentConfig.OldPassword())
	if err != nil {
		return nil, errors.Trace(err)
	}

	// Create a runner for workers specific to this
	// environment. Either the State or API connection failing will be
	// considered fatal, killing the runner and all its workers.
	runner := newConnRunner(st, apiSt)
	defer func() {
		if err != nil && runner != nil {
			runner.Kill()
			runner.Wait()
		}
	}()
	// Close the API connection when the runner for this environment dies.
	go func() {
		runner.Wait()
		err := apiSt.Close()
		if err != nil {
			logger.Errorf("failed to close API connection for env %s: %v", modelUUID, err)
		}
	}()

	// Create a singular runner for this environment.
	machine, err := ssSt.Machine(a.machineId)
	if err != nil {
		return nil, errors.Trace(err)
	}
	singularRunner, err := newSingularStateRunner(runner, ssSt, machine)
	if err != nil {
		return nil, errors.Trace(err)
	}
	defer func() {
		if err != nil && singularRunner != nil {
			singularRunner.Kill()
			singularRunner.Wait()
		}
	}()

	// Start workers that depend on a *state.State.
	// TODO(fwereade): 2015-04-21 THIS SHALL NOT PASS
	// Seriously, these should all be using the API.
	singularRunner.StartWorker("minunitsworker", func() (worker.Worker, error) {
		return minunitsworker.NewMinUnitsWorker(st), nil
	})

	// Start workers that use an API connection.
	singularRunner.StartWorker("environ-provisioner", func() (worker.Worker, error) {
		w, err := provisioner.NewEnvironProvisioner(apiSt.Provisioner(), agentConfig)
		if err != nil {
			return nil, errors.Annotate(err, "cannot start environment compute provisioner worker")
		}
		return w, nil
	})
	singularRunner.StartWorker("environ-storageprovisioner", func() (worker.Worker, error) {
		scope := st.ModelTag()
		api, err := apistorageprovisioner.NewState(apiSt, scope)
		if err != nil {
			return nil, errors.Trace(err)
		}
		w, err := newStorageWorker(storageprovisioner.Config{
			Scope:       scope,
			Volumes:     api,
			Filesystems: api,
			Life:        api,
			Environ:     api,
			Machines:    api,
			Status:      api,
			Clock:       clock.WallClock,
		})
		if err != nil {
			return nil, errors.Annotate(err, "cannot start environment storage provisioner worker")
		}
		return w, nil
	})
	singularRunner.StartWorker("charm-revision-updater", func() (worker.Worker, error) {
		w, err := charmrevision.NewWorker(charmrevision.Config{
			RevisionUpdater: apiSt.CharmRevisionUpdater(),
			Clock:           clock.WallClock,
			Period:          24 * time.Hour,
		})
		if err != nil {
			return nil, errors.Annotate(err, "cannot start charm revision updater worker")
		}
		return w, nil
	})
	runner.StartWorker("metricmanagerworker", func() (worker.Worker, error) {
		client, err := getMetricAPI(apiSt)
		if err != nil {
			return nil, errors.Annotate(err, "cannot construct metrics api facade")
		}
		w, err := metricworker.NewMetricsManager(client)
		if err != nil {
			return nil, errors.Annotate(err, "cannot start metrics manager worker")
		}
		return w, nil
	})
	singularRunner.StartWorker("instancepoller", func() (worker.Worker, error) {
		w, err := newInstancePoller(apiSt.InstancePoller())
		if err != nil {
			return nil, errors.Annotate(err, "cannot start instance poller worker")
		}
		return w, nil
	})
	singularRunner.StartWorker("cleaner", func() (worker.Worker, error) {
		w, err := newCleaner(apiSt.Cleaner())
		if err != nil {
			return nil, errors.Annotate(err, "cannot start state cleaner worker")
		}
		return w, nil
	})
	singularRunner.StartWorker("addresserworker", func() (worker.Worker, error) {
		w, err := newAddresser(apiSt.Addresser())
		if err != nil {
			return nil, errors.Annotate(err, "cannot start addresser worker")
		}
		return w, nil
	})
	singularRunner.StartWorker("discoverspaces", func() (worker.Worker, error) {
		a.discoveringSpacesMutex.Lock()
		defer a.discoveringSpacesMutex.Unlock()
		w, discoveringSpaces := newDiscoverSpaces(apiSt.DiscoverSpaces())
		if a.discoveringSpaces == nil {
			// If the discovery channel has not been set, set it here. If
			// it has been set then the worker has been restarted and we
			// should *not* signal that discovery has restarted as this
			// will block the api.
			a.discoveringSpaces = discoveringSpaces
		}
		return w, nil
	})

	if machine.IsManager() {
		singularRunner.StartWorker("unitassigner", func() (worker.Worker, error) {
			return unitassigner.New(apiSt.UnitAssigner())
		})
	}

	// TODO(axw) 2013-09-24 bug #1229506
	// Make another job to enable the firewaller. Not all
	// environments are capable of managing ports
	// centrally.
	fwMode, err := getFirewallMode(apiSt)
	if err != nil {
		return nil, errors.Annotate(err, "cannot get firewall mode")
	}
	if fwMode != config.FwNone {
		singularRunner.StartWorker("firewaller", func() (worker.Worker, error) {
			w, err := newFirewaller(apiSt.Firewaller())
			if err != nil {
				return nil, errors.Annotate(err, "cannot start firewaller worker")
			}
			return w, nil
		})
	} else {
		logger.Debugf("not starting firewaller worker - firewall-mode is %q", fwMode)
	}

	singularRunner.StartWorker("statushistorypruner", func() (worker.Worker, error) {
		f := statushistory.NewFacade(apiSt)
		conf := statushistorypruner.Config{
			Facade:           f,
			MaxLogsPerEntity: params.DefaultMaxLogsPerEntity,
			PruneInterval:    params.DefaultPruneInterval,
			NewTimer:         worker.NewTimer,
		}
		w, err := statushistorypruner.New(conf)
		if err != nil {
			return nil, errors.Annotate(err, "cannot start status history pruner worker")
		}
		return w, nil
	})

	return runner, nil
}

// undertakerWorker manages the controlled take-down of a dying environment.
func (a *MachineAgent) undertakerWorker(
	ssSt modelworkermanager.InitialState,
	st *state.State,
) (_ worker.Worker, err error) {
	modelUUID := st.ModelUUID()
	defer errors.DeferredAnnotatef(&err, "failed to start undertaker worker for model %s", modelUUID)
	logger.Infof("starting undertaker worker for model %s", modelUUID)
	singularRunner, runner, apiSt, err := a.newRunnersForAPIConn(ssSt, st)
	if err != nil {
		return nil, errors.Trace(err)
	}
	defer func() {
		if err != nil && singularRunner != nil {
			singularRunner.Kill()
			singularRunner.Wait()
		}
	}()

	// Start the undertaker worker.
	singularRunner.StartWorker("undertaker", func() (worker.Worker, error) {
		return undertaker.NewUndertaker(getUndertakerAPI(apiSt), clock.WallClock)
	})

	return runner, nil
}

func (a *MachineAgent) newRunnersForAPIConn(
	ssSt modelworkermanager.InitialState,
	st *state.State,
) (
	worker.Runner,
	worker.Runner,
	api.Connection,
	error,
) {
	// Establish API connection for this environment.
	agentConfig := a.CurrentConfig()
	apiInfo, ok := agentConfig.APIInfo()
	if !ok {
		return nil, nil, nil, errors.New("API info not available")
	}
	apiInfo.ModelTag = st.ModelTag()
	apiSt, err := apicaller.OpenAPIStateUsingInfo(apiInfo, agentConfig.OldPassword())
	if err != nil {
		return nil, nil, nil, errors.Trace(err)
	}

	// Create a runner for workers specific to this
	// environment. Either the State or API connection failing will be
	// considered fatal, killing the runner and all its workers.
	runner := newConnRunner(st, apiSt)
	defer func() {
		if err != nil && runner != nil {
			runner.Kill()
			runner.Wait()
		}
	}()
	// Close the API connection when the runner for this environment dies.
	go func() {
		runner.Wait()
		err := apiSt.Close()
		if err != nil {
			logger.Errorf("failed to close API connection for env %s: %v", st.ModelUUID(), err)
		}
	}()

	// Create a singular runner for this environment.
	machine, err := ssSt.Machine(a.machineId)
	if err != nil {
		return nil, nil, nil, errors.Trace(err)
	}
	singularRunner, err := newSingularStateRunner(runner, ssSt, machine)
	if err != nil {
		return nil, nil, nil, errors.Trace(err)
	}

	return singularRunner, runner, apiSt, nil
}

var getFirewallMode = _getFirewallMode

func _getFirewallMode(apiSt api.Connection) (string, error) {
	modelConfig, err := apiSt.Agent().ModelConfig()
	if err != nil {
		return "", errors.Annotate(err, "cannot read model config")
	}
	return modelConfig.FirewallMode(), nil
}

// stateWorkerDialOpts is a mongo.DialOpts suitable
// for use by StateWorker to dial mongo.
//
// This must be overridden in tests, as it assumes
// journaling is enabled.
var stateWorkerDialOpts mongo.DialOpts

func (a *MachineAgent) apiserverWorkerStarter(
	stateOpener func() (*state.State, error), certChanged chan params.StateServingInfo,
) func() (worker.Worker, error) {
	return func() (worker.Worker, error) {
		st, err := stateOpener()
		if err != nil {
			return nil, errors.Trace(err)
		}
		return a.newApiserverWorker(st, certChanged)
	}
}

func (a *MachineAgent) newApiserverWorker(st *state.State, certChanged chan params.StateServingInfo) (worker.Worker, error) {
	agentConfig := a.CurrentConfig()
	// If the configuration does not have the required information,
	// it is currently not a recoverable error, so we kill the whole
	// agent, potentially enabling human intervention to fix
	// the agent's configuration file.
	info, ok := agentConfig.StateServingInfo()
	if !ok {
		return nil, &cmdutil.FatalError{"StateServingInfo not available and we need it"}
	}
	cert := []byte(info.Cert)
	key := []byte(info.PrivateKey)

	if len(cert) == 0 || len(key) == 0 {
		return nil, &cmdutil.FatalError{"configuration does not have controller cert/key"}
	}
	tag := agentConfig.Tag()
	dataDir := agentConfig.DataDir()
	logDir := agentConfig.LogDir()

	endpoint := net.JoinHostPort("", strconv.Itoa(info.APIPort))
	listener, err := net.Listen("tcp", endpoint)
	if err != nil {
		return nil, err
	}
	w, err := apiserver.NewServer(st, listener, apiserver.ServerConfig{
		Cert:        cert,
		Key:         key,
		Tag:         tag,
		DataDir:     dataDir,
		LogDir:      logDir,
		Validator:   a.limitLogins,
		CertChanged: certChanged,
	})
	if err != nil {
		return nil, errors.Annotate(err, "cannot start api server worker")
	}
	return w, nil
}

// limitLogins is called by the API server for each login attempt.
// it returns an error if upgrades or restore are running.
func (a *MachineAgent) limitLogins(req params.LoginRequest) error {
	if err := a.limitLoginsDuringRestore(req); err != nil {
		return err
	}
	if err := a.limitLoginsUntilSpacesDiscovered(req); err != nil {
		return err
	}
	return a.limitLoginsDuringUpgrade(req)
}

// limitLoginsUntilSpacesDiscovered will prevent logins from clients until
// space discovery is completed.
func (a *MachineAgent) limitLoginsUntilSpacesDiscovered(req params.LoginRequest) error {
	a.discoveringSpacesMutex.Lock()
	defer a.discoveringSpacesMutex.Unlock()
	if a.discoveringSpaces == nil {
		// Space discovery not started.
		return nil
	}
	select {
	case <-a.discoveringSpaces:
		logger.Debugf("space discovery completed - client login unblocked")
		return nil
	default:
		// Space discovery still in progress.
	}
	err := errors.New("space discovery still in progress")
	authTag, parseErr := names.ParseTag(req.AuthTag)
	if parseErr != nil {
		return errors.Annotatef(err, "could not parse auth tag")
	}
	switch authTag := authTag.(type) {
	case names.UserTag:
		// use a restricted API mode
		return err
	case names.MachineTag:
		if authTag == a.Tag() {
			// allow logins from the local machine
			return nil
		}
	}
	return err
}

// limitLoginsDuringRestore will only allow logins for restore related purposes
// while the different steps of restore are running.
func (a *MachineAgent) limitLoginsDuringRestore(req params.LoginRequest) error {
	var err error
	switch {
	case a.IsRestoreRunning():
		err = apiserver.RestoreInProgressError
	case a.IsRestorePreparing():
		err = apiserver.AboutToRestoreError
	}
	if err != nil {
		authTag, parseErr := names.ParseTag(req.AuthTag)
		if parseErr != nil {
			return errors.Annotate(err, "could not parse auth tag")
		}
		switch authTag := authTag.(type) {
		case names.UserTag:
			// use a restricted API mode
			return err
		case names.MachineTag:
			if authTag == a.Tag() {
				// allow logins from the local machine
				return nil
			}
		}
		return errors.Errorf("login for %q blocked because restore is in progress", authTag)
	}
	return nil
}

// limitLoginsDuringUpgrade is called by the API server for each login
// attempt. It returns an error if upgrades are in progress unless the
// login is for a user (i.e. a client) or the local machine.
func (a *MachineAgent) limitLoginsDuringUpgrade(req params.LoginRequest) error {
	if a.isUpgradeRunning() || a.isInitialUpgradeCheckPending() {
		authTag, err := names.ParseTag(req.AuthTag)
		if err != nil {
			return errors.Annotate(err, "could not parse auth tag")
		}
		switch authTag := authTag.(type) {
		case names.UserTag:
			// use a restricted API mode
			return apiserver.UpgradeInProgressError
		case names.MachineTag:
			if authTag == a.Tag() {
				// allow logins from the local machine
				return nil
			}
		}
		return errors.Errorf("login for %q blocked because %s", authTag, apiserver.UpgradeInProgressError.Error())
	} else {
		return nil // allow all logins
	}
}

var stateWorkerServingConfigErr = errors.New("state worker started with no state serving info")

// ensureMongoServer ensures that mongo is installed and running,
// and ready for opening a state connection.
func (a *MachineAgent) ensureMongoServer(agentConfig agent.Config) (err error) {
	a.mongoInitMutex.Lock()
	defer a.mongoInitMutex.Unlock()
	if a.mongoInitialized {
		logger.Debugf("mongo is already initialized")
		return nil
	}
	defer func() {
		if err == nil {
			a.mongoInitialized = true
		}
	}()

	// Many of the steps here, such as adding the controller to the
	// admin DB and initiating the replicaset, are once-only actions,
	// required when upgrading from a pre-HA-capable
	// environment. These calls won't do anything if the thing they
	// need to set up has already been done.
	var needReplicasetInit = false
	var machineAddrs []network.Address

	mongoInstalled, err := mongo.IsServiceInstalled()
	if err != nil {
		return errors.Annotate(err, "error while checking if mongodb service is installed")
	}

	if mongoInstalled {
		logger.Debugf("mongodb service is installed")

		if _, err := a.ensureMongoAdminUser(agentConfig); err != nil {
			return errors.Trace(err)
		}

		if err := a.ensureMongoSharedSecret(agentConfig); err != nil {
			return errors.Trace(err)
		}
		agentConfig = a.CurrentConfig() // ensureMongoSharedSecret may have updated the config

		mongoInfo, ok := agentConfig.MongoInfo()
		if !ok {
			return errors.New("unable to retrieve mongo info to check replicaset")
		}

		needReplicasetInit, err = isReplicasetInitNeeded(mongoInfo)
		if err != nil {
			return errors.Annotate(err, "error while checking replicaset")
		}

		// If the replicaset is to be initialised the machine addresses
		// need to be retrieved *before* MongoDB is restarted with the
		// --replset option (in EnsureMongoServer). Once MongoDB is
		// started with --replset it won't respond to queries until the
		// replicaset is initiated.
		if needReplicasetInit {
			logger.Infof("replicaset not yet configured")
			machineAddrs, err = getMachineAddresses(agentConfig)
			if err != nil {
				return errors.Trace(err)
			}
		}
	}

	// EnsureMongoServer installs/upgrades the init config as necessary.
	ensureServerParams, err := cmdutil.NewEnsureServerParams(agentConfig)
	if err != nil {
		return err
	}
	if err := cmdutil.EnsureMongoServer(ensureServerParams); err != nil {
		return err
	}

	// Initiate the replicaset if required.
	if needReplicasetInit {
		servingInfo, ok := agentConfig.StateServingInfo()
		if !ok {
			return stateWorkerServingConfigErr
		}
		mongoInfo, ok := agentConfig.MongoInfo()
		if !ok {
			return errors.New("unable to retrieve mongo info to initiate replicaset")
		}
		if err := initiateReplicaSet(mongoInfo, servingInfo.StatePort, machineAddrs); err != nil {
			return err
		}
	}

	return nil
}

// ensureMongoAdminUser ensures that the machine's mongo user is in
// the admin DB.
func (a *MachineAgent) ensureMongoAdminUser(agentConfig agent.Config) (added bool, err error) {
	mongoInfo, ok1 := agentConfig.MongoInfo()
	servingInfo, ok2 := agentConfig.StateServingInfo()
	if !ok1 || !ok2 {
		return false, stateWorkerServingConfigErr
	}
	dialInfo, err := mongo.DialInfo(mongoInfo.Info, mongo.DefaultDialOpts())
	if err != nil {
		return false, err
	}
	if len(dialInfo.Addrs) > 1 {
		logger.Infof("more than one controller; admin user must exist")
		return false, nil
	}
	return ensureMongoAdminUser(mongo.EnsureAdminUserParams{
		DialInfo: dialInfo,
		DataDir:  agentConfig.DataDir(),
		Port:     servingInfo.StatePort,
		User:     mongoInfo.Tag.String(),
		Password: mongoInfo.Password,
	})
}

// ensureMongoSharedSecret generates a MongoDB shared secret if
// required, updating the agent's config and state.
func (a *MachineAgent) ensureMongoSharedSecret(agentConfig agent.Config) error {
	servingInfo, ok := agentConfig.StateServingInfo()
	if !ok {
		return stateWorkerServingConfigErr
	}

	if servingInfo.SharedSecret != "" {
		return nil // Already done
	}

	logger.Infof("state serving info has no shared secret - generating")

	var err error
	servingInfo.SharedSecret, err = mongo.GenerateSharedSecret()
	if err != nil {
		return err
	}
	logger.Debugf("updating state serving info in agent config")
	if err = a.ChangeConfig(func(config agent.ConfigSetter) error {
		config.SetStateServingInfo(servingInfo)
		return nil
	}); err != nil {
		return err
	}
	agentConfig = a.CurrentConfig()

	logger.Debugf("updating state serving info in state")

	// Note: we set Direct=true in the mongo options because it's
	// possible that we've previously upgraded the mongo server's
	// configuration to form a replicaset, but failed to initiate it.
	dialOpts := mongo.DefaultDialOpts()
	dialOpts.Direct = true
	st, _, err := openState(agentConfig, dialOpts)
	if err != nil {
		return err
	}
	defer st.Close()

	ssi := cmdutil.ParamsStateServingInfoToStateStateServingInfo(servingInfo)
	if err := st.SetStateServingInfo(ssi); err != nil {
		return errors.Errorf("cannot set state serving info: %v", err)
	}

	logger.Infof("shared secret updated in state serving info")
	return nil
}

// isReplicasetInitNeeded returns true if the replicaset needs to be
// initiated.
func isReplicasetInitNeeded(mongoInfo *mongo.MongoInfo) (bool, error) {
	dialInfo, err := mongo.DialInfo(mongoInfo.Info, mongo.DefaultDialOpts())
	if err != nil {
		return false, errors.Annotate(err, "cannot generate dial info to check replicaset")
	}
	dialInfo.Username = mongoInfo.Tag.String()
	dialInfo.Password = mongoInfo.Password

	session, err := mgo.DialWithInfo(dialInfo)
	if err != nil {
		return false, errors.Annotate(err, "cannot dial mongo to check replicaset")
	}
	defer session.Close()

	cfg, err := replicaset.CurrentConfig(session)
	if err != nil {
		logger.Debugf("couldn't retrieve replicaset config (not fatal): %v", err)
		return true, nil
	}
	numMembers := len(cfg.Members)
	logger.Debugf("replicaset member count: %d", numMembers)
	return numMembers < 1, nil
}

// getMachineAddresses connects to state to determine the machine's
// network addresses.
func getMachineAddresses(agentConfig agent.Config) ([]network.Address, error) {
	logger.Debugf("opening state to get machine addresses")
	dialOpts := mongo.DefaultDialOpts()
	dialOpts.Direct = true
	st, m, err := openState(agentConfig, dialOpts)
	if err != nil {
		return nil, errors.Annotate(err, "failed to open state to retrieve machine addresses")
	}
	defer st.Close()
	return m.Addresses(), nil
}

// initiateReplicaSet connects to MongoDB and sets up the replicaset.
func initiateReplicaSet(mongoInfo *mongo.MongoInfo, statePort int, machineAddrs []network.Address) error {
	peerAddr := mongo.SelectPeerAddress(machineAddrs)
	if peerAddr == "" {
		return errors.Errorf("no appropriate peer address found in %q", machineAddrs)
	}

	dialInfo, err := mongo.DialInfo(mongoInfo.Info, mongo.DefaultDialOpts())
	if err != nil {
		return errors.Annotate(err, "cannot generate dial info to initiate replicaset")
	}

	if err := maybeInitiateMongoServer(peergrouper.InitiateMongoParams{
		DialInfo:       dialInfo,
		MemberHostPort: net.JoinHostPort(peerAddr, fmt.Sprint(statePort)),
		User:           mongoInfo.Tag.String(), // TODO(dfc) InitiateMongoParams should take a Tag
		Password:       mongoInfo.Password,
	}); err != nil && err != peergrouper.ErrReplicaSetAlreadyInitiated {
		return err
	}
	return nil
}

func openState(agentConfig agent.Config, dialOpts mongo.DialOpts) (_ *state.State, _ *state.Machine, err error) {
	info, ok := agentConfig.MongoInfo()
	if !ok {
		return nil, nil, fmt.Errorf("no state info available")
	}
	st, err := state.Open(agentConfig.Model(), info, dialOpts, environs.NewStatePolicy())
	if err != nil {
		return nil, nil, err
	}
	defer func() {
		if err != nil {
			st.Close()
		}
	}()
	m0, err := st.FindEntity(agentConfig.Tag())
	if err != nil {
		if errors.IsNotFound(err) {
			err = worker.ErrTerminateAgent
		}
		return nil, nil, err
	}
	m := m0.(*state.Machine)
	if m.Life() == state.Dead {
		return nil, nil, worker.ErrTerminateAgent
	}
	// Check the machine nonce as provisioned matches the agent.Conf value.
	if !m.CheckProvisioned(agentConfig.Nonce()) {
		// The agent is running on a different machine to the one it
		// should be according to state. It must stop immediately.
		logger.Errorf("running machine %v agent on inappropriate instance", m)
		return nil, nil, worker.ErrTerminateAgent
	}
	return st, m, nil
}

// startWorkerAfterUpgrade starts a worker to run the specified child worker
// but only after waiting for upgrades to complete.
func (a *MachineAgent) startWorkerAfterUpgrade(runner worker.Runner, name string, start func() (worker.Worker, error)) {
	runner.StartWorker(name, func() (worker.Worker, error) {
		return a.upgradeWaiterWorker(name, start), nil
	})
}

// upgradeWaiterWorker runs the specified worker after upgrades have completed.
func (a *MachineAgent) upgradeWaiterWorker(name string, start func() (worker.Worker, error)) worker.Worker {
	return worker.NewSimpleWorker(func(stop <-chan struct{}) error {
		// Wait for the agent upgrade and upgrade steps to complete (or for us to be stopped).
		for _, ch := range []<-chan struct{}{
			a.upgradeComplete.Unlocked(),
			a.initialUpgradeCheckComplete.Unlocked(),
		} {
			select {
			case <-stop:
				return nil
			case <-ch:
			}
		}
		logger.Debugf("upgrades done, starting worker %q", name)

		// Upgrades are done, start the worker.
		worker, err := start()
		if err != nil {
			return err
		}
		// Wait for worker to finish or for us to be stopped.
		waitCh := make(chan error)
		go func() {
			waitCh <- worker.Wait()
		}()
		select {
		case err := <-waitCh:
			logger.Debugf("worker %q exited with %v", name, err)
			return err
		case <-stop:
			logger.Debugf("stopping so killing worker %q", name)
			worker.Kill()
		}
		return <-waitCh // Ensure worker has stopped before returning.
	})
}

// WorkersStarted returns a channel that's closed once all top level workers
// have been started. This is provided for testing purposes.
func (a *MachineAgent) WorkersStarted() <-chan struct{} {
	return a.workersStarted
}

func (a *MachineAgent) Tag() names.Tag {
	return names.NewMachineTag(a.machineId)
}

func (a *MachineAgent) createJujudSymlinks(dataDir string) error {
	jujud := filepath.Join(tools.ToolsDir(dataDir, a.Tag().String()), jujunames.Jujud)
	for _, link := range []string{jujuRun, jujuDumpLogs} {
		err := a.createSymlink(jujud, link)
		if err != nil {
			return errors.Annotatef(err, "failed to create %s symlink", link)
		}
	}
	return nil
}

func (a *MachineAgent) createSymlink(target, link string) error {
	fullLink := utils.EnsureBaseDir(a.rootDir, link)

	currentTarget, err := symlink.Read(fullLink)
	if err != nil && !os.IsNotExist(err) {
		return err
	} else if err == nil {
		// Link already in place - check it.
		if currentTarget == target {
			// Link already points to the right place - nothing to do.
			return nil
		}
		// Link points to the wrong place - delete it.
		if err := os.Remove(fullLink); err != nil {
			return err
		}
	}

	if err := os.MkdirAll(filepath.Dir(fullLink), os.FileMode(0755)); err != nil {
		return err
	}
	return symlink.New(target, fullLink)
}

func (a *MachineAgent) removeJujudSymlinks() (errs []error) {
	for _, link := range []string{jujuRun, jujuDumpLogs} {
		err := os.Remove(utils.EnsureBaseDir(a.rootDir, link))
		if err != nil && !os.IsNotExist(err) {
			errs = append(errs, errors.Annotatef(err, "failed to remove %s symlink", link))
		}
	}
	return
}

// writeUninstallAgentFile creates the uninstall-agent file on disk,
// which will cause the agent to uninstall itself when it encounters
// the ErrTerminateAgent error.
func (a *MachineAgent) writeUninstallAgentFile() error {
	logger.Errorf("agent terminating - %s is dead", names.ReadableString(a.Tag()))
	uninstallFile := filepath.Join(a.CurrentConfig().DataDir(), agent.UninstallAgentFile)
	return ioutil.WriteFile(uninstallFile, nil, 0644)
}

func (a *MachineAgent) uninstallAgent(agentConfig agent.Config) error {
	// We should only uninstall if the uninstall file is present.
	uninstallFile := filepath.Join(agentConfig.DataDir(), agent.UninstallAgentFile)
	if _, err := os.Stat(uninstallFile); err != nil {
		logger.Debugf("uninstall file %q does not exist", uninstallFile)
		return nil
	}
	logger.Infof("%q found, uninstalling agent", uninstallFile)

	var errs []error
	agentServiceName := agentConfig.Value(agent.AgentServiceName)
	if agentServiceName == "" {
		// For backwards compatibility, handle lack of AgentServiceName.
		agentServiceName = os.Getenv("UPSTART_JOB")
	}

	if agentServiceName != "" {
		svc, err := service.DiscoverService(agentServiceName, common.Conf{})
		if err != nil {
			errs = append(errs, fmt.Errorf("cannot remove service %q: %v", agentServiceName, err))
		} else if err := svc.Remove(); err != nil {
			errs = append(errs, fmt.Errorf("cannot remove service %q: %v", agentServiceName, err))
		}
	}

	errs = append(errs, a.removeJujudSymlinks()...)

	insideLXC, err := lxcutils.RunningInsideLXC()
	if err != nil {
		errs = append(errs, err)
	} else if insideLXC {
		// We're running inside LXC, so loop devices may leak. Detach
		// any loop devices that are backed by files on this machine.
		//
		// It is necessary to do this here as well as in container/lxc,
		// as container/lxc needs to check in the container's rootfs
		// to see if the loop device is attached to the container; that
		// will fail if the data-dir is removed first.
		if err := a.loopDeviceManager.DetachLoopDevices("/", agentConfig.DataDir()); err != nil {
			errs = append(errs, err)
		}
	}

	if err := mongo.RemoveService(); err != nil {
		errs = append(errs, errors.Annotate(err, "cannot stop/remove mongo service"))
	}
	if err := os.RemoveAll(agentConfig.DataDir()); err != nil {
		errs = append(errs, err)
	}
	if len(errs) == 0 {
		return nil
	}
	return fmt.Errorf("uninstall failed: %v", errs)
}

func newConnRunner(conns ...cmdutil.Pinger) worker.Runner {
	return worker.NewRunner(cmdutil.ConnectionIsFatal(logger, conns...), cmdutil.MoreImportant, worker.RestartDelay)
}

type MongoSessioner interface {
	MongoSession() *mgo.Session
}

func newSingularStateRunner(runner worker.Runner, st MongoSessioner, m *state.Machine) (worker.Runner, error) {
	singularStateConn := singularStateConn{st.MongoSession(), m}
	singularRunner, err := newSingularRunner(runner, singularStateConn)
	if err != nil {
		return nil, errors.Annotate(err, "cannot make singular State Runner")
	}
	return singularRunner, err
}

// singularStateConn implements singular.Conn on
// top of a State connection.
type singularStateConn struct {
	session *mgo.Session
	machine *state.Machine
}

func (c singularStateConn) IsMaster() (bool, error) {
	return mongo.IsMaster(c.session, c.machine)
}

func (c singularStateConn) Ping() error {
	return c.session.Ping()
}

func metricAPI(st api.Connection) (metricsmanager.MetricsManagerClient, error) {
	client, err := metricsmanager.NewClient(st)
	if err != nil {
		return nil, errors.Trace(err)
	}
	return client, nil
}

func undertakerAPI(st api.Connection) apiundertaker.UndertakerClient {
	return apiundertaker.NewClient(st)
}

// newDeployContext gives the tests the opportunity to create a deployer.Context
// that can be used for testing so as to avoid (1) deploying units to the system
// running the tests and (2) get access to the *State used internally, so that
// tests can be run without waiting for the 5s watcher refresh time to which we would
// otherwise be restricted.
var newDeployContext = func(st *apideployer.State, agentConfig agent.Config) deployer.Context {
	return deployer.NewSimpleContext(agentConfig, st)
}<|MERGE_RESOLUTION|>--- conflicted
+++ resolved
@@ -79,16 +79,13 @@
 	"github.com/juju/juju/worker/dblogpruner"
 	"github.com/juju/juju/worker/dependency"
 	"github.com/juju/juju/worker/deployer"
-<<<<<<< HEAD
-=======
 	"github.com/juju/juju/worker/discoverspaces"
-	"github.com/juju/juju/worker/diskmanager"
->>>>>>> a49dab50
 	"github.com/juju/juju/worker/firewaller"
 	"github.com/juju/juju/worker/gate"
 	"github.com/juju/juju/worker/imagemetadataworker"
 	"github.com/juju/juju/worker/instancepoller"
 	"github.com/juju/juju/worker/logsender"
+	"github.com/juju/juju/worker/machiner"
 	"github.com/juju/juju/worker/metricworker"
 	"github.com/juju/juju/worker/minunitsworker"
 	"github.com/juju/juju/worker/modelworkermanager"
@@ -120,12 +117,8 @@
 	ensureMongoAdminUser     = mongo.EnsureAdminUser
 	newSingularRunner        = singular.New
 	peergrouperNew           = peergrouper.New
-<<<<<<< HEAD
-	newNetworker             = networker.NewNetworker
-=======
 	newMachiner              = machiner.NewMachiner
 	newDiscoverSpaces        = discoverspaces.NewWorker
->>>>>>> a49dab50
 	newFirewaller            = firewaller.NewFirewaller
 	newStorageWorker         = storageprovisioner.NewStorageProvisioner
 	newCertificateUpdater    = certupdater.NewCertificateUpdater
@@ -686,23 +679,12 @@
 	if err != nil {
 		return nil, errors.Trace(err)
 	}
-<<<<<<< HEAD
-
-	var isModelManager, isNetworkManager bool
-=======
-	var isModelManager, isUnitHoster bool
->>>>>>> a49dab50
+
+	var isModelManager bool
 	for _, job := range entity.Jobs() {
 		switch job {
 		case multiwatcher.JobManageModel:
 			isModelManager = true
-<<<<<<< HEAD
-		case multiwatcher.JobManageNetworking:
-			isNetworkManager = true
-=======
-		case multiwatcher.JobHostUnits:
-			isUnitHoster = true
->>>>>>> a49dab50
 		default:
 			// TODO(dimitern): Once all workers moved over to using
 			// the API, report "unknown job type" here.
@@ -746,30 +728,6 @@
 		}
 		return w, nil
 
-	})
-
-<<<<<<< HEAD
-	// Check if the network management is disabled.
-	disableNetworkManagement, _ := modelConfig.DisableNetworkManagement()
-	if disableNetworkManagement {
-		logger.Infof("network management is disabled")
-	}
-
-	// Start networker depending on configuration and job.
-	intrusiveMode := isNetworkManager && !disableNetworkManagement
-	runner.StartWorker("networker", func() (worker.Worker, error) {
-		w, err := newNetworker(apiConn.Networker(), agentConfig, intrusiveMode, networker.DefaultConfigBaseDir)
-		if err != nil {
-			return nil, errors.Annotate(err, "cannot start networker worker")
-=======
-	// Start the worker to manage SSH keys.
-	runner.StartWorker("authenticationworker", func() (worker.Worker, error) {
-		w, err := authenticationworker.NewWorker(apiConn.KeyUpdater(), agentConfig)
-		if err != nil {
-			return nil, errors.Annotate(err, "cannot start ssh auth-keys updater worker")
->>>>>>> a49dab50
-		}
-		return w, nil
 	})
 
 	// Perform the operations needed to set up hosting for containers.
