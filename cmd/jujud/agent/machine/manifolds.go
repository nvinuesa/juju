// Copyright 2015 Canonical Ltd.
// Licensed under the AGPLv3, see LICENCE file for details.

package machine

import (
	coreagent "github.com/juju/juju/agent"
	"github.com/juju/juju/api"
	"github.com/juju/juju/state"
	"github.com/juju/juju/version"
	"github.com/juju/juju/worker"
	"github.com/juju/juju/worker/agent"
	"github.com/juju/juju/worker/apiaddressupdater"
	"github.com/juju/juju/worker/apicaller"
	"github.com/juju/juju/worker/dependency"
	"github.com/juju/juju/worker/gate"
	"github.com/juju/juju/worker/logger"
	"github.com/juju/juju/worker/machiner"
	"github.com/juju/juju/worker/reboot"
	"github.com/juju/juju/worker/terminationworker"
	"github.com/juju/juju/worker/upgrader"
	"github.com/juju/juju/worker/upgradesteps"
	"github.com/juju/juju/worker/upgradewaiter"
	"github.com/juju/juju/worker/util"
)

// ManifoldsConfig allows specialisation of the result of Manifolds.
type ManifoldsConfig struct {
	// Agent contains the agent that will be wrapped and made available to
	// its dependencies via a dependency.Engine.
	Agent coreagent.Agent

	// PreviousAgentVersion passes through the version the machine
	// agent was running before the current restart.
	PreviousAgentVersion version.Number

	// UpgradeStepsLock is passed to the upgrade steps gate to
	// coordinate workers that shouldn't do anything until the
	// upgrade-steps worker is done.
	UpgradeStepsLock gate.Lock

	// UpgradeCheckLock is passed to the upgrade check gate to
	// coordinate workers that shouldn't do anything until the
	// upgrader worker completes it's first check.
	UpgradeCheckLock gate.Lock

	// OpenStateForUpgrade is a function the upgradesteps worker can
	// use to establish a connection to state.
	OpenStateForUpgrade func() (*state.State, func(), error)

	// WriteUninstallFile is a function the uninstaller manifold uses
	// to write the agent uninstall file.
	WriteUninstallFile func() error

	// StartAPIWorkers is passed to the apiworkers manifold. It starts
	// workers which rely on an API connection (which have not yet
	// been converted to work directly with the dependency engine).
	StartAPIWorkers func(api.Connection) (worker.Worker, error)

	// PreUpgradeSteps is a function that is used by the upgradesteps
	// worker to ensure that conditions are OK for an upgrade to
	// proceed.
	PreUpgradeSteps func(*state.State, coreagent.Config, bool, bool) error
}

// Manifolds returns a set of co-configured manifolds covering the
// various responsibilities of a machine agent.
//
// Thou Shalt Not Use String Literals In This Function. Or Else.
func Manifolds(config ManifoldsConfig) dependency.Manifolds {
	return dependency.Manifolds{
		// The agent manifold references the enclosing agent, and is the
		// foundation stone on which most other manifolds ultimately depend.
		agentName: agent.Manifold(config.Agent),

		// The termination worker returns ErrTerminateAgent if a
		// termination signal is received by the process it's running
		// in. It has no inputs and its only output is the error it
		// returns.
		terminationName: terminationworker.Manifold(),

		// The api caller is a thin concurrent wrapper around a connection
		// to some API server. It's used by many other manifolds, which all
		// select their own desired facades. It will be interesting to see
		// how this works when we consolidate the agents; might be best to
		// handle the auth changes server-side..?
		apiCallerName: apicaller.Manifold(apicaller.ManifoldConfig{
			AgentName: agentName,
		}),

		// The upgrade steps gate is used to coordinate workers which
		// shouldn't do anything until the upgrade-steps worker has
		// finished running any required upgrade steps.
		upgradeStepsGateName: gate.ManifoldEx(config.UpgradeStepsLock),

		// The upgrade check gate is used to coordinate workers which
		// shouldn't do anything until the upgrader worker has
		// completed it's first check for a new tools version to
		// upgrade to.
		upgradeCheckGateName: gate.ManifoldEx(config.UpgradeCheckLock),

		// The upgrader is a leaf worker that returns a specific error
		// type recognised by the machine agent, causing other workers
		// to be stopped and the agent to be restarted running the new
		// tools. We should only need one of these in a consolidated
		// agent, but we'll need to be careful about behavioural
		// differences, and interactions with the upgrade-steps
		// worker.
		upgraderName: upgrader.Manifold(upgrader.ManifoldConfig{
			AgentName:            agentName,
			APICallerName:        apiCallerName,
			UpgradeStepsGateName: upgradeStepsGateName,
			UpgradeCheckGateName: upgradeCheckGateName,
			PreviousAgentVersion: config.PreviousAgentVersion,
		}),

		// The upgradesteps worker runs soon after the machine agent
		// starts and runs any steps required to upgrade to the
		// running jujud version. Once upgrade steps have run, the
		// upgradesteps gate is unlocked and the worker exits.
		upgradeStepsName: upgradesteps.Manifold(upgradesteps.ManifoldConfig{
			AgentName:            agentName,
			APICallerName:        apiCallerName,
			UpgradeStepsGateName: upgradeStepsGateName,
			OpenStateForUpgrade:  config.OpenStateForUpgrade,
			PreUpgradeSteps:      config.PreUpgradeSteps,
		}),

		// The uninstaller manifold checks if the machine is dead. If
		// it is it writes the agent uninstall file and returns
		// ErrTerminateAgent which causes the agent to remove itself.
		uninstallerName: uninstallerManifold(uninstallerManifoldConfig{
			AgentName:          agentName,
			APICallerName:      apiCallerName,
			WriteUninstallFile: config.WriteUninstallFile,
		}),

		// The serving-info-setter manifold sets grabs the state
		// serving info from the API connection and writes it to the
		// agent config.
		servingInfoSetterName: ServingInfoSetterManifold(ServingInfoSetterConfig{
			AgentName:     agentName,
			APICallerName: apiCallerName,
		}),

		// The upgradewaiter manifold aggregates the
		// upgrade-steps-gate and upgrade-check-gate manifolds into
		// one boolean output. It makes it easy to create manifolds
		// which must only run after these upgrade events have
		// occured.
		upgradeWaiterName: upgradewaiter.Manifold(upgradewaiter.ManifoldConfig{
			UpgradeStepsWaiterName: upgradeStepsGateName,
			UpgradeCheckWaiterName: upgradeCheckGateName,
		}),

		// The apiworkers manifold starts workers which rely on the
		// machine agent's API connection but have not been converted
		// to work directly under the dependency engine. It waits for
		// upgrades to be finished before starting these workers.
		apiWorkersName: APIWorkersManifold(APIWorkersConfig{
			APICallerName:     apiCallerName,
			UpgradeWaiterName: upgradeWaiterName,
			StartAPIWorkers:   config.StartAPIWorkers,
		}),

		// The reboot manifold manages a worker which will reboot the
		// machine when requested. It needs an API connection and
		// waits for upgrades to be complete.
		rebootName: reboot.Manifold(reboot.ManifoldConfig{
			AgentName:         agentName,
			APICallerName:     apiCallerName,
			UpgradeWaiterName: upgradeWaiterName,
		}),

		// The logging config updater is a leaf worker that indirectly
		// controls the messages sent via the log sender or rsyslog,
		// according to changes in environment config. We should only need
		// one of these in a consolidated agent.
		loggingConfigUpdaterName: logger.Manifold(logger.ManifoldConfig{
			AgentName:         agentName,
			APICallerName:     apiCallerName,
			UpgradeWaiterName: upgradeWaiterName,
		}),

<<<<<<< HEAD
		// The api address updater is a leaf worker that rewrites agent config
		// as the state server addresses change. We should only need one of
		// these in a consolidated agent.
		apiAddressUpdaterName: apiaddressupdater.Manifold(apiaddressupdater.ManifoldConfig{
			AgentName:         agentName,
			APICallerName:     apiCallerName,
			UpgradeWaiterName: upgradeWaiterName,
=======
		// The machiner Worker will wait for the identified machine to become
		// Dying and make it Dead; or until the machine becomes Dead by other
		// means.
		machinerName: machiner.Manifold(machiner.ManifoldConfig{
			PostUpgradeManifoldConfig: util.PostUpgradeManifoldConfig{
				AgentName:         agentName,
				APICallerName:     apiCallerName,
				UpgradeWaiterName: upgradeWaiterName,
			},
			WriteUninstallFile: config.WriteUninstallFile,
>>>>>>> 349b9411
		}),
	}
}

const (
	agentName                = "agent"
	terminationName          = "termination"
	apiCallerName            = "api-caller"
	apiInfoGateName          = "api-info-gate"
	upgradeStepsGateName     = "upgrade-steps-gate"
	upgradeCheckGateName     = "upgrade-check-gate"
	upgraderName             = "upgrader"
	upgradeStepsName         = "upgradesteps"
	upgradeWaiterName        = "upgradewaiter"
	uninstallerName          = "uninstaller"
	servingInfoSetterName    = "serving-info-setter"
	apiWorkersName           = "apiworkers"
	rebootName               = "reboot"
	loggingConfigUpdaterName = "logging-config-updater"
<<<<<<< HEAD
	apiAddressUpdaterName    = "api-address-updater"
=======
	machinerName             = "machiner"
>>>>>>> 349b9411
)<|MERGE_RESOLUTION|>--- conflicted
+++ resolved
@@ -182,7 +182,6 @@
 			UpgradeWaiterName: upgradeWaiterName,
 		}),
 
-<<<<<<< HEAD
 		// The api address updater is a leaf worker that rewrites agent config
 		// as the state server addresses change. We should only need one of
 		// these in a consolidated agent.
@@ -190,7 +189,8 @@
 			AgentName:         agentName,
 			APICallerName:     apiCallerName,
 			UpgradeWaiterName: upgradeWaiterName,
-=======
+		}),
+
 		// The machiner Worker will wait for the identified machine to become
 		// Dying and make it Dead; or until the machine becomes Dead by other
 		// means.
@@ -201,7 +201,6 @@
 				UpgradeWaiterName: upgradeWaiterName,
 			},
 			WriteUninstallFile: config.WriteUninstallFile,
->>>>>>> 349b9411
 		}),
 	}
 }
@@ -221,9 +220,6 @@
 	apiWorkersName           = "apiworkers"
 	rebootName               = "reboot"
 	loggingConfigUpdaterName = "logging-config-updater"
-<<<<<<< HEAD
 	apiAddressUpdaterName    = "api-address-updater"
-=======
 	machinerName             = "machiner"
->>>>>>> 349b9411
 )