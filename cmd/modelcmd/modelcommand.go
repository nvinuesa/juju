// Copyright 2013-2015 Canonical Ltd.
// Licensed under the AGPLv3, see LICENCE file for details.

package modelcmd

import (
	"fmt"
<<<<<<< HEAD
=======
	"io"
	"net/http"
>>>>>>> 172f057b
	"os"
	"strings"

	"github.com/juju/cmd"
	"github.com/juju/errors"
	"github.com/juju/idmclient/ussologin"
	"github.com/juju/loggo"
	"gopkg.in/juju/environschema.v1/form"
	"launchpad.net/gnuflag"

	"github.com/juju/juju/api"
	"github.com/juju/juju/environs"
	"github.com/juju/juju/juju/osenv"
	"github.com/juju/juju/jujuclient"
)

var logger = loggo.GetLogger("juju.cmd.modelcmd")

// ErrNoModelSpecified is returned by commands that operate on
// an environment if there is no current model, no model
// has been explicitly specified, and there is no default model.
var ErrNoModelSpecified = errors.New("no model specified")

// GetCurrentModel returns the name of the current Juju model.
//
// If $JUJU_MODEL is set, use that. Otherwise, get the current
// controller by reading $XDG_DATA_HOME/juju/current-controller,
// and then identifying the current model for that controller
// in models.yaml. If there is no current controller, or no
// current model for that controller, then an empty string is
// returned. It is not an error to have no default model.
func GetCurrentModel(store jujuclient.ClientStore) (string, error) {
	if model := os.Getenv(osenv.JujuModelEnvKey); model != "" {
		return model, nil
	}

	currentController, err := ReadCurrentController()
	if err != nil {
		return "", errors.Trace(err)
	}
	if currentController == "" {
		return "", nil
	}

	currentAccount, err := store.CurrentAccount(currentController)
	if errors.IsNotFound(err) {
		return "", nil
	} else if err != nil {
		return "", errors.Trace(err)
	}

	currentModel, err := store.CurrentModel(currentController, currentAccount)
	if errors.IsNotFound(err) {
		return "", nil
	} else if err != nil {
		return "", errors.Trace(err)
	}
	return currentModel, nil
}

// ModelCommand extends cmd.Command with a SetModelName method.
type ModelCommand interface {
	CommandBase

	// SetClientStore is called prior to the wrapped command's Init method
	// with the default controller store. It may also be called to override the
	// default controller store for testing.
	SetClientStore(jujuclient.ClientStore)

	// ClientStore returns the controller store that the command is
	// associated with.
	ClientStore() jujuclient.ClientStore

	// SetModelName sets the model name for this command. Setting the model
	// name will also set the related controller name. The model name can
	// be qualified with a controller name (controller:model), or
	// unqualified, in which case it will be assumed to be within the
	// current controller.
	//
	// SetModelName is called prior to the wrapped command's Init method
	// with the active model name. The model name is guaranteed
	// to be non-empty at entry of Init.
	SetModelName(modelName string) error

	// ModelName returns the name of the model.
	ModelName() string

	// ControllerName returns the name of the controller that contains
	// the model returned by ModelName().
	ControllerName() string

	// SetAPIOpener allows the replacement of the default API opener,
	// which ends up calling NewAPIRoot
	SetAPIOpener(opener APIOpener)
}

// ModelCommandBase is a convenience type for embedding in commands
// that wish to implement ModelCommand.
type ModelCommandBase struct {
	JujuCommandBase

	// store is the client controller store that contains information
	// about controllers, models, etc.
	store jujuclient.ClientStore

	modelName      string
	accountName    string
	controllerName string

	// opener is the strategy used to open the API connection.
	opener APIOpener
}

// SetClientStore implements the ModelCommand interface.
func (c *ModelCommandBase) SetClientStore(store jujuclient.ClientStore) {
	c.store = store
}

// ClientStore implements the ModelCommand interface.
func (c *ModelCommandBase) ClientStore() jujuclient.ClientStore {
	return c.store
}

// SetModelName implements the ModelCommand interface.
func (c *ModelCommandBase) SetModelName(modelName string) error {
	controllerName, modelName := SplitModelName(modelName)
	if controllerName == "" {
		currentController, err := ReadCurrentController()
		if err != nil {
			return errors.Trace(err)
		}
		if currentController == "" {
			return errors.Errorf("no current controller, and none specified")
		}
		controllerName = currentController
	} else {
		var err error
		controllerName, err = ResolveControllerName(c.store, controllerName)
		if err != nil {
			return errors.Trace(err)
		}
	}
	accountName, err := c.store.CurrentAccount(controllerName)
	if err != nil {
		return errors.Trace(err)
	}
	c.controllerName = controllerName
	c.accountName = accountName
	c.modelName = modelName
	return nil
}

// ModelName implements the ModelCommand interface.
func (c *ModelCommandBase) ModelName() string {
	return c.modelName
}

// AccountName implements the ModelCommand interface.
func (c *ModelCommandBase) AccountName() string {
	return c.accountName
}

// ControllerName implements the ModelCommand interface.
func (c *ModelCommandBase) ControllerName() string {
	return c.controllerName
}

// SetAPIOpener specifies the strategy used by the command to open
// the API connection.
func (c *ModelCommandBase) SetAPIOpener(opener APIOpener) {
	c.opener = opener
}

func (c *ModelCommandBase) NewAPIClient() (*api.Client, error) {
	root, err := c.NewAPIRoot()
	if err != nil {
		return nil, errors.Trace(err)
	}
	return root.Client(), nil
}

// NewAPIRoot returns a new connection to the API server for the environment.
func (c *ModelCommandBase) NewAPIRoot() (api.Connection, error) {
	// This is work in progress as we remove the ModelName from downstream code.
	// We want to be able to specify the environment in a number of ways, one of
	// which is the connection name on the client machine.
	if c.modelName == "" {
		return nil, errors.Trace(ErrNoModelSpecified)
	}
	opener := c.opener
	if opener == nil {
		opener = OpenFunc(c.JujuCommandBase.NewAPIRoot)
	}
	_, err := c.store.ModelByName(c.controllerName, c.accountName, c.modelName)
	if err != nil {
		if !errors.IsNotFound(err) {
			return nil, errors.Trace(err)
		}
		// The model isn't known locally, so query the models
		// available in the controller, and cache them locally.
		if err := c.RefreshModels(c.store, c.controllerName, c.accountName); err != nil {
			return nil, errors.Annotate(err, "refreshing models")
		}
	}
	return opener.Open(c.store, c.controllerName, c.accountName, c.modelName)
}

// ConnectionName returns the name of the connection if there is one.
// It is possible that the name of the connection is empty if the
// connection information is supplied through command line arguments
// or environment variables.
func (c *ModelCommandBase) ConnectionName() string {
	return c.modelName
}

// WrapControllerOption sets various parameters of the
// ModelCommand wrapper.
type WrapEnvOption func(*modelCommandWrapper)

// ModelSkipFlags instructs the wrapper to skip --m and
// --model flag definition.
func ModelSkipFlags(w *modelCommandWrapper) {
	w.skipFlags = true
}

// ModelSkipDefault instructs the wrapper not to
// use the default model.
func ModelSkipDefault(w *modelCommandWrapper) {
	w.useDefaultModel = false
}

// Wrap wraps the specified ModelCommand, returning a Command
// that proxies to each of the ModelCommand methods.
// Any provided options are applied to the wrapped command
// before it is returned.
func Wrap(c ModelCommand, options ...WrapEnvOption) cmd.Command {
	wrapper := &modelCommandWrapper{
		ModelCommand:    c,
		skipFlags:       false,
		useDefaultModel: true,
		allowEmptyEnv:   false,
	}
	for _, option := range options {
		option(wrapper)
	}
	return WrapBase(wrapper)
}

type modelCommandWrapper struct {
	ModelCommand

	skipFlags       bool
	useDefaultModel bool
	allowEmptyEnv   bool
	modelName       string
}

func (w *modelCommandWrapper) Run(ctx *cmd.Context) error {
	filler := &form.IOFiller{
		In:  ctx.Stdin,
		Out: ctx.Stderr,
	}
	w.ModelCommand.setVisitWebPage(
		ussologin.VisitWebPage(
			filler,
			&http.Client{},
			jujuclient.NewTokenStore(),
		))
	return w.ModelCommand.Run(ctx)
}

func (w *modelCommandWrapper) SetFlags(f *gnuflag.FlagSet) {
	if !w.skipFlags {
		f.StringVar(&w.modelName, "m", "", "juju model to operate in")
		f.StringVar(&w.modelName, "model", "", "")
	}
	w.ModelCommand.SetFlags(f)
}

func (w *modelCommandWrapper) Init(args []string) error {
	store := w.ClientStore()
	if store == nil {
		store = jujuclient.NewFileClientStore()
		w.SetClientStore(store)
	}
	if !w.skipFlags {
		if w.modelName == "" && w.useDefaultModel {
			// Look for the default.
			defaultModel, err := GetCurrentModel(store)
			if err != nil {
				return err
			}
			w.modelName = defaultModel
		}
		if w.modelName == "" && !w.useDefaultModel {
			if w.allowEmptyEnv {
				return w.ModelCommand.Init(args)
			} else {
				return errors.Trace(ErrNoModelSpecified)
			}
		}
	}
	if w.modelName != "" {
		if err := w.SetModelName(w.modelName); err != nil {
			return errors.Annotate(err, "setting model name")
		}
	}
	return w.ModelCommand.Init(args)
}

type bootstrapContext struct {
	*cmd.Context
	verifyCredentials bool
}

// ShouldVerifyCredentials implements BootstrapContext.ShouldVerifyCredentials
func (ctx *bootstrapContext) ShouldVerifyCredentials() bool {
	return ctx.verifyCredentials
}

// BootstrapContext returns a new BootstrapContext constructed from a command Context.
func BootstrapContext(cmdContext *cmd.Context) environs.BootstrapContext {
	return &bootstrapContext{
		Context:           cmdContext,
		verifyCredentials: true,
	}
}

// BootstrapContextNoVerify returns a new BootstrapContext constructed from a command Context
// where the validation of credentials is false.
func BootstrapContextNoVerify(cmdContext *cmd.Context) environs.BootstrapContext {
	return &bootstrapContext{
		Context:           cmdContext,
		verifyCredentials: false,
	}
}

type ModelGetter interface {
	ModelGet() (map[string]interface{}, error)
	Close() error
}

// SplitModelName splits a model name into its controller
// and model parts. If the model is unqualified, then the
// returned controller string will be empty, and the returned
// model string will be identical to the input.
func SplitModelName(name string) (controller, model string) {
	if i := strings.IndexRune(name, ':'); i >= 0 {
		return name[:i], name[i+1:]
	}
	return "", name
}

// JoinModelName joins a controller and model name into a
// qualified model name.
func JoinModelName(controller, model string) string {
	return fmt.Sprintf("%s:%s", controller, model)
}<|MERGE_RESOLUTION|>--- conflicted
+++ resolved
@@ -5,11 +5,7 @@
 
 import (
 	"fmt"
-<<<<<<< HEAD
-=======
-	"io"
 	"net/http"
->>>>>>> 172f057b
 	"os"
 	"strings"
 
