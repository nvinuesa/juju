// Copyright 2015 Canonical Ltd.
// Licensed under the AGPLv3, see LICENCE file for details.

package main

import (
	"fmt"
	"regexp"

	"github.com/juju/cmd/v3"
	"github.com/juju/cmd/v3/cmdtesting"
	"github.com/juju/errors"
	jc "github.com/juju/testing/checkers"
	gc "gopkg.in/check.v1"

	"github.com/juju/juju/cmd/modelcmd"
	"github.com/juju/juju/jujuclient/jujuclienttesting"
	"github.com/juju/juju/rpc/params"
)

type addImageSuite struct {
	BaseCloudImageMetadataSuite

	data []params.CloudImageMetadata

	mockAPI *mockAddAPI
}

var _ = gc.Suite(&addImageSuite{})

var emptyMetadata = []params.CloudImageMetadata{}

func (s *addImageSuite) SetUpTest(c *gc.C) {
	s.BaseCloudImageMetadataSuite.SetUpTest(c)

	s.data = emptyMetadata

	s.mockAPI = &mockAddAPI{}
	s.mockAPI.add = func(metadata []params.CloudImageMetadata) error {
		s.data = append(s.data, metadata...)
		return nil
	}
	s.PatchValue(&getImageMetadataAddAPI, func(c *addImageMetadataCommand) (MetadataAddAPI, error) {
		return s.mockAPI, nil
	})
}

func (s *addImageSuite) TestAddImageMetadata(c *gc.C) {
	s.assertValidAddImageMetadata(c, constructTestImageMetadata())
}

func (s *addImageSuite) TestAddImageMetadataWithStream(c *gc.C) {
	m := constructTestImageMetadata()
	m.Stream = "streamV"
	s.assertValidAddImageMetadata(c, m)
}

func (s *addImageSuite) TestAddImageMetadataWithRegion(c *gc.C) {
	m := constructTestImageMetadata()
	m.Region = "region"
	s.assertValidAddImageMetadata(c, m)
}

func (s *addImageSuite) TestAddImageMetadataAWS(c *gc.C) {
	m := constructTestImageMetadata()
	m.VirtType = "vType"
	m.RootStorageType = "sType"
	s.assertValidAddImageMetadata(c, m)
}

func (s *addImageSuite) TestAddImageMetadataAWSWithSize(c *gc.C) {
	m := constructTestImageMetadata()
	m.VirtType = "vType"
	m.RootStorageType = "sType"

	size := uint64(100)
	m.RootStorageSize = &size

	s.assertValidAddImageMetadata(c, m)
}

func (s *addImageSuite) TestAddImageMetadataFailed(c *gc.C) {
	msg := "failed"
	s.mockAPI.add = func(metadata []params.CloudImageMetadata) error {
		return errors.New(msg)
	}

	s.assertAddImageMetadataErr(c, constructTestImageMetadata(), msg)
}

func (s *addImageSuite) TestAddImageMetadataNoImageId(c *gc.C) {
	m := constructTestImageMetadata()
	m.ImageId = ""

	s.assertAddImageMetadataErr(c, m, "image id must be supplied when adding image metadata")
}

func (s *addImageSuite) TestAddImageMetadataNoSeries(c *gc.C) {
	m := constructTestImageMetadata()
	m.Series = ""
<<<<<<< HEAD
	// OSType will default to config default, for e.g. "jammy"
=======
	m.Version = ""
	// OSType will default to config default, for e.g. "trusty"
>>>>>>> 22891297
	s.assertValidAddImageMetadata(c, m)
}

func (s *addImageSuite) TestAddImageMetadataInvalidSeries(c *gc.C) {
	m := constructTestImageMetadata()
	m.Series = "blah"

	s.assertAddImageMetadataErr(c, m, regexp.QuoteMeta(`unknown version for series: "blah"`))
}

func (s *addImageSuite) TestAddImageMetadataNoArch(c *gc.C) {
	m := constructTestImageMetadata()
	m.Arch = ""

	s.assertValidAddImageMetadata(c, m)
}

func (s *addImageSuite) assertValidAddImageMetadata(c *gc.C, m params.CloudImageMetadata) {
	args := getAddImageMetadataCmdFlags(c, m)

	_, err := runAddImageMetadata(c, args...)
	c.Assert(err, jc.ErrorIsNil)

	// Need to make sure that defaults are populated
	if m.Arch == "" {
		m.Arch = "amd64"
	}
	if m.Stream == "" {
		m.Stream = "released"
	}

	c.Assert(s.data, gc.DeepEquals, []params.CloudImageMetadata{m})
}

func runAddImageMetadata(c *gc.C, args ...string) (*cmd.Context, error) {
	cmd := &addImageMetadataCommand{}
	cmd.SetClientStore(jujuclienttesting.MinimalStore())
	return cmdtesting.RunCommand(c, modelcmd.Wrap(cmd), args...)
}

func (s *addImageSuite) assertAddImageMetadataErr(c *gc.C, m params.CloudImageMetadata, msg string) {
	args := getAddImageMetadataCmdFlags(c, m)
	_, err := runAddImageMetadata(c, args...)
	c.Assert(err, gc.ErrorMatches, fmt.Sprintf(".*%v.*", msg))
	c.Assert(s.data, gc.DeepEquals, emptyMetadata)
}

func constructTestImageMetadata() params.CloudImageMetadata {
	return params.CloudImageMetadata{
		ImageId:  "im-33333",
<<<<<<< HEAD
		Series:   "jammy",
=======
		Series:   "trusty",
		Version:  "14.04",
>>>>>>> 22891297
		Arch:     "arch",
		Source:   "custom",
		Priority: 50,
	}
}

func getAddImageMetadataCmdFlags(c *gc.C, data params.CloudImageMetadata) []string {
	args := []string{}

	addFlag := func(flag, value, defaultValue string) {
		if value != "" {
			args = append(args, flag, value)
		} else {
			if defaultValue != "" {
				args = append(args, flag, defaultValue)
			}
		}
	}

	addFlag("--series", data.Series, "")
	addFlag("--region", data.Region, "")
	addFlag("--arch", data.Arch, "amd64")
	addFlag("--virt-type", data.VirtType, "")
	addFlag("--storage-type", data.RootStorageType, "")
	addFlag("--stream", data.Stream, "released")

	if data.RootStorageSize != nil {
		args = append(args, "--storage-size", fmt.Sprintf("%d", *data.RootStorageSize))
	}

	// image id is an argument
	if data.ImageId != "" {
		args = append(args, data.ImageId)
	}
	return args
}

type mockAddAPI struct {
	add func(metadata []params.CloudImageMetadata) error
}

func (s mockAddAPI) Close() error {
	return nil
}

func (s mockAddAPI) Save(metadata []params.CloudImageMetadata) error {
	return s.add(metadata)
}<|MERGE_RESOLUTION|>--- conflicted
+++ resolved
@@ -5,11 +5,11 @@
 
 import (
 	"fmt"
-	"regexp"
 
 	"github.com/juju/cmd/v3"
 	"github.com/juju/cmd/v3/cmdtesting"
 	"github.com/juju/errors"
+	"github.com/juju/os/v2/series"
 	jc "github.com/juju/testing/checkers"
 	gc "gopkg.in/check.v1"
 
@@ -97,21 +97,9 @@
 
 func (s *addImageSuite) TestAddImageMetadataNoSeries(c *gc.C) {
 	m := constructTestImageMetadata()
-	m.Series = ""
-<<<<<<< HEAD
+	m.Version = ""
 	// OSType will default to config default, for e.g. "jammy"
-=======
-	m.Version = ""
-	// OSType will default to config default, for e.g. "trusty"
->>>>>>> 22891297
 	s.assertValidAddImageMetadata(c, m)
-}
-
-func (s *addImageSuite) TestAddImageMetadataInvalidSeries(c *gc.C) {
-	m := constructTestImageMetadata()
-	m.Series = "blah"
-
-	s.assertAddImageMetadataErr(c, m, regexp.QuoteMeta(`unknown version for series: "blah"`))
 }
 
 func (s *addImageSuite) TestAddImageMetadataNoArch(c *gc.C) {
@@ -154,12 +142,7 @@
 func constructTestImageMetadata() params.CloudImageMetadata {
 	return params.CloudImageMetadata{
 		ImageId:  "im-33333",
-<<<<<<< HEAD
-		Series:   "jammy",
-=======
-		Series:   "trusty",
-		Version:  "14.04",
->>>>>>> 22891297
+		Version:  "22.04",
 		Arch:     "arch",
 		Source:   "custom",
 		Priority: 50,
@@ -179,7 +162,13 @@
 		}
 	}
 
-	addFlag("--series", data.Series, "")
+	var aseries string
+	if data.Version != "" {
+		var err error
+		aseries, err = series.VersionSeries(data.Version)
+		c.Assert(err, jc.ErrorIsNil)
+	}
+	addFlag("--series", aseries, "")
 	addFlag("--region", data.Region, "")
 	addFlag("--arch", data.Arch, "amd64")
 	addFlag("--virt-type", data.VirtType, "")
