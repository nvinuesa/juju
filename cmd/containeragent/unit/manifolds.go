// Copyright 2020 Canonical Ltd.
// Licensed under the AGPLv3, see LICENCE file for details.

package unit

import (
	"context"
	"os"
	"time"

	"github.com/juju/clock"
	"github.com/juju/loggo/v2"
	"github.com/juju/pubsub/v2"
	"github.com/juju/utils/v4/voyeur"
	"github.com/juju/version/v2"
	"github.com/juju/worker/v4/dependency"
	"github.com/prometheus/client_golang/prometheus"

	coreagent "github.com/juju/juju/agent"
	"github.com/juju/juju/agent/engine"
	"github.com/juju/juju/api"
	agentlifeflag "github.com/juju/juju/api/agent/lifeflag"
	"github.com/juju/juju/api/base"
<<<<<<< HEAD
=======
	"github.com/juju/juju/cmd/jujud/agent/engine"
>>>>>>> 736110e4
	"github.com/juju/juju/core/life"
	corelogger "github.com/juju/juju/core/logger"
	"github.com/juju/juju/core/machinelock"
	"github.com/juju/juju/core/model"
	coretrace "github.com/juju/juju/core/trace"
	"github.com/juju/juju/internal/observability/probe"
	proxy "github.com/juju/juju/internal/proxy/config"
	"github.com/juju/juju/internal/upgrades"
	jworker "github.com/juju/juju/internal/worker"
	"github.com/juju/juju/internal/worker/agent"
	"github.com/juju/juju/internal/worker/apiaddressupdater"
	"github.com/juju/juju/internal/worker/apicaller"
	"github.com/juju/juju/internal/worker/apiconfigwatcher"
	"github.com/juju/juju/internal/worker/caasprober"
	"github.com/juju/juju/internal/worker/caasunitsmanager"
	"github.com/juju/juju/internal/worker/caasunitterminationworker"
	"github.com/juju/juju/internal/worker/caasupgrader"
	"github.com/juju/juju/internal/worker/fortress"
	"github.com/juju/juju/internal/worker/gate"
	"github.com/juju/juju/internal/worker/leadership"
	"github.com/juju/juju/internal/worker/lifeflag"
	wlogger "github.com/juju/juju/internal/worker/logger"
	"github.com/juju/juju/internal/worker/logsender"
	"github.com/juju/juju/internal/worker/migrationflag"
	"github.com/juju/juju/internal/worker/migrationminion"
	"github.com/juju/juju/internal/worker/muxhttpserver"
	"github.com/juju/juju/internal/worker/proxyupdater"
	"github.com/juju/juju/internal/worker/retrystrategy"
	"github.com/juju/juju/internal/worker/secretsdrainworker"
	"github.com/juju/juju/internal/worker/simplesignalhandler"
	"github.com/juju/juju/internal/worker/trace"
	"github.com/juju/juju/internal/worker/uniter"
	"github.com/juju/juju/internal/worker/units3caller"
	"github.com/juju/juju/internal/worker/upgradestepsmachine"
)

// manifoldsConfig allows specialisation of the result of Manifolds.
type manifoldsConfig struct {
	// Agent contains the agent that will be wrapped and made available to
	// its dependencies via a dependency.Engine.
	Agent coreagent.Agent

	// LogSource will be read from by the logsender component.
	LogSource logsender.LogRecordCh

	// LeadershipGuarantee controls the behaviour of the leadership tracker.
	LeadershipGuarantee time.Duration

	// AgentConfigChanged is set whenever the unit agent's config
	// is updated.
	AgentConfigChanged *voyeur.Value

	// ValidateMigration is called by the migrationminion during the
	// migration process to check that the agent will be ok when
	// connected to the new target controller.
	ValidateMigration func(context.Context, base.APICaller) error

	// PreviousAgentVersion passes through the version the unit
	// agent was running before the current restart.
	PreviousAgentVersion version.Number

	// UpgradeStepsLock is passed to the upgrade steps gate to
	// coordinate workers that shouldn't do anything until the
	// upgrade-steps worker is done.
	UpgradeStepsLock gate.Lock

	// PreUpgradeSteps is a function that is used by the upgradesteps
	// worker to ensure that conditions are OK for an upgrade to
	// proceed.
	PreUpgradeSteps upgrades.PreUpgradeStepsFunc

	// UpgradeSteps is a function that is used by the upgradesteps
	// worker to run any upgrade steps required to upgrade to the
	// running jujud version.
	UpgradeSteps upgrades.UpgradeStepsFunc

	// PrometheusRegisterer is a prometheus.Registerer that may be used
	// by workers to register Prometheus metric collectors.
	PrometheusRegisterer prometheus.Registerer

	// UpdateLoggerConfig is a function that will save the specified
	// config value as the logging config in the agent.conf file.
	UpdateLoggerConfig func(string) error

	// ProbeAddress describes the net dial address to use for binding the
	// receiving agent probe requests.
	ProbeAddress string

	// ProbePort describes the http port to operator on for receiving agent
	// probe requests.
	ProbePort string

	// MachineLock is a central source for acquiring the machine lock.
	// This is used by a number of workers to ensure serialisation of actions
	// across the machine.
	MachineLock machinelock.Lock

	// Clock contains the clock that will be made available to manifolds.
	Clock clock.Clock

	// CharmModifiedVersion to validate downloaded charm is for the provided
	// infrastructure.
	CharmModifiedVersion int

	// ContainerNames this unit is running with.
	ContainerNames []string

	// LocalHub is a simple pubsub that is used for internal agent
	// messaging only. This is used for interactions between workers
	// and the introspection worker.
	LocalHub *pubsub.SimpleHub

	// ColocatedWithController is true when the unit agent is running on
	// the same machine/pod as a Juju controller, where they share the same
	// networking namespace in linux.
	ColocatedWithController bool

	// SignalCh is os.Signal channel to receive signals on.
	SignalCh chan os.Signal
}

var (
	ifDead = engine.Housing{
		Flags: []string{
			deadFlagName,
		},
	}.Decorate

	ifNotDead = engine.Housing{
		Flags: []string{
			notDeadFlagName,
		},
	}.Decorate

	ifNotMigrating = engine.Housing{
		Flags: []string{
			migrationInactiveFlagName,
		},
		Occupy: migrationFortressName,
	}.Decorate
)

// Manifolds returns a set of co-configured manifolds covering the various
// responsibilities of a k8s agent unit command. It also accepts the logSource
// argument because we haven't figured out how to thread all the logging bits
// through a dependency engine yet.
//
// Thou Shalt Not Use String Literals In This Function. Or Else.
func Manifolds(config manifoldsConfig) dependency.Manifolds {
	// NOTE: this agent doesn't have any upgrade steps checks because it will just be restarted when upgrades happen.
	dp := dependency.Manifolds{
		// The agent manifold references the enclosing agent, and is the
		// foundation stone on which most other manifolds ultimately depend.
		agentName: agent.Manifold(config.Agent),

		// The api-config-watcher manifold monitors the API server
		// addresses in the agent config and bounces when they
		// change. It's required as part of model migrations.
		apiConfigWatcherName: apiconfigwatcher.Manifold(apiconfigwatcher.ManifoldConfig{
			AgentName:          agentName,
			AgentConfigChanged: config.AgentConfigChanged,
			Logger:             loggo.GetLogger("juju.worker.apiconfigwatcher"),
		}),

		apiCallerName: apicaller.Manifold(apicaller.ManifoldConfig{
			AgentName:            agentName,
			APIOpen:              api.Open,
			APIConfigWatcherName: apiConfigWatcherName,
			NewConnection:        apicaller.OnlyConnect,
			Logger:               loggo.GetLogger("juju.worker.apicaller"),
		}),

		// The S3 API caller is a shim API that wraps the /charms REST
		// API for uploading and downloading charms. It provides a
		// S3-compatible API.
		s3CallerName: units3caller.Manifold(units3caller.ManifoldConfig{
			APICallerName: apiCallerName,
			NewClient:     units3caller.NewS3Client,
			Logger:        loggo.GetLogger("juju.worker.units3caller"),
		}),

		deadFlagName: lifeflag.Manifold(lifeflag.ManifoldConfig{
<<<<<<< HEAD
			APICallerName: apiCallerName,

=======
			APICallerName:  apiCallerName,
			AgentName:      agentName,
			Result:         life.IsDead,
			Filter:         LifeFilter,
>>>>>>> 736110e4
			NotFoundIsDead: true,
			NewFacade: func(b base.APICaller) (lifeflag.Facade, error) {
				return agentlifeflag.NewClient(b), nil
			},
			NewWorker: lifeflag.NewWorker,
		}),

		notDeadFlagName: lifeflag.Manifold(lifeflag.ManifoldConfig{
			APICallerName: apiCallerName,
			AgentName:     agentName,
			Result:        life.IsNotDead,
			Filter:        LifeFilter,
			NewFacade: func(b base.APICaller) (lifeflag.Facade, error) {
				return agentlifeflag.NewClient(b), nil
			},
			NewWorker: lifeflag.NewWorker,
		}),

		// The log sender is a leaf worker that sends log messages to some
		// API server, when configured so to do. We should only need one of
		// these in a consolidated agent.
		logSenderName: ifNotDead(logsender.Manifold(logsender.ManifoldConfig{
			APICallerName: apiCallerName,
			LogSource:     config.LogSource,
		})),

		// The upgrade steps gate is used to coordinate workers which
		// shouldn't do anything until the upgrade-steps worker has
		// finished running any required upgrade steps. The flag of
		// similar name is used to implement the isFullyUpgraded func
		// that keeps upgrade concerns out of unrelated manifolds.
		upgradeStepsGateName: gate.ManifoldEx(config.UpgradeStepsLock),
		upgradeStepsFlagName: gate.FlagManifold(gate.FlagManifoldConfig{
			GateName:  upgradeStepsGateName,
			NewWorker: gate.NewFlagWorker,
		}),

		upgraderName: ifNotDead(caasupgrader.Manifold(caasupgrader.ManifoldConfig{
			AgentName:            agentName,
			APICallerName:        apiCallerName,
			UpgradeStepsGateName: upgradeStepsGateName,
			PreviousAgentVersion: config.PreviousAgentVersion,
		})),

		// The upgradesteps worker runs soon after the unit agent
		// starts and runs any steps required to upgrade to the
		// running jujud version. Once upgrade steps have run, the
		// upgradesteps gate is unlocked and the worker exits.
		upgradeStepsName: ifNotDead(upgradestepsmachine.Manifold(upgradestepsmachine.ManifoldConfig{
			AgentName:            agentName,
			APICallerName:        apiCallerName,
			UpgradeStepsGateName: upgradeStepsGateName,
			PreUpgradeSteps:      config.PreUpgradeSteps,
			UpgradeSteps:         config.UpgradeSteps,
			Logger:               loggo.GetLogger("juju.worker.upgradestepsmachine"),
			Clock:                config.Clock,
		})),

		// The migration workers collaborate to run migrations;
		// and to create a mechanism for running other workers
		// so they can't accidentally interfere with a migration
		// in progress. Such a manifold should (1) depend on the
		// migration-inactive flag, to know when to start or die;
		// and (2) occupy the migration-fortress, so as to avoid
		// possible interference with the minion (which will not
		// take action until it's gained sole control of the
		// fortress).
		migrationFortressName: fortress.Manifold(),
		migrationInactiveFlagName: migrationflag.Manifold(migrationflag.ManifoldConfig{
			APICallerName: apiCallerName,
			Check:         migrationflag.IsTerminal,
			NewFacade:     migrationflag.NewFacade,
			NewWorker:     migrationflag.NewWorker,
		}),
		migrationMinionName: migrationminion.Manifold(migrationminion.ManifoldConfig{
			AgentName:         agentName,
			APICallerName:     apiCallerName,
			FortressName:      migrationFortressName,
			Clock:             config.Clock,
			APIOpen:           api.Open,
			ValidateMigration: config.ValidateMigration,
			NewFacade:         migrationminion.NewFacade,
			NewWorker:         migrationminion.NewWorker,
			Logger:            loggo.GetLoggerWithTags("juju.worker.migrationminion", corelogger.MIGRATION),
		}),

		// The proxy config updater is a leaf worker that sets http/https/apt/etc
		// proxy settings.
		proxyConfigUpdaterName: ifNotMigrating(proxyupdater.Manifold(proxyupdater.ManifoldConfig{
			AgentName:           agentName,
			APICallerName:       apiCallerName,
			Logger:              loggo.GetLogger("juju.worker.proxyupdater"),
			WorkerFunc:          proxyupdater.NewWorker,
			InProcessUpdate:     proxy.DefaultConfig.Set,
			SupportLegacyValues: false,
			RunFunc:             proxyupdater.RunWithStdIn,
		})),

		// The logging config updater is a leaf worker that indirectly
		// controls the messages sent via the log sender according to
		// changes in environment config. We should only need one of
		// these in a consolidated agent.
		loggingConfigUpdaterName: ifNotMigrating(wlogger.Manifold(wlogger.ManifoldConfig{
			AgentName:       agentName,
			APICallerName:   apiCallerName,
			LoggingContext:  loggo.DefaultContext(),
			Logger:          loggo.GetLogger("juju.worker.logger"),
			UpdateAgentFunc: config.UpdateLoggerConfig,
		})),

		// Probe HTTP server is a http server for handling probe requests from
		// Kubernetes. It provides a mux that is used by the caas prober to
		// register handlers.
		probeHTTPServerName: muxhttpserver.Manifold(muxhttpserver.ManifoldConfig{
			Logger:  loggo.GetLogger("juju.worker.probehttpserver"),
			Address: config.ProbeAddress,
			Port:    config.ProbePort,
		}),

		// Kubernetes probe handler responsible for reporting status for
		// Kubernetes probes
		caasProberName: ifNotDead(caasprober.Manifold(caasprober.ManifoldConfig{
			MuxName: probeHTTPServerName,
			Providers: []string{
				uniterName,
			},
		})),

		caasZombieProberName: ifDead(caasprober.Manifold(caasprober.ManifoldConfig{
			MuxName: probeHTTPServerName,
			DefaultProviders: map[string]probe.ProbeProvider{
				"zombie-readiness": probe.ReadinessProvider(probe.Failure),
			},
		})),

		// The charmdir resource coordinates whether the charm directory is
		// available or not; after 'start' hook and before 'stop' hook
		// executes, and not during upgrades.
		charmDirName: ifNotMigrating(fortress.Manifold()),

		// The leadership tracker attempts to secure and retain leadership of
		// the unit's service, and is consulted on such matters by the
		// uniter. As it stands today, we'll need one per unit in a
		// consolidated agent.
		leadershipTrackerName: ifNotMigrating(leadership.Manifold(leadership.ManifoldConfig{
			AgentName:           agentName,
			APICallerName:       apiCallerName,
			Clock:               config.Clock,
			LeadershipGuarantee: config.LeadershipGuarantee,
		})),

		// HookRetryStrategy uses a retrystrategy worker to get a
		// retry strategy that will be used by the uniter to run its hooks.
		hookRetryStrategyName: ifNotMigrating(retrystrategy.Manifold(retrystrategy.ManifoldConfig{
			AgentName:     agentName,
			APICallerName: apiCallerName,
			NewFacade:     retrystrategy.NewFacade,
			NewWorker:     retrystrategy.NewRetryStrategyWorker,
			Logger:        loggo.GetLogger("juju.worker.retrystrategy"),
		})),

		// The uniter installs charms; manages the unit's presence in its
		// relations; creates subordinate units; runs all the hooks; sends
		// metrics; etc etc etc. We expect to break it up further in the
		// coming weeks, and to need one per unit in a consolidated agent
		// (and probably one for each component broken out).
		uniterName: ifNotMigrating(ifNotDead(uniter.Manifold(uniter.ManifoldConfig{
			AgentName:                    agentName,
			ModelType:                    model.CAAS,
			APICallerName:                apiCallerName,
			S3CallerName:                 s3CallerName,
			TraceName:                    traceName,
			MachineLock:                  config.MachineLock,
			Clock:                        config.Clock,
			LeadershipTrackerName:        leadershipTrackerName,
			CharmDirName:                 charmDirName,
			HookRetryStrategyName:        hookRetryStrategyName,
			TranslateResolverErr:         uniter.TranslateFortressErrors,
			Logger:                       loggo.GetLogger("juju.worker.uniter"),
			Sidecar:                      true,
			EnforcedCharmModifiedVersion: config.CharmModifiedVersion,
			ContainerNames:               config.ContainerNames,
		}))),

		traceName: trace.Manifold(trace.ManifoldConfig{
			AgentName:       agentName,
			Clock:           config.Clock,
			Logger:          loggo.GetLogger("juju.worker.trace"),
			NewTracerWorker: trace.NewTracerWorker,
			Kind:            coretrace.KindUnit,
		}),

		// The CAAS unit termination worker handles SIGTERM from the container runtime.
		caasUnitTerminationWorker: ifNotMigrating(ifNotDead(caasunitterminationworker.Manifold(caasunitterminationworker.ManifoldConfig{
			AgentName:     agentName,
			APICallerName: apiCallerName,
			Clock:         config.Clock,
			Logger:        loggo.GetLogger("juju.worker.caasunitterminationworker"),
			UniterName:    uniterName,
		}))),

		// The CAAS units manager worker runs on CAAS agent and subscribes and handles unit topics on the localhub.
		caasUnitsManager: ifNotDead(caasunitsmanager.Manifold(caasunitsmanager.ManifoldConfig{
			AgentName:     agentName,
			APICallerName: apiCallerName,
			Clock:         config.Clock,
			Logger:        loggo.GetLogger("juju.worker.caasunitsmanager"),
			Hub:           config.LocalHub,
		})),

		// The secretDrainWorker is the worker that drains secrets from the inactive backend to the current active backend.
		secretDrainWorker: ifNotMigrating(secretsdrainworker.Manifold(secretsdrainworker.ManifoldConfig{
			APICallerName:         apiCallerName,
			Logger:                loggo.GetLogger("juju.worker.secretsdrainworker"),
			NewSecretsDrainFacade: secretsdrainworker.NewSecretsDrainFacadeForAgent,
			NewWorker:             secretsdrainworker.NewWorker,
			NewBackendsClient:     secretsdrainworker.NewSecretBackendsClientForAgent,
		})),

		// Signal handler for handling SIGTERM to shut this agent down when in
		// placed in zombie mode.
		signalHandlerName: ifDead(simplesignalhandler.Manifold(simplesignalhandler.ManifoldConfig{
			Logger:              loggo.GetLogger("juju.worker.simplesignalhandler"),
			DefaultHandlerError: jworker.ErrTerminateAgent,
			SignalCh:            config.SignalCh,
		})),
	}

	// If the container agent is colocated with the controller for the controller charm, then it doesn't
	// need the api address updater, http probe server or the cass prober workers.
	// For every other deployment of the containeragent, these workers are required.
	if !config.ColocatedWithController {
		// The api address updater is a leaf worker that rewrites agent config
		// as the controller addresses change. We should only need one of
		// these in a consolidated agent.
		dp[apiAddressUpdaterName] = ifNotMigrating(apiaddressupdater.Manifold(apiaddressupdater.ManifoldConfig{
			AgentName:     agentName,
			APICallerName: apiCallerName,
			Logger:        loggo.GetLogger("juju.worker.apiaddressupdater"),
		}))
	}

	return dp
}

const (
	agentName            = "agent"
	apiConfigWatcherName = "api-config-watcher"
	apiCallerName        = "api-caller"
	s3CallerName         = "s3-caller"
	uniterName           = "uniter"
	logSenderName        = "log-sender"
	traceName            = "trace"

	charmDirName          = "charm-dir"
	leadershipTrackerName = "leadership-tracker"
	hookRetryStrategyName = "hook-retry-strategy"

	upgraderName         = "upgrader"
	upgradeStepsName     = "upgrade-steps-runner"
	upgradeStepsGateName = "upgrade-steps-gate"
	upgradeStepsFlagName = "upgrade-steps-flag"

	migrationFortressName     = "migration-fortress"
	migrationInactiveFlagName = "migration-inactive-flag"
	migrationMinionName       = "migration-minion"

	caasProberName       = "caas-prober"
	caasZombieProberName = "caas-zombie-prober"
	probeHTTPServerName  = "probe-http-server"

	proxyConfigUpdaterName   = "proxy-config-updater"
	loggingConfigUpdaterName = "logging-config-updater"
	apiAddressUpdaterName    = "api-address-updater"

	caasUnitTerminationWorker = "caas-unit-termination-worker"
	caasUnitsManager          = "caas-units-manager"

	secretDrainWorker = "secret-drain-worker"

	signalHandlerName = "signal-handler"

	deadFlagName    = "dead-flag"
	notDeadFlagName = "not-dead-flag"
)<|MERGE_RESOLUTION|>--- conflicted
+++ resolved
@@ -21,10 +21,6 @@
 	"github.com/juju/juju/api"
 	agentlifeflag "github.com/juju/juju/api/agent/lifeflag"
 	"github.com/juju/juju/api/base"
-<<<<<<< HEAD
-=======
-	"github.com/juju/juju/cmd/jujud/agent/engine"
->>>>>>> 736110e4
 	"github.com/juju/juju/core/life"
 	corelogger "github.com/juju/juju/core/logger"
 	"github.com/juju/juju/core/machinelock"
@@ -207,15 +203,10 @@
 		}),
 
 		deadFlagName: lifeflag.Manifold(lifeflag.ManifoldConfig{
-<<<<<<< HEAD
-			APICallerName: apiCallerName,
-
-=======
 			APICallerName:  apiCallerName,
 			AgentName:      agentName,
 			Result:         life.IsDead,
 			Filter:         LifeFilter,
->>>>>>> 736110e4
 			NotFoundIsDead: true,
 			NewFacade: func(b base.APICaller) (lifeflag.Facade, error) {
 				return agentlifeflag.NewClient(b), nil
