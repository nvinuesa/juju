// Copyright 2020 Canonical Ltd.
// Licensed under the AGPLv3, see LICENCE file for details.

package unit

import (
	"os"
	"time"

	"github.com/juju/clock"
	"github.com/juju/errors"
	"github.com/juju/loggo"
	"github.com/juju/pubsub/v2"
	"github.com/juju/utils/v3/voyeur"
	"github.com/juju/version/v2"
	"github.com/juju/worker/v3/dependency"
	"github.com/prometheus/client_golang/prometheus"

	coreagent "github.com/juju/juju/agent"
	"github.com/juju/juju/api"
	agentlifeflag "github.com/juju/juju/api/agent/lifeflag"
	"github.com/juju/juju/api/base"
	"github.com/juju/juju/cmd/jujud/agent/engine"
	cmdmodel "github.com/juju/juju/cmd/jujud/agent/model"
	"github.com/juju/juju/core/life"
	"github.com/juju/juju/core/machinelock"
	"github.com/juju/juju/core/model"
	"github.com/juju/juju/core/status"
	"github.com/juju/juju/observability/probe"
	"github.com/juju/juju/state"
	"github.com/juju/juju/upgrades"
	"github.com/juju/juju/utils/proxy"
	jworker "github.com/juju/juju/worker"
	"github.com/juju/juju/worker/agent"
	"github.com/juju/juju/worker/apiaddressupdater"
	"github.com/juju/juju/worker/apicaller"
	"github.com/juju/juju/worker/apiconfigwatcher"
	"github.com/juju/juju/worker/caasprober"
	"github.com/juju/juju/worker/caasunitsmanager"
	"github.com/juju/juju/worker/caasunitterminationworker"
	"github.com/juju/juju/worker/caasupgrader"
	"github.com/juju/juju/worker/fortress"
	"github.com/juju/juju/worker/gate"
	"github.com/juju/juju/worker/leadership"
	"github.com/juju/juju/worker/lifeflag"
	wlogger "github.com/juju/juju/worker/logger"
	"github.com/juju/juju/worker/logsender"
	"github.com/juju/juju/worker/migrationflag"
	"github.com/juju/juju/worker/migrationminion"
	"github.com/juju/juju/worker/muxhttpserver"
	"github.com/juju/juju/worker/proxyupdater"
	"github.com/juju/juju/worker/retrystrategy"
<<<<<<< HEAD
	"github.com/juju/juju/worker/secretdrainworker"
=======
	"github.com/juju/juju/worker/simplesignalhandler"
>>>>>>> 243fd66d
	"github.com/juju/juju/worker/uniter"
	"github.com/juju/juju/worker/upgradesteps"
)

// manifoldsConfig allows specialisation of the result of Manifolds.
type manifoldsConfig struct {
	// Agent contains the agent that will be wrapped and made available to
	// its dependencies via a dependency.Engine.
	Agent coreagent.Agent

	// LogSource will be read from by the logsender component.
	LogSource logsender.LogRecordCh

	// LeadershipGuarantee controls the behaviour of the leadership tracker.
	LeadershipGuarantee time.Duration

	// AgentConfigChanged is set whenever the unit agent's config
	// is updated.
	AgentConfigChanged *voyeur.Value

	// ValidateMigration is called by the migrationminion during the
	// migration process to check that the agent will be ok when
	// connected to the new target controller.
	ValidateMigration func(base.APICaller) error

	// PreviousAgentVersion passes through the version the unit
	// agent was running before the current restart.
	PreviousAgentVersion version.Number

	// UpgradeStepsLock is passed to the upgrade steps gate to
	// coordinate workers that shouldn't do anything until the
	// upgrade-steps worker is done.
	UpgradeStepsLock gate.Lock

	// PreUpgradeSteps is a function that is used by the upgradesteps
	// worker to ensure that conditions are OK for an upgrade to
	// proceed.
	PreUpgradeSteps upgrades.PreUpgradeStepsFunc

	// PrometheusRegisterer is a prometheus.Registerer that may be used
	// by workers to register Prometheus metric collectors.
	PrometheusRegisterer prometheus.Registerer

	// UpdateLoggerConfig is a function that will save the specified
	// config value as the logging config in the agent.conf file.
	UpdateLoggerConfig func(string) error

	// ProbeAddress describes the net dial address to use for binding the
	// receiving agent probe requests.
	ProbeAddress string

	// ProbePort describes the http port to operator on for receiving agent
	// probe requests.
	ProbePort string

	// MachineLock is a central source for acquiring the machine lock.
	// This is used by a number of workers to ensure serialisation of actions
	// across the machine.
	MachineLock machinelock.Lock

	// Clock contains the clock that will be made available to manifolds.
	Clock clock.Clock

	// CharmModifiedVersion to validate downloaded charm is for the provided
	// infrastructure.
	CharmModifiedVersion int

	// ContainerNames this unit is running with.
	ContainerNames []string

	// LocalHub is a simple pubsub that is used for internal agent
	// messaging only. This is used for interactions between workers
	// and the introspection worker.
	LocalHub *pubsub.SimpleHub

<<<<<<< HEAD
	// ColocatedWithController is true when the unit agent is running on
	// the same machine/pod as a Juju controller, where they share the same
	// networking namespace in linux.
	ColocatedWithController bool
=======
	// SignalCh is os.Signal channel to receive signals on.
	SignalCh chan os.Signal
>>>>>>> 243fd66d
}

var (
	ifDead = engine.Housing{
		Flags: []string{
			deadFlagName,
		},
	}.Decorate

	ifNotDead = engine.Housing{
		Flags: []string{
			notDeadFlagName,
		},
	}.Decorate

	ifNotMigrating = engine.Housing{
		Flags: []string{
			migrationInactiveFlagName,
		},
		Occupy: migrationFortressName,
	}.Decorate
)

// Manifolds returns a set of co-configured manifolds covering the various
// responsibilities of a k8s agent unit command. It also accepts the logSource
// argument because we haven't figured out how to thread all the logging bits
// through a dependency engine yet.
//
// Thou Shalt Not Use String Literals In This Function. Or Else.
func Manifolds(config manifoldsConfig) dependency.Manifolds {
	// NOTE: this agent doesn't have any upgrade steps checks because it will just be restarted when upgrades happen.
	dp := dependency.Manifolds{
		// The agent manifold references the enclosing agent, and is the
		// foundation stone on which most other manifolds ultimately depend.
		agentName: agent.Manifold(config.Agent),

		// The api-config-watcher manifold monitors the API server
		// addresses in the agent config and bounces when they
		// change. It's required as part of model migrations.
		apiConfigWatcherName: apiconfigwatcher.Manifold(apiconfigwatcher.ManifoldConfig{
			AgentName:          agentName,
			AgentConfigChanged: config.AgentConfigChanged,
			Logger:             loggo.GetLogger("juju.worker.apiconfigwatcher"),
		}),

		apiCallerName: apicaller.Manifold(apicaller.ManifoldConfig{
			AgentName:            agentName,
			APIOpen:              api.Open,
			APIConfigWatcherName: apiConfigWatcherName,
			NewConnection:        apicaller.OnlyConnect,
			Logger:               loggo.GetLogger("juju.worker.apicaller"),
		}),

		deadFlagName: lifeflag.Manifold(lifeflag.ManifoldConfig{
			APICallerName:  apiCallerName,
			AgentName:      agentName,
			Result:         life.IsDead,
			Filter:         cmdmodel.LifeFilter,
			NotFoundIsDead: true,
			NewFacade: func(b base.APICaller) (lifeflag.Facade, error) {
				return agentlifeflag.NewClient(b), nil
			},
			NewWorker: lifeflag.NewWorker,
		}),

		notDeadFlagName: lifeflag.Manifold(lifeflag.ManifoldConfig{
			APICallerName: apiCallerName,
			AgentName:     agentName,
			Result:        life.IsNotDead,
			Filter:        cmdmodel.LifeFilter,
			NewFacade: func(b base.APICaller) (lifeflag.Facade, error) {
				return agentlifeflag.NewClient(b), nil
			},
			NewWorker: lifeflag.NewWorker,
		}),

		// The log sender is a leaf worker that sends log messages to some
		// API server, when configured so to do. We should only need one of
		// these in a consolidated agent.
		logSenderName: ifNotDead(logsender.Manifold(logsender.ManifoldConfig{
			APICallerName: apiCallerName,
			LogSource:     config.LogSource,
		})),

		// The upgrade steps gate is used to coordinate workers which
		// shouldn't do anything until the upgrade-steps worker has
		// finished running any required upgrade steps. The flag of
		// similar name is used to implement the isFullyUpgraded func
		// that keeps upgrade concerns out of unrelated manifolds.
		upgradeStepsGateName: gate.ManifoldEx(config.UpgradeStepsLock),
		upgradeStepsFlagName: gate.FlagManifold(gate.FlagManifoldConfig{
			GateName:  upgradeStepsGateName,
			NewWorker: gate.NewFlagWorker,
		}),

		upgraderName: ifNotDead(caasupgrader.Manifold(caasupgrader.ManifoldConfig{
			AgentName:            agentName,
			APICallerName:        apiCallerName,
			UpgradeStepsGateName: upgradeStepsGateName,
			PreviousAgentVersion: config.PreviousAgentVersion,
		})),

		// The upgradesteps worker runs soon after the unit agent
		// starts and runs any steps required to upgrade to the
		// running jujud version. Once upgrade steps have run, the
		// upgradesteps gate is unlocked and the worker exits.
		upgradeStepsName: ifNotDead(upgradesteps.Manifold(upgradesteps.ManifoldConfig{
			AgentName:            agentName,
			APICallerName:        apiCallerName,
			UpgradeStepsGateName: upgradeStepsGateName,
			// Realistically,  operators should not open state for any reason.
			OpenStateForUpgrade: func() (*state.StatePool, error) {
				return nil, errors.New("operator cannot open state")
			},
			PreUpgradeSteps: config.PreUpgradeSteps,
			NewAgentStatusSetter: func(apiConn api.Connection) (upgradesteps.StatusSetter, error) {
				return &noopStatusSetter{}, nil
			},
		})),

		// The migration workers collaborate to run migrations;
		// and to create a mechanism for running other workers
		// so they can't accidentally interfere with a migration
		// in progress. Such a manifold should (1) depend on the
		// migration-inactive flag, to know when to start or die;
		// and (2) occupy the migration-fortress, so as to avoid
		// possible interference with the minion (which will not
		// take action until it's gained sole control of the
		// fortress).
		migrationFortressName: fortress.Manifold(),
		migrationInactiveFlagName: migrationflag.Manifold(migrationflag.ManifoldConfig{
			APICallerName: apiCallerName,
			Check:         migrationflag.IsTerminal,
			NewFacade:     migrationflag.NewFacade,
			NewWorker:     migrationflag.NewWorker,
		}),
		migrationMinionName: migrationminion.Manifold(migrationminion.ManifoldConfig{
			AgentName:         agentName,
			APICallerName:     apiCallerName,
			FortressName:      migrationFortressName,
			Clock:             config.Clock,
			APIOpen:           api.Open,
			ValidateMigration: config.ValidateMigration,
			NewFacade:         migrationminion.NewFacade,
			NewWorker:         migrationminion.NewWorker,
			Logger:            loggo.GetLogger("juju.worker.migrationminion"),
		}),

		// The proxy config updater is a leaf worker that sets http/https/apt/etc
		// proxy settings.
		proxyConfigUpdaterName: ifNotMigrating(proxyupdater.Manifold(proxyupdater.ManifoldConfig{
			AgentName:           agentName,
			APICallerName:       apiCallerName,
			Logger:              loggo.GetLogger("juju.worker.proxyupdater"),
			WorkerFunc:          proxyupdater.NewWorker,
			InProcessUpdate:     proxy.DefaultConfig.Set,
			SupportLegacyValues: false,
			RunFunc:             proxyupdater.RunWithStdIn,
		})),

		// The logging config updater is a leaf worker that indirectly
		// controls the messages sent via the log sender according to
		// changes in environment config. We should only need one of
		// these in a consolidated agent.
		loggingConfigUpdaterName: ifNotMigrating(wlogger.Manifold(wlogger.ManifoldConfig{
			AgentName:       agentName,
			APICallerName:   apiCallerName,
			LoggingContext:  loggo.DefaultContext(),
			Logger:          loggo.GetLogger("juju.worker.logger"),
			UpdateAgentFunc: config.UpdateLoggerConfig,
		})),

		// Probe HTTP server is a http server for handling probe requests from
		// Kubernetes. It provides a mux that is used by the caas prober to
		// register handlers.
		probeHTTPServerName: muxhttpserver.Manifold(muxhttpserver.ManifoldConfig{
			Logger:  loggo.GetLogger("juju.worker.probehttpserver"),
			Address: config.ProbeAddress,
			Port:    config.ProbePort,
		}),

		// Kubernetes probe handler responsible for reporting status for
		// Kubernetes probes
		caasProberName: ifNotDead(caasprober.Manifold(caasprober.ManifoldConfig{
			MuxName: probeHTTPServerName,
			Providers: []string{
				uniterName,
			},
		})),

		caasZombieProberName: ifDead(caasprober.Manifold(caasprober.ManifoldConfig{
			MuxName: probeHTTPServerName,
			DefaultProviders: map[string]probe.ProbeProvider{
				"zombie-readiness": probe.ReadinessProvider(probe.Failure),
			},
		})),

		// The charmdir resource coordinates whether the charm directory is
		// available or not; after 'start' hook and before 'stop' hook
		// executes, and not during upgrades.
		charmDirName: ifNotMigrating(fortress.Manifold()),

		// The leadership tracker attempts to secure and retain leadership of
		// the unit's service, and is consulted on such matters by the
		// uniter. As it stands today, we'll need one per unit in a
		// consolidated agent.
		leadershipTrackerName: ifNotMigrating(leadership.Manifold(leadership.ManifoldConfig{
			AgentName:           agentName,
			APICallerName:       apiCallerName,
			Clock:               config.Clock,
			LeadershipGuarantee: config.LeadershipGuarantee,
		})),

		// HookRetryStrategy uses a retrystrategy worker to get a
		// retry strategy that will be used by the uniter to run its hooks.
		hookRetryStrategyName: ifNotMigrating(retrystrategy.Manifold(retrystrategy.ManifoldConfig{
			AgentName:     agentName,
			APICallerName: apiCallerName,
			NewFacade:     retrystrategy.NewFacade,
			NewWorker:     retrystrategy.NewRetryStrategyWorker,
			Logger:        loggo.GetLogger("juju.worker.retrystrategy"),
		})),

		// The uniter installs charms; manages the unit's presence in its
		// relations; creates subordinate units; runs all the hooks; sends
		// metrics; etc etc etc. We expect to break it up further in the
		// coming weeks, and to need one per unit in a consolidated agent
		// (and probably one for each component broken out).
		uniterName: ifNotMigrating(ifNotDead(uniter.Manifold(uniter.ManifoldConfig{
			AgentName:                    agentName,
			ModelType:                    model.CAAS,
			APICallerName:                apiCallerName,
			MachineLock:                  config.MachineLock,
			Clock:                        config.Clock,
			LeadershipTrackerName:        leadershipTrackerName,
			CharmDirName:                 charmDirName,
			HookRetryStrategyName:        hookRetryStrategyName,
			TranslateResolverErr:         uniter.TranslateFortressErrors,
			Logger:                       loggo.GetLogger("juju.worker.uniter"),
			Sidecar:                      true,
			EnforcedCharmModifiedVersion: config.CharmModifiedVersion,
			ContainerNames:               config.ContainerNames,
		}))),

		// The CAAS unit termination worker handles SIGTERM from the container runtime.
		caasUnitTerminationWorker: ifNotMigrating(ifNotDead(caasunitterminationworker.Manifold(caasunitterminationworker.ManifoldConfig{
			AgentName:     agentName,
			APICallerName: apiCallerName,
			Clock:         config.Clock,
			Logger:        loggo.GetLogger("juju.worker.caasunitterminationworker"),
			UniterName:    uniterName,
		}))),

		// The CAAS units manager worker runs on CAAS agent and subscribes and handles unit topics on the localhub.
		caasUnitsManager: ifNotDead(caasunitsmanager.Manifold(caasunitsmanager.ManifoldConfig{
			AgentName:     agentName,
			APICallerName: apiCallerName,
			Clock:         config.Clock,
			Logger:        loggo.GetLogger("juju.worker.caasunitsmanager"),
			Hub:           config.LocalHub,
<<<<<<< HEAD
		}),

		// The secretDrainWorker is the worker that drains secrets from the inactive backend to the current active backend.
		secretDrainWorker: ifNotMigrating(secretdrainworker.Manifold(secretdrainworker.ManifoldConfig{
			APICallerName:         apiCallerName,
			Logger:                loggo.GetLogger("juju.worker.secretdrainworker"),
			NewSecretsDrainFacade: secretdrainworker.NewSecretsDrainFacade,
			NewWorker:             secretdrainworker.NewWorker,
			NewBackendsClient:     secretdrainworker.NewBackendsClient,
=======
		})),

		// Signal handler for handling SIGTERM to shut this agent down when in
		// placed in zombie mode.
		signalHandlerName: ifDead(simplesignalhandler.Manifold(simplesignalhandler.ManifoldConfig{
			Logger:              loggo.GetLogger("juju.worker.simplesignalhandler"),
			DefaultHandlerError: jworker.ErrTerminateAgent,
			SignalCh:            config.SignalCh,
>>>>>>> 243fd66d
		})),
	}

	// If the container agent is colocated with the controller for the controller charm, then it doesn't
	// need the api address updater, http probe server or the cass prober workers.
	// For every other deployment of the containeragent, these workers are required.
	if !config.ColocatedWithController {
		// The api address updater is a leaf worker that rewrites agent config
		// as the controller addresses change. We should only need one of
		// these in a consolidated agent.
		dp[apiAddressUpdaterName] = ifNotMigrating(apiaddressupdater.Manifold(apiaddressupdater.ManifoldConfig{
			AgentName:     agentName,
			APICallerName: apiCallerName,
			Logger:        loggo.GetLogger("juju.worker.apiaddressupdater"),
		}))
	}

	return dp
}

const (
	agentName            = "agent"
	apiConfigWatcherName = "api-config-watcher"
	apiCallerName        = "api-caller"
	uniterName           = "uniter"
	logSenderName        = "log-sender"

	charmDirName          = "charm-dir"
	leadershipTrackerName = "leadership-tracker"
	hookRetryStrategyName = "hook-retry-strategy"

	upgraderName         = "upgrader"
	upgradeStepsName     = "upgrade-steps-runner"
	upgradeStepsGateName = "upgrade-steps-gate"
	upgradeStepsFlagName = "upgrade-steps-flag"

	migrationFortressName     = "migration-fortress"
	migrationInactiveFlagName = "migration-inactive-flag"
	migrationMinionName       = "migration-minion"

	caasProberName       = "caas-prober"
	caasZombieProberName = "caas-zombie-prober"
	probeHTTPServerName  = "probe-http-server"

	proxyConfigUpdaterName   = "proxy-config-updater"
	loggingConfigUpdaterName = "logging-config-updater"
	apiAddressUpdaterName    = "api-address-updater"

	caasUnitTerminationWorker = "caas-unit-termination-worker"
	caasUnitsManager          = "caas-units-manager"

<<<<<<< HEAD
	secretDrainWorker = "secret-drain-worker"
=======
	signalHandlerName = "signal-handler"

	deadFlagName    = "dead-flag"
	notDeadFlagName = "not-dead-flag"
>>>>>>> 243fd66d
)

type noopStatusSetter struct{}

// SetStatus implements upgradesteps.StatusSetter
func (a *noopStatusSetter) SetStatus(setableStatus status.Status, info string, data map[string]interface{}) error {
	return nil
}<|MERGE_RESOLUTION|>--- conflicted
+++ resolved
@@ -50,11 +50,8 @@
 	"github.com/juju/juju/worker/muxhttpserver"
 	"github.com/juju/juju/worker/proxyupdater"
 	"github.com/juju/juju/worker/retrystrategy"
-<<<<<<< HEAD
 	"github.com/juju/juju/worker/secretdrainworker"
-=======
 	"github.com/juju/juju/worker/simplesignalhandler"
->>>>>>> 243fd66d
 	"github.com/juju/juju/worker/uniter"
 	"github.com/juju/juju/worker/upgradesteps"
 )
@@ -130,15 +127,13 @@
 	// and the introspection worker.
 	LocalHub *pubsub.SimpleHub
 
-<<<<<<< HEAD
 	// ColocatedWithController is true when the unit agent is running on
 	// the same machine/pod as a Juju controller, where they share the same
 	// networking namespace in linux.
 	ColocatedWithController bool
-=======
+
 	// SignalCh is os.Signal channel to receive signals on.
 	SignalCh chan os.Signal
->>>>>>> 243fd66d
 }
 
 var (
@@ -399,8 +394,7 @@
 			Clock:         config.Clock,
 			Logger:        loggo.GetLogger("juju.worker.caasunitsmanager"),
 			Hub:           config.LocalHub,
-<<<<<<< HEAD
-		}),
+		})),
 
 		// The secretDrainWorker is the worker that drains secrets from the inactive backend to the current active backend.
 		secretDrainWorker: ifNotMigrating(secretdrainworker.Manifold(secretdrainworker.ManifoldConfig{
@@ -409,7 +403,6 @@
 			NewSecretsDrainFacade: secretdrainworker.NewSecretsDrainFacade,
 			NewWorker:             secretdrainworker.NewWorker,
 			NewBackendsClient:     secretdrainworker.NewBackendsClient,
-=======
 		})),
 
 		// Signal handler for handling SIGTERM to shut this agent down when in
@@ -418,7 +411,6 @@
 			Logger:              loggo.GetLogger("juju.worker.simplesignalhandler"),
 			DefaultHandlerError: jworker.ErrTerminateAgent,
 			SignalCh:            config.SignalCh,
->>>>>>> 243fd66d
 		})),
 	}
 
@@ -470,14 +462,12 @@
 	caasUnitTerminationWorker = "caas-unit-termination-worker"
 	caasUnitsManager          = "caas-units-manager"
 
-<<<<<<< HEAD
 	secretDrainWorker = "secret-drain-worker"
-=======
+
 	signalHandlerName = "signal-handler"
 
 	deadFlagName    = "dead-flag"
 	notDeadFlagName = "not-dead-flag"
->>>>>>> 243fd66d
 )
 
 type noopStatusSetter struct{}
