// Copyright 2020 Canonical Ltd.
// Licensed under the AGPLv3, see LICENCE file for details.

package unit_test

import (
	"github.com/juju/collections/set"
	jc "github.com/juju/testing/checkers"
	gc "gopkg.in/check.v1"

	"github.com/juju/juju/agent"
	"github.com/juju/juju/agent/agenttest"
	"github.com/juju/juju/cmd/containeragent/unit"
	"github.com/juju/juju/internal/testing"
)

type ManifoldsSuite struct {
	testing.BaseSuite
}

var _ = gc.Suite(&ManifoldsSuite{})

func (s *ManifoldsSuite) TestStartFuncs(c *gc.C) {
	manifolds := unit.Manifolds(unit.ManifoldsConfig{
		Agent: fakeAgent{},
	})

	for name, manifold := range manifolds {
		c.Logf("checking %q manifold", name)
		c.Check(manifold.Start, gc.NotNil)
	}
}

func (s *ManifoldsSuite) TestManifoldNames(c *gc.C) {
	config := unit.ManifoldsConfig{}
	manifolds := unit.Manifolds(config)
	expectedKeys := []string{
		"agent",
		"api-address-updater",
		"api-caller",
		"api-config-watcher",
		"caas-prober",
		"caas-unit-termination-worker",
		"caas-unit-prober-binder",
		"caas-units-manager",
		"caas-zombie-prober-binder",
		"charm-dir",
		"dead-flag",
		"hook-retry-strategy",
		"leadership-tracker",
		"log-sender",
		"logging-config-updater",
		"migration-fortress",
		"migration-inactive-flag",
		"migration-minion",
		"not-dead-flag",
		"probe-http-server",
		"proxy-config-updater",
		"s3-caller",
		"secret-drain-worker",
		"signal-handler",
<<<<<<< HEAD

		"trace",
=======
		"uniter",
		"upgrade-steps-flag",
		"upgrade-steps-gate",
		"upgrade-steps-runner",
		"upgrader",
>>>>>>> dfde44a1
	}
	keys := make([]string, 0, len(manifolds))
	for k := range manifolds {
		keys = append(keys, k)
	}
	c.Assert(keys, jc.SameContents, expectedKeys)
}

func (s *ManifoldsSuite) TestManifoldNamesColocatedController(c *gc.C) {
	config := unit.ManifoldsConfig{
		ColocatedWithController: true,
	}
	manifolds := unit.Manifolds(config)
	expectedKeys := []string{
		"agent",
		"api-caller",
		"api-config-watcher",
		"caas-prober",
		"caas-unit-prober-binder",
		"caas-unit-termination-worker",
		"caas-units-manager",
		"caas-zombie-prober-binder",
		"charm-dir",
		"dead-flag",
		"hook-retry-strategy",
		"leadership-tracker",
		"log-sender",
		"logging-config-updater",
		"migration-fortress",
		"migration-inactive-flag",
		"migration-minion",
		"not-dead-flag",
		"probe-http-server",
		"proxy-config-updater",
		"s3-caller",
		"secret-drain-worker",
		"signal-handler",
<<<<<<< HEAD

		"trace",
=======
		"uniter",
		"upgrade-steps-flag",
		"upgrade-steps-gate",
		"upgrade-steps-runner",
		"upgrader",
>>>>>>> dfde44a1
	}
	keys := make([]string, 0, len(manifolds))
	for k := range manifolds {
		keys = append(keys, k)
	}
	c.Assert(keys, jc.SameContents, expectedKeys)
}

func (*ManifoldsSuite) TestMigrationGuards(c *gc.C) {
	exempt := set.NewStrings(
		"agent",
		"api-config-watcher",
		"api-caller",
		"s3-caller",
		"caas-prober",
		"probe-http-server",
		"caas-unit-prober-binder",
		"log-sender",

		"migration-fortress",
		"migration-inactive-flag",
		"migration-minion",

		"upgrader",
		"upgrade-steps-runner",
		"upgrade-steps-gate",

		"upgrade-steps-flag",
		"caas-units-manager",

		"dead-flag",
		"not-dead-flag",
		"signal-handler",
<<<<<<< HEAD
		"caas-zombie-prober",

		"trace",
=======
		"caas-zombie-prober-binder",
>>>>>>> dfde44a1
	)
	config := unit.ManifoldsConfig{}
	manifolds := unit.Manifolds(config)
	for name, manifold := range manifolds {
		c.Logf("%v [%v]", name, manifold.Inputs)
		if !exempt.Contains(name) {
			checkContains(c, manifold.Inputs, "migration-inactive-flag")
			checkContains(c, manifold.Inputs, "migration-fortress")
		}
	}
}

func (s *ManifoldsSuite) TestManifoldsDependencies(c *gc.C) {
	agenttest.AssertManifoldsDependencies(c,
		unit.Manifolds(unit.ManifoldsConfig{
			Agent: fakeAgent{},
		}),
		expectedUnitManifoldsWithDependencies,
	)
}

func checkContains(c *gc.C, names []string, seek string) {
	for _, name := range names {
		if name == seek {
			return
		}
	}
	c.Errorf("%q not present in %v", seek, names)
}

type fakeAgent struct {
	agent.Agent
}

var expectedUnitManifoldsWithDependencies = map[string][]string{

	"agent": {},
	"api-config-watcher": {
		"agent",
	},
	"api-caller": {
		"agent",
		"api-config-watcher",
	},
	"s3-caller": {
		"agent",
		"api-caller",
		"api-config-watcher",
	},
	"uniter": {
		"agent",
		"api-caller",
		"s3-caller",
		"api-config-watcher",
		"charm-dir",
		"hook-retry-strategy",
		"leadership-tracker",
		"migration-fortress",
		"migration-inactive-flag",
		"not-dead-flag",
		"trace",
	},

	"log-sender": {
		"agent",
		"api-caller",
		"api-config-watcher",
		"not-dead-flag",
	},

	"charm-dir": {
		"agent",
		"api-caller",
		"api-config-watcher",
		"migration-fortress",
		"migration-inactive-flag",
	},
	"leadership-tracker": {
		"agent",
		"api-caller",
		"api-config-watcher",
		"migration-fortress",
		"migration-inactive-flag",
	},
	"hook-retry-strategy": {
		"agent",
		"api-caller",
		"api-config-watcher",
		"migration-fortress",
		"migration-inactive-flag",
	},

	"migration-fortress": {},

	"migration-inactive-flag": {
		"agent",
		"api-caller",
		"api-config-watcher",
	},

	"migration-minion": {
		"agent",
		"api-caller",
		"api-config-watcher",
		"migration-fortress",
	},

	"proxy-config-updater": {
		"agent",
		"api-caller",
		"api-config-watcher",
		"migration-fortress",
		"migration-inactive-flag",
	},
	"logging-config-updater": {
		"agent",
		"api-caller",
		"api-config-watcher",
		"migration-fortress",
		"migration-inactive-flag",
	},
	"api-address-updater": {
		"agent",
		"api-caller",
		"api-config-watcher",
		"migration-fortress",
		"migration-inactive-flag",
	},
	"probe-http-server": {},
	"caas-prober": {
		"probe-http-server",
<<<<<<< HEAD
		"s3-caller",
		"uniter",
		"not-dead-flag",
		"trace",
=======
>>>>>>> dfde44a1
	},
	"upgrade-steps-flag": {
		"upgrade-steps-gate",
	},
	"upgrade-steps-gate": {},
	"upgrade-steps-runner": {
		"agent",
		"api-caller",
		"api-config-watcher",
		"upgrade-steps-gate",
		"not-dead-flag",
	},
	"upgrader": {
		"agent",
		"api-caller",
		"api-config-watcher",
		"upgrade-steps-gate",
		"not-dead-flag",
	},

	"caas-unit-termination-worker": {
		"agent",
		"api-caller",
		"api-config-watcher",
		"charm-dir",
		"hook-retry-strategy",
		"leadership-tracker",
		"migration-fortress",
		"migration-inactive-flag",
		"s3-caller",
		"uniter",
		"not-dead-flag",
		"trace",
	},
	"caas-units-manager": {
		"agent",
		"api-caller",
		"api-config-watcher",
		"not-dead-flag",
	},
	"caas-unit-prober-binder": {
		"agent",
		"api-caller",
		"api-config-watcher",
		"caas-prober",
		"charm-dir",
		"hook-retry-strategy",
		"leadership-tracker",
		"migration-fortress",
		"migration-inactive-flag",
		"not-dead-flag",
		"probe-http-server",
		"s3-caller",
		"uniter",
	},
	"caas-zombie-prober-binder": {
		"agent",
		"api-caller",
		"api-config-watcher",
		"caas-prober",
		"dead-flag",
		"probe-http-server",
	},

	"dead-flag": {
		"agent",
		"api-caller",
		"api-config-watcher",
	},
	"not-dead-flag": {
		"agent",
		"api-caller",
		"api-config-watcher",
	},

	"signal-handler": {
		"agent",
		"api-caller",
		"api-config-watcher",
		"dead-flag",
	},
	"secret-drain-worker": {
		"agent",
		"api-caller",
		"api-config-watcher",
		"migration-fortress",
		"migration-inactive-flag",
	},
	"trace": {
		"agent",
	},
}<|MERGE_RESOLUTION|>--- conflicted
+++ resolved
@@ -59,16 +59,13 @@
 		"s3-caller",
 		"secret-drain-worker",
 		"signal-handler",
-<<<<<<< HEAD
-
-		"trace",
-=======
+
+		"trace",
 		"uniter",
 		"upgrade-steps-flag",
 		"upgrade-steps-gate",
 		"upgrade-steps-runner",
 		"upgrader",
->>>>>>> dfde44a1
 	}
 	keys := make([]string, 0, len(manifolds))
 	for k := range manifolds {
@@ -106,16 +103,13 @@
 		"s3-caller",
 		"secret-drain-worker",
 		"signal-handler",
-<<<<<<< HEAD
-
-		"trace",
-=======
+
+		"trace",
 		"uniter",
 		"upgrade-steps-flag",
 		"upgrade-steps-gate",
 		"upgrade-steps-runner",
 		"upgrader",
->>>>>>> dfde44a1
 	}
 	keys := make([]string, 0, len(manifolds))
 	for k := range manifolds {
@@ -149,13 +143,10 @@
 		"dead-flag",
 		"not-dead-flag",
 		"signal-handler",
-<<<<<<< HEAD
 		"caas-zombie-prober",
-
-		"trace",
-=======
 		"caas-zombie-prober-binder",
->>>>>>> dfde44a1
+
+		"trace",
 	)
 	config := unit.ManifoldsConfig{}
 	manifolds := unit.Manifolds(config)
@@ -287,13 +278,10 @@
 	"probe-http-server": {},
 	"caas-prober": {
 		"probe-http-server",
-<<<<<<< HEAD
-		"s3-caller",
-		"uniter",
-		"not-dead-flag",
-		"trace",
-=======
->>>>>>> dfde44a1
+		"s3-caller",
+		"uniter",
+		"not-dead-flag",
+		"trace",
 	},
 	"upgrade-steps-flag": {
 		"upgrade-steps-gate",
