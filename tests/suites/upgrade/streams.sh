run_simplestream_metadata_last_stable() {
	local jujud_version previous_version

	jujud_version=$(jujud_version)
	previous_version=$(last_stable_version "${jujud_version}")

	exec_simplestream_metadata "stable" "${jujud_version}" "${previous_version}"
}

run_simplestream_metadata_prior_stable() {
	local jujud_version previous_version

	jujud_version=$(jujud_version)
	previous_version=$(prior_stable_version "${jujud_version}")

	exec_simplestream_metadata "prior" "${jujud_version}" "${previous_version}"
}

exec_simplestream_metadata() {
	local test_name version jujud_version stable_version

	version=$(jujud version)

	test_name=${1}
	jujud_version=${2}
	stable_version=${3}

	echo "===> Using jujud version ${version}"
	echo "===> Testing against stable version ${stable_version}"

<<<<<<< HEAD
	local focal_version bionic_version

	focal_version=$(series_version "${version}" "focal")
	bionic_version=$(series_version "${version}" "bionic")

	OUT=$(sudo snap install juju --classic --channel="${stable_version}/stable" 2>&1 || echo "FALLBACK")
	if [ "${OUT}" == "FALLBACK" ] || [[ ${OUT} =~ (.*)is\ already\ installed(.*)$ ]]; then
		echo "===> Using snap refresh juju ${stable_version}/stable"
		sudo snap refresh juju --channel="${stable_version}/stable"
	fi

	add_clean_func "remove_upgrade_tools"
	add_upgrade_tools "${focal_version}"
	add_upgrade_tools "${bionic_version}"

	add_clean_func "remove_upgrade_metadata"
	juju metadata generate-agents \
		--clean \
		--prevent-fallback \
		-d "./tests/suites/upgrade/streams/"

	add_clean_func "kill_server"
	start_server "./tests/suites/upgrade/streams/tools"
=======
    OUT=$(sudo snap install juju --classic --channel="${stable_version}/stable" 2>&1 || echo "FALLBACK")
    if [ "${OUT}" == "FALLBACK" ] || [[ "${OUT}" =~ (.*)is\ already\ installed(.*)$ ]]; then
        echo "===> Using snap refresh juju ${stable_version}/stable"
        sudo snap refresh juju --channel="${stable_version}/stable"
    fi

    add_clean_func "remove_upgrade_tools"
    add_clean_func "remove_upgrade_metadata"

    add_upgrade_tools "${version}"
    juju metadata generate-agents \
        --clean \
        --prevent-fallback \
        -d "./tests/suites/upgrade/streams/"

    # 2.8 or older needs series based agent metadata.
    if [ "${stable_version}" == "2.8" ]; then
      local focal_version bionic_version
      focal_version=$(series_version "${version}" "focal")
      bionic_version=$(series_version "${version}" "bionic")
      add_upgrade_tools "${focal_version}"
      add_upgrade_tools "${bionic_version}"

      /snap/bin/juju metadata generate-agents \
          --clean \
          -d "./tests/suites/upgrade/streams/"
    fi

    add_clean_func "kill_server"
    start_server "./tests/suites/upgrade/streams/tools"
>>>>>>> ddc96a06

	ip_address=$(ip -4 -o addr show scope global | awk '{gsub(/\/.*/,"",$4); print $4}' | head -n 1)

	name="test-upgrade-${test_name}-stream"

<<<<<<< HEAD
	file="${TEST_DIR}/test-upgrade-${test_name}-stream.log"
	/snap/bin/juju bootstrap "lxd" "${name}" \
		--config agent-metadata-url="http://${ip_address}:8000/" \
		--config test-mode=true 2>&1 | OUTPUT "${file}"
	echo "${name}" >>"${TEST_DIR}/jujus"
=======
    file="${TEST_DIR}/test-upgrade-${test_name}-stream.log"
    /snap/bin/juju bootstrap "lxd" "${name}" \
        --config agent-metadata-url="http://${ip_address}:8666/" \
        --config test-mode=true 2>&1 | OUTPUT "${file}"
    echo "${name}" >> "${TEST_DIR}/jujus"
>>>>>>> ddc96a06

	juju deploy ./tests/suites/upgrade/charms/ubuntu
	wait_for "ubuntu" "$(idle_condition "ubuntu")"

	local CURRENT UPDATED

	CURRENT=$(juju machines -m controller --format=json | jq -r '.machines | .["0"] | .["juju-status"] | .version')
	echo "==> Current juju version ${CURRENT}"

	juju upgrade-controller --agent-version="${jujud_version}"

	attempt=0
	while true; do
		UPDATED=$(juju machines -m controller --format=json | jq -r '.machines | .["0"] | .["juju-status"] | .version' || echo "${CURRENT}")
		if [ "$CURRENT" != "$UPDATED" ]; then
			break
		fi
		echo "[+] (attempt ${attempt}) polling machines"
		sleep 10
		attempt=$((attempt + 1))
		if [ "$attempt" -eq 48 ]; then
			echo "Upgrade controller timed out"
			exit 1
		fi
	done

	sleep 10
	juju upgrade-charm ubuntu --path=./tests/suites/upgrade/charms/ubuntu

	sleep 10
	wait_for "ubuntu" "$(idle_condition "ubuntu")"
}

test_upgrade_simplestream() {
	if [ -n "$(skip 'test_upgrade_simplestream')" ]; then
		echo "==> SKIP: Asked to skip stream tests"
		return
	fi

	(
		set_verbosity

		cd .. || exit

		run "run_simplestream_metadata_last_stable"
		run "run_simplestream_metadata_prior_stable"
	)
}

last_stable_version() {
	local version major minor patch parts

	version="${1}"

	# shellcheck disable=SC2116
	version=$(echo "${version%-*}")

	major=$(echo "${version}" | cut -d '.' -f 1)
	minor=$(echo "${version}" | cut -d '.' -f 2)
	patch=$(echo "${version}" | cut -d '.' -f 3)

	parts=$(echo "${version}" | awk -F. '{print NF-1}')
	if [ "${parts}" -eq 2 ]; then
		if [ "${patch}" -eq 0 ]; then
			minor=$((minor - 1))
		fi
		echo "${major}.${minor}"
		return
	fi

	minor=$((minor - 1))
	echo "${major}.${minor}"
}

prior_stable_version() {
	local version major minor patch parts

	version="${1}"

	# shellcheck disable=SC2116
	version=$(echo "${version%-*}")

	major=$(echo "${version}" | cut -d '.' -f 1)
	minor=$(echo "${version}" | cut -d '.' -f 2)

	minor=$((minor - 1))
	echo "${major}.${minor}"
}

series_version() {
	local version series arch

	version="${1}"
	series="${2}"

	arch=$(echo "${version}" | sed 's:.*-::')

	# shellcheck disable=SC2116
	version=$(echo "${version%-*}")
	# shellcheck disable=SC2116
	version=$(echo "${version%-*}")

	echo "${version}-${series}-${arch}"
}

add_upgrade_tools() {
	local version jujud_path

	version=${1}

	jujud_path=$(which jujud)
	cp "${jujud_path}" "${TEST_DIR}"
	cd "${TEST_DIR}" || exit

	tar -zcvf "juju-${version}.tgz" jujud >/dev/null
	cd "${CURRENT_DIR}/.." || exit

	mkdir -p "./tests/suites/upgrade/streams/tools/released/"
	mv "${TEST_DIR}/juju-${version}.tgz" "./tests/suites/upgrade/streams/tools/released"
}

remove_upgrade_tools() {
	cd "${CURRENT_DIR}/.." || exit

	echo "==> Removing tools"
	rm -rf ./tests/suites/upgrade/streams/tools/released || true
	echo "==> Removed tools"
}

remove_upgrade_metadata() {
	cd "${CURRENT_DIR}/.." || exit

	echo "==> Removing metadata"
	rm -rf ./tests/suites/upgrade/streams/tools/streams || true
	echo "==> Removed metadata"
}<|MERGE_RESOLUTION|>--- conflicted
+++ resolved
@@ -27,12 +27,6 @@
 
 	echo "===> Using jujud version ${version}"
 	echo "===> Testing against stable version ${stable_version}"
-
-<<<<<<< HEAD
-	local focal_version bionic_version
-
-	focal_version=$(series_version "${version}" "focal")
-	bionic_version=$(series_version "${version}" "bionic")
 
 	OUT=$(sudo snap install juju --classic --channel="${stable_version}/stable" 2>&1 || echo "FALLBACK")
 	if [ "${OUT}" == "FALLBACK" ] || [[ ${OUT} =~ (.*)is\ already\ installed(.*)$ ]]; then
@@ -41,67 +35,39 @@
 	fi
 
 	add_clean_func "remove_upgrade_tools"
-	add_upgrade_tools "${focal_version}"
-	add_upgrade_tools "${bionic_version}"
-
 	add_clean_func "remove_upgrade_metadata"
+
+	add_upgrade_tools "${version}"
 	juju metadata generate-agents \
 		--clean \
 		--prevent-fallback \
 		-d "./tests/suites/upgrade/streams/"
 
+	# 2.8 or older needs series based agent metadata.
+	if [ "${stable_version}" == "2.8" ]; then
+		local focal_version bionic_version
+		focal_version=$(series_version "${version}" "focal")
+		bionic_version=$(series_version "${version}" "bionic")
+		add_upgrade_tools "${focal_version}"
+		add_upgrade_tools "${bionic_version}"
+
+		/snap/bin/juju metadata generate-agents \
+			--clean \
+			-d "./tests/suites/upgrade/streams/"
+	fi
+
 	add_clean_func "kill_server"
 	start_server "./tests/suites/upgrade/streams/tools"
-=======
-    OUT=$(sudo snap install juju --classic --channel="${stable_version}/stable" 2>&1 || echo "FALLBACK")
-    if [ "${OUT}" == "FALLBACK" ] || [[ "${OUT}" =~ (.*)is\ already\ installed(.*)$ ]]; then
-        echo "===> Using snap refresh juju ${stable_version}/stable"
-        sudo snap refresh juju --channel="${stable_version}/stable"
-    fi
-
-    add_clean_func "remove_upgrade_tools"
-    add_clean_func "remove_upgrade_metadata"
-
-    add_upgrade_tools "${version}"
-    juju metadata generate-agents \
-        --clean \
-        --prevent-fallback \
-        -d "./tests/suites/upgrade/streams/"
-
-    # 2.8 or older needs series based agent metadata.
-    if [ "${stable_version}" == "2.8" ]; then
-      local focal_version bionic_version
-      focal_version=$(series_version "${version}" "focal")
-      bionic_version=$(series_version "${version}" "bionic")
-      add_upgrade_tools "${focal_version}"
-      add_upgrade_tools "${bionic_version}"
-
-      /snap/bin/juju metadata generate-agents \
-          --clean \
-          -d "./tests/suites/upgrade/streams/"
-    fi
-
-    add_clean_func "kill_server"
-    start_server "./tests/suites/upgrade/streams/tools"
->>>>>>> ddc96a06
 
 	ip_address=$(ip -4 -o addr show scope global | awk '{gsub(/\/.*/,"",$4); print $4}' | head -n 1)
 
 	name="test-upgrade-${test_name}-stream"
 
-<<<<<<< HEAD
 	file="${TEST_DIR}/test-upgrade-${test_name}-stream.log"
 	/snap/bin/juju bootstrap "lxd" "${name}" \
-		--config agent-metadata-url="http://${ip_address}:8000/" \
+		--config agent-metadata-url="http://${ip_address}:8666/" \
 		--config test-mode=true 2>&1 | OUTPUT "${file}"
 	echo "${name}" >>"${TEST_DIR}/jujus"
-=======
-    file="${TEST_DIR}/test-upgrade-${test_name}-stream.log"
-    /snap/bin/juju bootstrap "lxd" "${name}" \
-        --config agent-metadata-url="http://${ip_address}:8666/" \
-        --config test-mode=true 2>&1 | OUTPUT "${file}"
-    echo "${name}" >> "${TEST_DIR}/jujus"
->>>>>>> ddc96a06
 
 	juju deploy ./tests/suites/upgrade/charms/ubuntu
 	wait_for "ubuntu" "$(idle_condition "ubuntu")"
