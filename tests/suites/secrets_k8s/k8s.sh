--- conflicted
+++ resolved
@@ -178,17 +178,10 @@
 	juju --show-log update-secret "$secret_uri" --info info owned-by="$model_name-2"
 	check_contains "$(juju --show-log show-secret "$secret_uri" --revisions | yq ".${secret_short_uri}.description")" 'info'
 
-<<<<<<< HEAD
-	# grant secret to hello-kubecon app, and now the application can access the revision 2.
-	check_contains "$(juju exec --unit hello-kubecon/0 -- secret-get "$secret_uri" 2>&1)" 'is not allowed to read this secret'
-	juju --show-log grant-secret "$secret_uri" hello-kubecon
-	check_contains "$(juju exec --unit hello-kubecon/0 -- secret-get $secret_short_uri)" "owned-by: $model_name-2"
-=======
 	# grant secret to snappass-test app, and now the application can access the revision 2.
-	check_contains "$(juju exec --unit snappass-test/0 -- secret-get "$secret_uri" 2>&1)" 'permission denied'
+	check_contains "$(juju exec --unit snappass-test/0 -- secret-get "$secret_uri" 2>&1)" 'is not allowed to read this secret'
 	juju --show-log grant-secret "$secret_uri" snappass-test
 	check_contains "$(juju exec --unit snappass-test/0 -- secret-get $secret_short_uri)" "owned-by: $model_name-2"
->>>>>>> 48f295cc
 
 	# create a new revision 3.
 	juju --show-log update-secret "$secret_uri" owned-by="$model_name-3"
@@ -221,13 +214,8 @@
 	check_num_secret_revisions "$secret_uri" "$secret_short_uri" 1
 	check_contains "$(juju --show-log show-secret $secret_uri --reveal --revision 3 | yq .${secret_short_uri}.content)" "owned-by: $model_name-3"
 
-<<<<<<< HEAD
-	juju --show-log revoke-secret $secret_uri hello-kubecon
-	check_contains "$(juju exec --unit hello-kubecon/0 -- secret-get "$secret_uri" 2>&1)" 'is not allowed to read this secret'
-=======
 	juju --show-log revoke-secret $secret_uri snappass-test
-	check_contains "$(juju exec --unit snappass-test/0 -- secret-get "$secret_uri" 2>&1)" 'permission denied'
->>>>>>> 48f295cc
+	check_contains "$(juju exec --unit snappass-test/0 -- secret-get "$secret_uri" 2>&1)" 'is not allowed to read this secret'
 
 	juju --show-log remove-secret $secret_uri
 	check_contains "$(juju --show-log secrets --format yaml | yq length)" '0'
