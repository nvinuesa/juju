--- conflicted
+++ resolved
@@ -5,7 +5,6 @@
 
 	ensure "network-health" "${file}"
 
-<<<<<<< HEAD
 	# Deploy some applications for different series.
 	juju deploy ubuntu ubuntu-focal --series focal
 	juju deploy ubuntu ubuntu-jammy --series jammy
@@ -13,17 +12,6 @@
 	# Now the testing charm for each series.
 	juju deploy 'juju-qa-network-health' network-health-focal --series focal
 	juju deploy 'juju-qa-network-health' network-health-jammy --series jammy
-=======
-	# TODO Add xenial tests into 2.9 when xenial ubuntu is fixed.
-	#juju deploy ubuntu ubuntu-xenial --series xenial
-	juju deploy ubuntu ubuntu-bionic --series bionic
-	juju deploy ubuntu ubuntu-focal --series focal
-	juju deploy ubuntu ubuntu-jammy --series jammy
-
-	juju deploy 'cs:~juju-qa/network-health' network-health-bionic --series bionic
-	juju deploy 'cs:~juju-qa/network-health' network-health-focal --series focal
-	juju deploy 'cs:~juju-qa/network-health' network-health-jammy --series jammy
->>>>>>> 850c1ece
 
 	juju add-relation network-health-focal ubuntu-focal
 	juju add-relation network-health-jammy ubuntu-jammy
@@ -57,22 +45,14 @@
 check_accessibility() {
 	echo "[+] checking neighbour connectivity and external access"
 
-<<<<<<< HEAD
 	for net_health_unit in "network-health-jammy/0" "network-health-focal/0"; do
-=======
-	for net_health_unit in "network-health-bionic/0" "network-health-focal/0" "network-health-jammy/0" ; do
->>>>>>> 850c1ece
 		ip="$(juju show-unit $net_health_unit --format json | jq -r ".[\"$net_health_unit\"] | .[\"public-address\"]")"
 
 		curl_cmd="curl -s http://${ip}:8039"
 
 		# Check that each of the principles can access the subordinate.
-<<<<<<< HEAD
 		for principle_unit in "ubuntu-focal/0" "ubuntu-jammy/0"; do
-=======
-		for principle_unit in "ubuntu-bionic/0" "ubuntu-focal/0" "ubuntu-jammy/0" ; do
 			echo "checking network health unit ${net_health_unit} reachability from ${principle_unit} using ${ip}:8039"
->>>>>>> 850c1ece
 			check_contains "$(juju exec --unit $principle_unit "$curl_cmd")" "pass"
 		done
 
