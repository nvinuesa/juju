test_deploy_manual() {
	if [ "$(skip 'test_deploy_manual')" ]; then
		echo "==> TEST SKIPPED: deploy manual"
		return
	fi

	(
		set_verbosity

		cd .. || exit

		case "${BOOTSTRAP_PROVIDER:-}" in
		"lxd" | "lxd-remote" | "localhost")
			run "run_deploy_manual_lxd"
			;;
		"aws" | "ec2")
			run "run_deploy_manual_aws"
			;;
		*)
			echo "==> TEST SKIPPED: deploy manual - tests for LXD and AWS only"
			;;
		esac
	)
}

manual_deploy() {
	local cloud_name name addr_m1 addr_m2

	cloud_name=${1}
	name=${2}
	addr_m1=${3}
	addr_m2=${4}

	juju add-cloud --client "${cloud_name}" "${TEST_DIR}/cloud_name.yaml" 2>&1 | tee "${TEST_DIR}/add-cloud.log"

	file="${TEST_DIR}/test-${name}.log"

	export BOOTSTRAP_PROVIDER="manual"
	unset BOOTSTRAP_REGION
	bootstrap "${cloud_name}" "test-${name}" "${file}"
	juju switch controller

	juju add-machine ssh:ubuntu@"${addr_m1}" 2>&1 | tee "${TEST_DIR}/add-machine-1.log"
	juju add-machine ssh:ubuntu@"${addr_m2}" 2>&1 | tee "${TEST_DIR}/add-machine-2.log"

<<<<<<< HEAD
	juju enable-ha --to "1,2" >"${TEST_DIR}/enable-ha.log" 2>&1
	wait_for "controller" "$(active_condition "controller" 0)"
=======
	juju enable-ha --to "1,2" 2>&1 | tee "${TEST_DIR}/enable-ha.log"
	wait_for "3" '[.machines[] | select(.["controller-member-status"] == "has-vote")] | length'
>>>>>>> 68dff743

	machine_base=$(juju machines --format=json | jq -r '.machines | .["0"] | (.base.name+"@"+.base.channel)')
	machine_series=$(base_to_series "${machine_base}")

	if [[ -z ${machine_series} ]]; then
		echo "machine 0 has invalid series"
		exit 1
	fi

	juju deploy ubuntu --to=0 --series="${machine_series}"

	wait_for "ubuntu" "$(idle_condition "ubuntu" 1)"

	juju remove-application ubuntu

	destroy_controller "test-${name}"

	delete_user_profile "${name}"
}<|MERGE_RESOLUTION|>--- conflicted
+++ resolved
@@ -43,13 +43,8 @@
 	juju add-machine ssh:ubuntu@"${addr_m1}" 2>&1 | tee "${TEST_DIR}/add-machine-1.log"
 	juju add-machine ssh:ubuntu@"${addr_m2}" 2>&1 | tee "${TEST_DIR}/add-machine-2.log"
 
-<<<<<<< HEAD
-	juju enable-ha --to "1,2" >"${TEST_DIR}/enable-ha.log" 2>&1
+	juju enable-ha --to "1,2" 2>&1 | tee "${TEST_DIR}/enable-ha.log"
 	wait_for "controller" "$(active_condition "controller" 0)"
-=======
-	juju enable-ha --to "1,2" 2>&1 | tee "${TEST_DIR}/enable-ha.log"
-	wait_for "3" '[.machines[] | select(.["controller-member-status"] == "has-vote")] | length'
->>>>>>> 68dff743
 
 	machine_base=$(juju machines --format=json | jq -r '.machines | .["0"] | (.base.name+"@"+.base.channel)')
 	machine_series=$(base_to_series "${machine_base}")
