from argparse import Namespace
import logging
import os
import stat
import subprocess
from tempfile import NamedTemporaryFile
import unittest

from mock import (
    call,
    Mock,
    patch,
)

from jujupy import (
    EnvJujuClient,
    SimpleEnvironment,
    )
from run_deployer import (
<<<<<<< HEAD
    apply_condition,
    check_health,
    CLOCK_SKEW_SCRIPT,
    ErrUnitCondition,
=======
    assess_deployer,
    check_health,
    main,
>>>>>>> dbd1fd62
    parse_args,
    )
<<<<<<< HEAD
from tests.test_jujupy import FakeJujuClient
=======
import tests
>>>>>>> dbd1fd62


class TestParseArgs(tests.TestCase):

    def test_parse_args(self):
        args = parse_args(['/bundle/path', 'test_env', 'new/bin/juju',
                           '/tmp/logs', 'test_job'])
        self.assertEqual(args.bundle_path, '/bundle/path')
        self.assertEqual(args.env, 'test_env')
        self.assertEqual(args.juju_bin, 'new/bin/juju')
        self.assertEqual(args.logs, '/tmp/logs')
        self.assertEqual(args.temp_env_name, 'test_job')
        self.assertEqual(args.bundle_name, None)
        self.assertEqual(args.health_cmd, None)
        self.assertEqual(args.keep_env, False)
        self.assertEqual(args.agent_url, None)
        self.assertEqual(args.agent_stream, None)
        self.assertEqual(args.series, None)
        self.assertEqual(args.debug, False)
        self.assertEqual(args.verbose, logging.INFO)
        self.assertEqual(args.upgrade, False)
        self.assertEqual(args.upgrade_condition, None)


<<<<<<< HEAD
class TestRunDeployer(TestCase):

    def test_run_deployer(self):
        with patch('run_deployer.boot_context'):
            with patch('run_deployer.SimpleEnvironment.from_config',
                       return_value=SimpleEnvironment('bar')) as env:
                with patch('run_deployer.EnvJujuClient.by_version',
                           return_value=EnvJujuClient(env, '1.234-76', None)):
                    with patch('run_deployer.parse_args',
                               return_value=Namespace(
                                   temp_env_name='foo', env='bar', series=None,
                                   agent_url=None, agent_stream=None,
                                   juju_bin='', logs=None, keep_env=False,
                                   health_cmd=None, debug=False,
                                   bundle_path='', bundle_name='',
                                   verbose=logging.INFO, region=None,
                                   upgrade=False)):
                        with patch(
                                'run_deployer.EnvJujuClient.deployer') as dm:
                            with patch('run_deployer.check_health') as hm:
                                run_deployer()
        self.assertEqual(dm.call_count, 1)
        self.assertEqual(hm.call_count, 0)

    def test_run_deployer_health(self):
        with patch('run_deployer.boot_context'):
            with patch('run_deployer.SimpleEnvironment.from_config',
                       return_value=SimpleEnvironment('bar')) as env:
                with patch('run_deployer.EnvJujuClient.by_version',
                           return_value=EnvJujuClient(env, '1.234-76', None)):
                    with patch('run_deployer.parse_args',
                               return_value=Namespace(
                                   temp_env_name='foo', env='bar', series=None,
                                   agent_url=None, agent_stream=None,
                                   juju_bin='', logs=None, keep_env=False,
                                   health_cmd='/tmp/check', debug=False,
                                   bundle_path='', bundle_name='',
                                   verbose=logging.INFO, region=None,
                                   upgrade=False)):
                        with patch('run_deployer.EnvJujuClient.deployer'):
                            with patch('run_deployer.check_health') as hm:
                                run_deployer()
        self.assertEqual(hm.call_count, 1)

    def test_run_deployer_region(self):
        with temp_env({'environments': {'bar': {'type': 'bar'}}}):
            with patch('subprocess.check_output', return_value='foo'):
                with patch('subprocess.check_call', return_value='foo'):
                    with patch('run_deployer.boot_context') as bc_mock:
                        run_deployer(['foo', 'bar', 'baz/juju', 'qux', 'quxx',
                                      '--region', 'region-foo'])
        client = bc_mock.mock_calls[0][1][1]
        bc_mock.assert_called_once_with(
            'quxx', client, None, [], None, None, None, 'qux', False, False,
            region='region-foo')

    @patch('run_deployer.SimpleEnvironment.from_config')
    @patch('run_deployer.boot_context', autospec=True)
    def test_run_deployer_upgrade(self, *args):
        client = FakeJujuClient()
        with patch('run_deployer.EnvJujuClient.by_version',
                   return_value=client):
            with patch('run_deployer.apply_condition') as ac_mock:
                with patch('run_deployer.assess_upgrade') as au_mock:
                    run_deployer(['foo', 'bar', 'baz/juju', 'qux', 'quxx',
                                  '--upgrade',
                                  '--upgrade-condition', 'bla/0:clock_skew',
                                  '--upgrade-condition', 'foo/1:fill_disk'])
        self.assertEqual(2, ac_mock.call_count)
        args, kwargs = ac_mock.call_args_list[0]
        self.assertEqual(args[0], client)
        self.assertEqual(args[1], 'bla/0:clock_skew')
        args, kwargs = ac_mock.call_args_list[1]
        self.assertEqual(args[0], client)
        self.assertEqual(args[1], 'foo/1:fill_disk')
        au_mock.assert_called_once_with(client, 'baz/juju')


class FakeRemote():

    def __init__(self):
        self.series = 'foo'

    def is_windows(self):
        return False

    def run(self, command):
        self.command = command


class TestApplyCondition(TestCase):

    def test_apply_condition_clock_skew(self):
        client = FakeJujuClient()
        remote = FakeRemote()
        with patch('run_deployer.remote_from_unit',
                   return_value=remote) as ru_mock:
            apply_condition(client, 'bla/0:clock_skew')
        self.assertEqual(ru_mock.call_count, 1)
        ru_mock.assert_called_once_with(client, 'bla/0')
        self.assertEqual(CLOCK_SKEW_SCRIPT, remote.command)

    def test_apply_condition_raises_ErrUnitCondition(self):
        client = FakeJujuClient()
        remote = FakeRemote()
        with patch('run_deployer.remote_from_unit', return_value=remote):
            with self.assertRaises(ErrUnitCondition):
                apply_condition(client, 'bla/0:foo')


class TestIsHealthy(TestCase):
=======
class TestMain(tests.FakeHomeTestCase):

    def test_basic_args(self):
        args = ['bundles', 'an-env', '/bin/juju', 'logs', 'deployer-env']
        env = SimpleEnvironment('an-env')
        client = EnvJujuClient(env, '1.234-76', None)
        with patch('jujupy.SimpleEnvironment.from_config',
                   return_value=env) as e_mock:
            with patch('jujupy.EnvJujuClient.by_version',
                       return_value=client) as c_mock:
                with patch('run_deployer.boot_context'):
                    with patch('run_deployer.assess_deployer') as ad_mock:
                        main(args)
        e_mock.assert_called_once_with('an-env')
        c_mock.assert_called_once_with(env, '/bin/juju', debug=False)
        ad_mock.assert_called_once_with(parse_args(args), client)


class TestAssessDeployer(tests.TestCase):

    def test_health(self):
        args = Namespace(
            temp_env_name='foo', env='bar', series=None, agent_url=None,
            agent_stream=None, juju_bin='', logs=None, keep_env=False,
            health_cmd='/tmp/check', debug=False, bundle_path='bundle.yaml',
            bundle_name='bu', verbose=logging.INFO, region=None, upgrade=False)
        client_mock = Mock(spec=EnvJujuClient)
        with patch('run_deployer.check_health', autospec=True) as ch_mock:
            assess_deployer(args, client_mock)
        client_mock.deployer.assert_called_once_with('bundle.yaml', 'bu')
        # Curtis disabled this because no deployer-based tests are passing.
        # client_mock.wait_for_workloads.assert_called_once_with()
        ch_mock.assert_called_once_with('/tmp/check', 'foo')

    def test_upgrade(self):
        args = Namespace(
            temp_env_name='foo', env='bar', series=None, agent_url=None,
            agent_stream=None, juju_bin='new/juju', logs=None, keep_env=False,
            health_cmd=None, debug=False, bundle_path='bundle.yaml',
            bundle_name='bu', verbose=logging.INFO, region=None, upgrade=True)
        client_mock = Mock(spec=EnvJujuClient)
        with patch('run_deployer.assess_upgrade', autospec=True) as au_mock:
            assess_deployer(args, client_mock)
        client_mock.deployer.assert_called_once_with('bundle.yaml', 'bu')
        client_mock.juju.assert_called_once_with('status', ())
        au_mock.assert_called_once_with(client_mock, 'new/juju')
        # Curtis disabled this because no deployer-based tests are passing.
        # self.assertEqual(
        #     client_mock.wait_for_workloads.call_args_list, [call()] * 2)

    def test_upgrade_and_health(self):
        args = Namespace(
            temp_env_name='foo', env='bar', series=None, agent_url=None,
            agent_stream=None, juju_bin='new/juju', logs=None, keep_env=False,
            health_cmd='/tmp/check', debug=False, bundle_path='bundle.yaml',
            bundle_name='bu', verbose=logging.INFO, region=None, upgrade=True)
        client_mock = Mock(spec=EnvJujuClient)
        with patch('run_deployer.assess_upgrade', autospec=True) as au_mock:
            with patch('run_deployer.check_health', autospec=True) as ch_mock:
                assess_deployer(args, client_mock)
        client_mock.deployer.assert_called_once_with('bundle.yaml', 'bu')
        client_mock.juju.assert_called_once_with('status', ())
        au_mock.assert_called_once_with(client_mock, 'new/juju')
        # Curtis disabled this because no deployer-based tests are passing.
        # self.assertEqual(
        #     client_mock.wait_for_workloads.call_args_list, [call()] * 2)
        self.assertEqual(
            ch_mock.call_args_list, [call('/tmp/check', 'foo')] * 2)


class TestIsHealthy(unittest.TestCase):
>>>>>>> dbd1fd62

    def test_check_health(self):
        SCRIPT = """#!/bin/bash\necho -n 'PASS'\nexit 0"""
        with NamedTemporaryFile(delete=False) as health_script:
            health_script.write(SCRIPT)
            os.fchmod(health_script.fileno(), stat.S_IEXEC | stat.S_IREAD)
            health_script.close()
            with patch('logging.info') as lo_mock:
                check_health(health_script.name)
            os.unlink(health_script.name)
            self.assertEqual(lo_mock.call_args[0][0],
                             'Health check output: PASS')

    def test_check_health_with_env_name(self):
        SCRIPT = """#!/bin/bash\necho -n \"PASS on $1\"\nexit 0"""
        with NamedTemporaryFile(delete=False) as health_script:
            health_script.write(SCRIPT)
            os.fchmod(health_script.fileno(), stat.S_IEXEC | stat.S_IREAD)
            health_script.close()
            with patch('logging.info') as lo_mock:
                check_health(health_script.name, 'foo')
            os.unlink(health_script.name)
            self.assertEqual(lo_mock.call_args[0][0],
                             'Health check output: PASS on foo')

    def test_check_health_fail(self):
        SCRIPT = """#!/bin/bash\necho -n 'FAIL'\nexit 1"""
        with NamedTemporaryFile(delete=False) as health_script:
            health_script.write(SCRIPT)
            os.fchmod(health_script.fileno(), stat.S_IEXEC | stat.S_IREAD)
            health_script.close()
            with patch('logging.error') as le_mock:
                with self.assertRaises(subprocess.CalledProcessError):
                    check_health(health_script.name)
            os.unlink(health_script.name)
            self.assertEqual(le_mock.call_args[0][0], 'FAIL')

    def test_check_health_with_no_execute_perms(self):
        SCRIPT = """#!/bin/bash\nexit 0"""
        with NamedTemporaryFile(delete=False) as health_script:
            health_script.write(SCRIPT)
            os.fchmod(health_script.fileno(), stat.S_IREAD)
            health_script.close()
            with patch('logging.error') as le_mock:
                with self.assertRaises(OSError):
                    check_health(health_script.name)
            os.unlink(health_script.name)
        self.assertRegexpMatches(
            le_mock.call_args[0][0],
            r'Failed to execute.*: \[Errno 13\].*')<|MERGE_RESOLUTION|>--- conflicted
+++ resolved
@@ -17,23 +17,18 @@
     SimpleEnvironment,
     )
 from run_deployer import (
-<<<<<<< HEAD
     apply_condition,
+    assess_deployer,
     check_health,
     CLOCK_SKEW_SCRIPT,
     ErrUnitCondition,
-=======
-    assess_deployer,
-    check_health,
     main,
->>>>>>> dbd1fd62
     parse_args,
     )
-<<<<<<< HEAD
 from tests.test_jujupy import FakeJujuClient
-=======
+
+
 import tests
->>>>>>> dbd1fd62
 
 
 class TestParseArgs(tests.TestCase):
@@ -58,119 +53,6 @@
         self.assertEqual(args.upgrade_condition, None)
 
 
-<<<<<<< HEAD
-class TestRunDeployer(TestCase):
-
-    def test_run_deployer(self):
-        with patch('run_deployer.boot_context'):
-            with patch('run_deployer.SimpleEnvironment.from_config',
-                       return_value=SimpleEnvironment('bar')) as env:
-                with patch('run_deployer.EnvJujuClient.by_version',
-                           return_value=EnvJujuClient(env, '1.234-76', None)):
-                    with patch('run_deployer.parse_args',
-                               return_value=Namespace(
-                                   temp_env_name='foo', env='bar', series=None,
-                                   agent_url=None, agent_stream=None,
-                                   juju_bin='', logs=None, keep_env=False,
-                                   health_cmd=None, debug=False,
-                                   bundle_path='', bundle_name='',
-                                   verbose=logging.INFO, region=None,
-                                   upgrade=False)):
-                        with patch(
-                                'run_deployer.EnvJujuClient.deployer') as dm:
-                            with patch('run_deployer.check_health') as hm:
-                                run_deployer()
-        self.assertEqual(dm.call_count, 1)
-        self.assertEqual(hm.call_count, 0)
-
-    def test_run_deployer_health(self):
-        with patch('run_deployer.boot_context'):
-            with patch('run_deployer.SimpleEnvironment.from_config',
-                       return_value=SimpleEnvironment('bar')) as env:
-                with patch('run_deployer.EnvJujuClient.by_version',
-                           return_value=EnvJujuClient(env, '1.234-76', None)):
-                    with patch('run_deployer.parse_args',
-                               return_value=Namespace(
-                                   temp_env_name='foo', env='bar', series=None,
-                                   agent_url=None, agent_stream=None,
-                                   juju_bin='', logs=None, keep_env=False,
-                                   health_cmd='/tmp/check', debug=False,
-                                   bundle_path='', bundle_name='',
-                                   verbose=logging.INFO, region=None,
-                                   upgrade=False)):
-                        with patch('run_deployer.EnvJujuClient.deployer'):
-                            with patch('run_deployer.check_health') as hm:
-                                run_deployer()
-        self.assertEqual(hm.call_count, 1)
-
-    def test_run_deployer_region(self):
-        with temp_env({'environments': {'bar': {'type': 'bar'}}}):
-            with patch('subprocess.check_output', return_value='foo'):
-                with patch('subprocess.check_call', return_value='foo'):
-                    with patch('run_deployer.boot_context') as bc_mock:
-                        run_deployer(['foo', 'bar', 'baz/juju', 'qux', 'quxx',
-                                      '--region', 'region-foo'])
-        client = bc_mock.mock_calls[0][1][1]
-        bc_mock.assert_called_once_with(
-            'quxx', client, None, [], None, None, None, 'qux', False, False,
-            region='region-foo')
-
-    @patch('run_deployer.SimpleEnvironment.from_config')
-    @patch('run_deployer.boot_context', autospec=True)
-    def test_run_deployer_upgrade(self, *args):
-        client = FakeJujuClient()
-        with patch('run_deployer.EnvJujuClient.by_version',
-                   return_value=client):
-            with patch('run_deployer.apply_condition') as ac_mock:
-                with patch('run_deployer.assess_upgrade') as au_mock:
-                    run_deployer(['foo', 'bar', 'baz/juju', 'qux', 'quxx',
-                                  '--upgrade',
-                                  '--upgrade-condition', 'bla/0:clock_skew',
-                                  '--upgrade-condition', 'foo/1:fill_disk'])
-        self.assertEqual(2, ac_mock.call_count)
-        args, kwargs = ac_mock.call_args_list[0]
-        self.assertEqual(args[0], client)
-        self.assertEqual(args[1], 'bla/0:clock_skew')
-        args, kwargs = ac_mock.call_args_list[1]
-        self.assertEqual(args[0], client)
-        self.assertEqual(args[1], 'foo/1:fill_disk')
-        au_mock.assert_called_once_with(client, 'baz/juju')
-
-
-class FakeRemote():
-
-    def __init__(self):
-        self.series = 'foo'
-
-    def is_windows(self):
-        return False
-
-    def run(self, command):
-        self.command = command
-
-
-class TestApplyCondition(TestCase):
-
-    def test_apply_condition_clock_skew(self):
-        client = FakeJujuClient()
-        remote = FakeRemote()
-        with patch('run_deployer.remote_from_unit',
-                   return_value=remote) as ru_mock:
-            apply_condition(client, 'bla/0:clock_skew')
-        self.assertEqual(ru_mock.call_count, 1)
-        ru_mock.assert_called_once_with(client, 'bla/0')
-        self.assertEqual(CLOCK_SKEW_SCRIPT, remote.command)
-
-    def test_apply_condition_raises_ErrUnitCondition(self):
-        client = FakeJujuClient()
-        remote = FakeRemote()
-        with patch('run_deployer.remote_from_unit', return_value=remote):
-            with self.assertRaises(ErrUnitCondition):
-                apply_condition(client, 'bla/0:foo')
-
-
-class TestIsHealthy(TestCase):
-=======
 class TestMain(tests.FakeHomeTestCase):
 
     def test_basic_args(self):
@@ -210,7 +92,8 @@
             temp_env_name='foo', env='bar', series=None, agent_url=None,
             agent_stream=None, juju_bin='new/juju', logs=None, keep_env=False,
             health_cmd=None, debug=False, bundle_path='bundle.yaml',
-            bundle_name='bu', verbose=logging.INFO, region=None, upgrade=True)
+            bundle_name='bu', verbose=logging.INFO, region=None, upgrade=True,
+            upgrade_condition=[])
         client_mock = Mock(spec=EnvJujuClient)
         with patch('run_deployer.assess_upgrade', autospec=True) as au_mock:
             assess_deployer(args, client_mock)
@@ -226,7 +109,8 @@
             temp_env_name='foo', env='bar', series=None, agent_url=None,
             agent_stream=None, juju_bin='new/juju', logs=None, keep_env=False,
             health_cmd='/tmp/check', debug=False, bundle_path='bundle.yaml',
-            bundle_name='bu', verbose=logging.INFO, region=None, upgrade=True)
+            bundle_name='bu', verbose=logging.INFO, region=None, upgrade=True,
+            upgrade_condition=[])
         client_mock = Mock(spec=EnvJujuClient)
         with patch('run_deployer.assess_upgrade', autospec=True) as au_mock:
             with patch('run_deployer.check_health', autospec=True) as ch_mock:
@@ -240,9 +124,63 @@
         self.assertEqual(
             ch_mock.call_args_list, [call('/tmp/check', 'foo')] * 2)
 
+    @patch('run_deployer.SimpleEnvironment.from_config')
+    @patch('run_deployer.boot_context', autospec=True)
+    def test_run_deployer_upgrade(self, *args):
+        args = Namespace(
+            env='foo', juju_bin='baz/juju', logs=None, temp_env_name='foo_t',
+            bundle_path='bundle.yaml', bundle_name='bundle',
+            health_cmd=None, debug=False, upgrade=True,
+            upgrade_condition=['bla/0:clock_skew', 'foo/1:fill_disk'])
+        client = FakeJujuClient()
+        with patch('run_deployer.EnvJujuClient.by_version',
+                   return_value=client):
+            with patch('run_deployer.apply_condition') as ac_mock:
+                with patch('run_deployer.assess_upgrade') as au_mock:
+                    assess_deployer(args, client)
+        self.assertEqual(2, ac_mock.call_count)
+        args, kwargs = ac_mock.call_args_list[0]
+        self.assertEqual(args[0], client)
+        self.assertEqual(args[1], 'bla/0:clock_skew')
+        args, kwargs = ac_mock.call_args_list[1]
+        self.assertEqual(args[0], client)
+        self.assertEqual(args[1], 'foo/1:fill_disk')
+        au_mock.assert_called_once_with(client, 'baz/juju')
+
+
+class FakeRemote():
+
+    def __init__(self):
+        self.series = 'foo'
+
+    def is_windows(self):
+        return False
+
+    def run(self, command):
+        self.command = command
+
+
+class TestApplyCondition(tests.TestCase):
+
+    def test_apply_condition_clock_skew(self):
+        client = FakeJujuClient()
+        remote = FakeRemote()
+        with patch('run_deployer.remote_from_unit',
+                   return_value=remote) as ru_mock:
+            apply_condition(client, 'bla/0:clock_skew')
+        self.assertEqual(ru_mock.call_count, 1)
+        ru_mock.assert_called_once_with(client, 'bla/0')
+        self.assertEqual(CLOCK_SKEW_SCRIPT, remote.command)
+
+    def test_apply_condition_raises_ErrUnitCondition(self):
+        client = FakeJujuClient()
+        remote = FakeRemote()
+        with patch('run_deployer.remote_from_unit', return_value=remote):
+            with self.assertRaises(ErrUnitCondition):
+                apply_condition(client, 'bla/0:foo')
+
 
 class TestIsHealthy(unittest.TestCase):
->>>>>>> dbd1fd62
 
     def test_check_health(self):
         SCRIPT = """#!/bin/bash\necho -n 'PASS'\nexit 0"""
