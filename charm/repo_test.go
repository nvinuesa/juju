package charm_test

import (
	"crypto/sha256"
	"encoding/hex"
	"encoding/json"
	"io/ioutil"
	. "launchpad.net/gocheck"
	"launchpad.net/juju-core/charm"
	"launchpad.net/juju-core/log"
	"launchpad.net/juju-core/testing"
	"net"
	"net/http"
	"os"
	"path/filepath"
	"strconv"
)

type MockStore struct {
	mux          *http.ServeMux
	lis          net.Listener
	bundleBytes  []byte
	bundleSha256 string
	downloads    []*charm.URL
}

func NewMockStore(c *C) *MockStore {
	s := &MockStore{}
	bytes, err := ioutil.ReadFile(testing.Charms.BundlePath(c.MkDir(), "dummy"))
	c.Assert(err, IsNil)
	s.bundleBytes = bytes
	h := sha256.New()
	h.Write(bytes)
	s.bundleSha256 = hex.EncodeToString(h.Sum(nil))
	s.mux = http.NewServeMux()
	s.mux.HandleFunc("/charm-info", func(w http.ResponseWriter, r *http.Request) {
		s.ServeInfo(w, r)
	})
	s.mux.HandleFunc("/charm/", func(w http.ResponseWriter, r *http.Request) {
		s.ServeCharm(w, r)
	})
	lis, err := net.Listen("tcp", "127.0.0.1:4444")
	c.Assert(err, IsNil)
	s.lis = lis
	go http.Serve(s.lis, s)
	return s
}

func (s *MockStore) ServeHTTP(w http.ResponseWriter, r *http.Request) {
	s.mux.ServeHTTP(w, r)
}

func (s *MockStore) ServeInfo(w http.ResponseWriter, r *http.Request) {
	r.ParseForm()
	response := map[string]*charm.InfoResponse{}
	for _, url := range r.Form["charms"] {
		cr := &charm.InfoResponse{}
		response[url] = cr
		curl := charm.MustParseURL(url)
		switch curl.Name {
		case "borken":
			cr.Errors = append(cr.Errors, "badness")
			continue
		case "unwise":
			cr.Warnings = append(cr.Warnings, "foolishness")
			fallthrough
		default:
			if curl.Revision == -1 {
				cr.Revision = 23
			} else {
				cr.Revision = curl.Revision
			}
			cr.Sha256 = s.bundleSha256
		}
	}
	data, err := json.Marshal(response)
	if err != nil {
		panic(err)
	}
	w.Header().Set("Content-Type", "application/json")
	_, err = w.Write(data)
	if err != nil {
		panic(err)
	}
}

func (s *MockStore) ServeCharm(w http.ResponseWriter, r *http.Request) {
	curl := charm.MustParseURL("cs:" + r.URL.Path[len("/charm/"):])
	s.downloads = append(s.downloads, curl)
	w.Header().Set("Connection", "close")
	w.Header().Set("Content-Type", "application/octet-stream")
	w.Header().Set("Content-Length", strconv.Itoa(len(s.bundleBytes)))
	_, err := w.Write(s.bundleBytes)
	if err != nil {
		panic(err)
	}
}

type StoreSuite struct {
	server *MockStore
	store  charm.Repository
	cache  string
}

var _ = Suite(&StoreSuite{})

func (s *StoreSuite) SetUpSuite(c *C) {
	s.server = NewMockStore(c)
}

func (s *StoreSuite) SetUpTest(c *C) {
	s.cache = c.MkDir()
	s.store = charm.NewStore("http://127.0.0.1:4444", s.cache)
	s.server.downloads = nil
}

func (s *StoreSuite) TearDownSuite(c *C) {
	s.server.lis.Close()
}

func (s *StoreSuite) TestError(c *C) {
	curl := charm.MustParseURL("cs:series/borken")
	expect := `charm info errors for "cs:series/borken": badness`
	_, err := s.store.Latest(curl)
	c.Assert(err, ErrorMatches, expect)
	_, err = s.store.Get(curl)
	c.Assert(err, ErrorMatches, expect)
}

func (s *StoreSuite) TestWarning(c *C) {
	orig := log.Target
	log.Target = c
	defer func() { log.Target = orig }()
	curl := charm.MustParseURL("cs:series/unwise")
<<<<<<< HEAD
	expect := `.* INFO: charm: WARNING: charm store reports for "cs:series/unwise": foolishness` + "\n"
=======
	expect := `.* WARNING: charm: charm store reports for "cs:series/unwise": foolishness` + "\n"
>>>>>>> f4a04705
	r, err := s.store.Latest(curl)
	c.Assert(r, Equals, 23)
	c.Assert(err, IsNil)
	c.Assert(c.GetTestLog(), Matches, expect)
	ch, err := s.store.Get(curl)
	c.Assert(ch, NotNil)
	c.Assert(err, IsNil)
	c.Assert(c.GetTestLog(), Matches, expect+expect)
}

func (s *StoreSuite) TestLatest(c *C) {
	for _, str := range []string{
		"cs:series/blah",
		"cs:series/blah-2",
		"cs:series/blah-99",
	} {
		r, err := s.store.Latest(charm.MustParseURL(str))
		c.Assert(r, Equals, 23)
		c.Assert(err, IsNil)
	}
}

func (s *StoreSuite) assertCached(c *C, curl *charm.URL) {
	s.server.downloads = nil
	ch, err := s.store.Get(curl)
	c.Assert(err, IsNil)
	c.Assert(ch, NotNil)
	c.Assert(s.server.downloads, IsNil)
}

func (s *StoreSuite) TestGetCacheImplicitRevision(c *C) {
	os.RemoveAll(s.cache)
	base := "cs:series/blah"
	curl := charm.MustParseURL(base)
	revCurl := charm.MustParseURL(base + "-23")
	ch, err := s.store.Get(curl)
	c.Assert(err, IsNil)
	c.Assert(ch, NotNil)
	c.Assert(s.server.downloads, DeepEquals, []*charm.URL{revCurl})
	s.assertCached(c, curl)
	s.assertCached(c, revCurl)
}

func (s *StoreSuite) TestGetCacheExplicitRevision(c *C) {
	os.RemoveAll(s.cache)
	base := "cs:series/blah-12"
	curl := charm.MustParseURL(base)
	ch, err := s.store.Get(curl)
	c.Assert(err, IsNil)
	c.Assert(ch, NotNil)
	c.Assert(s.server.downloads, DeepEquals, []*charm.URL{curl})
	s.assertCached(c, curl)
}

func (s *StoreSuite) TestGetBadCache(c *C) {
	base := "cs:series/blah"
	curl := charm.MustParseURL(base)
	revCurl := charm.MustParseURL(base + "-23")
	name := charm.Quote(revCurl.String()) + ".charm"
	err := ioutil.WriteFile(filepath.Join(s.cache, name), nil, 0666)
	c.Assert(err, IsNil)
	ch, err := s.store.Get(curl)
	c.Assert(err, IsNil)
	c.Assert(ch, NotNil)
	c.Assert(s.server.downloads, DeepEquals, []*charm.URL{revCurl})
	s.assertCached(c, curl)
	s.assertCached(c, revCurl)
}

type LocalRepoSuite struct {
	testing.LoggingSuite
	repo       *charm.LocalRepository
	seriesPath string
}

var _ = Suite(&LocalRepoSuite{})

func (s *LocalRepoSuite) SetUpTest(c *C) {
	s.LoggingSuite.SetUpTest(c)
	root := c.MkDir()
	s.repo = &charm.LocalRepository{root}
	s.seriesPath = filepath.Join(root, "series")
	c.Assert(os.Mkdir(s.seriesPath, 0777), IsNil)
}

func (s *LocalRepoSuite) addBundle(name string) string {
	return testing.Charms.BundlePath(s.seriesPath, name)
}

func (s *LocalRepoSuite) addDir(name string) string {
	return testing.Charms.ClonedDirPath(s.seriesPath, name)
}

func (s *LocalRepoSuite) TestMissingCharm(c *C) {
	_, err := s.repo.Latest(charm.MustParseURL("local:series/zebra"))
	c.Assert(err, ErrorMatches, `no charms found matching "local:series/zebra"`)
	_, err = s.repo.Get(charm.MustParseURL("local:series/zebra"))
	c.Assert(err, ErrorMatches, `no charms found matching "local:series/zebra"`)
	_, err = s.repo.Latest(charm.MustParseURL("local:badseries/zebra"))
	c.Assert(err, ErrorMatches, `no charms found matching "local:badseries/zebra"`)
	_, err = s.repo.Get(charm.MustParseURL("local:badseries/zebra"))
	c.Assert(err, ErrorMatches, `no charms found matching "local:badseries/zebra"`)
}

func (s *LocalRepoSuite) TestMissingRepo(c *C) {
	c.Assert(os.RemoveAll(s.repo.Path), IsNil)
	_, err := s.repo.Latest(charm.MustParseURL("local:series/zebra"))
	c.Assert(err, ErrorMatches, `no repository found at ".*"`)
	_, err = s.repo.Get(charm.MustParseURL("local:series/zebra"))
	c.Assert(err, ErrorMatches, `no repository found at ".*"`)
	c.Assert(ioutil.WriteFile(s.repo.Path, nil, 0666), IsNil)
	_, err = s.repo.Latest(charm.MustParseURL("local:series/zebra"))
	c.Assert(err, ErrorMatches, `no repository found at ".*"`)
	_, err = s.repo.Get(charm.MustParseURL("local:series/zebra"))
	c.Assert(err, ErrorMatches, `no repository found at ".*"`)
}

func (s *LocalRepoSuite) TestMultipleVersions(c *C) {
	curl := charm.MustParseURL("local:series/upgrade")
	s.addDir("upgrade1")
	rev, err := s.repo.Latest(curl)
	c.Assert(err, IsNil)
	c.Assert(rev, Equals, 1)
	ch, err := s.repo.Get(curl)
	c.Assert(err, IsNil)
	c.Assert(ch.Revision(), Equals, 1)

	s.addDir("upgrade2")
	rev, err = s.repo.Latest(curl)
	c.Assert(err, IsNil)
	c.Assert(rev, Equals, 2)
	ch, err = s.repo.Get(curl)
	c.Assert(err, IsNil)
	c.Assert(ch.Revision(), Equals, 2)

	revCurl := curl.WithRevision(1)
	rev, err = s.repo.Latest(revCurl)
	c.Assert(err, IsNil)
	c.Assert(rev, Equals, 2)
	ch, err = s.repo.Get(revCurl)
	c.Assert(err, IsNil)
	c.Assert(ch.Revision(), Equals, 1)

	badRevCurl := curl.WithRevision(33)
	rev, err = s.repo.Latest(badRevCurl)
	c.Assert(err, IsNil)
	c.Assert(rev, Equals, 2)
	ch, err = s.repo.Get(badRevCurl)
	c.Assert(err, ErrorMatches, `no charms found matching "local:series/upgrade-33"`)
}

func (s *LocalRepoSuite) TestBundle(c *C) {
	curl := charm.MustParseURL("local:series/dummy")
	s.addBundle("dummy")

	rev, err := s.repo.Latest(curl)
	c.Assert(err, IsNil)
	c.Assert(rev, Equals, 1)
	ch, err := s.repo.Get(curl)
	c.Assert(err, IsNil)
	c.Assert(ch.Revision(), Equals, 1)
}

func (s *LocalRepoSuite) TestLogsErrors(c *C) {
	err := ioutil.WriteFile(filepath.Join(s.seriesPath, "blah.charm"), nil, 0666)
	c.Assert(err, IsNil)
	err = os.Mkdir(filepath.Join(s.seriesPath, "blah"), 0666)
	c.Assert(err, IsNil)
	samplePath := s.addDir("upgrade2")
	gibberish := []byte("don't parse me by")
	err = ioutil.WriteFile(filepath.Join(samplePath, "metadata.yaml"), gibberish, 0666)
	c.Assert(err, IsNil)

	curl := charm.MustParseURL("local:series/dummy")
	s.addDir("dummy")
	ch, err := s.repo.Get(curl)
	c.Assert(err, IsNil)
	c.Assert(ch.Revision(), Equals, 1)
	c.Assert(c.GetTestLog(), Matches, `
<<<<<<< HEAD
.* INFO: charm: WARNING: failed to load charm at ".*/series/blah": .*
.* INFO: charm: WARNING: failed to load charm at ".*/series/blah.charm": .*
.* INFO: charm: WARNING: failed to load charm at ".*/series/upgrade2": .*
=======
.* WARNING: charm: failed to load charm at ".*/series/blah": .*
.* WARNING: charm: failed to load charm at ".*/series/blah.charm": .*
.* WARNING: charm: failed to load charm at ".*/series/upgrade2": .*
>>>>>>> f4a04705
`[1:])
}

func renameSibling(c *C, path, name string) {
	c.Assert(os.Rename(path, filepath.Join(filepath.Dir(path), name)), IsNil)
}

func (s *LocalRepoSuite) TestIgnoresUnpromisingNames(c *C) {
	err := ioutil.WriteFile(filepath.Join(s.seriesPath, "blah.notacharm"), nil, 0666)
	c.Assert(err, IsNil)
	err = os.Mkdir(filepath.Join(s.seriesPath, ".blah"), 0666)
	c.Assert(err, IsNil)
	renameSibling(c, s.addDir("dummy"), ".dummy")
	renameSibling(c, s.addBundle("dummy"), "dummy.notacharm")
	curl := charm.MustParseURL("local:series/dummy")

	_, err = s.repo.Get(curl)
	c.Assert(err, ErrorMatches, `no charms found matching "local:series/dummy"`)
	_, err = s.repo.Latest(curl)
	c.Assert(err, ErrorMatches, `no charms found matching "local:series/dummy"`)
	c.Assert(c.GetTestLog(), Equals, "")
}<|MERGE_RESOLUTION|>--- conflicted
+++ resolved
@@ -132,11 +132,7 @@
 	log.Target = c
 	defer func() { log.Target = orig }()
 	curl := charm.MustParseURL("cs:series/unwise")
-<<<<<<< HEAD
-	expect := `.* INFO: charm: WARNING: charm store reports for "cs:series/unwise": foolishness` + "\n"
-=======
 	expect := `.* WARNING: charm: charm store reports for "cs:series/unwise": foolishness` + "\n"
->>>>>>> f4a04705
 	r, err := s.store.Latest(curl)
 	c.Assert(r, Equals, 23)
 	c.Assert(err, IsNil)
@@ -316,15 +312,9 @@
 	c.Assert(err, IsNil)
 	c.Assert(ch.Revision(), Equals, 1)
 	c.Assert(c.GetTestLog(), Matches, `
-<<<<<<< HEAD
-.* INFO: charm: WARNING: failed to load charm at ".*/series/blah": .*
-.* INFO: charm: WARNING: failed to load charm at ".*/series/blah.charm": .*
-.* INFO: charm: WARNING: failed to load charm at ".*/series/upgrade2": .*
-=======
 .* WARNING: charm: failed to load charm at ".*/series/blah": .*
 .* WARNING: charm: failed to load charm at ".*/series/blah.charm": .*
 .* WARNING: charm: failed to load charm at ".*/series/upgrade2": .*
->>>>>>> f4a04705
 `[1:])
 }
 
