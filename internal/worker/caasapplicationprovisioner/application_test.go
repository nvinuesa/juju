// Copyright 2020 Canonical Ltd.
// Licensed under the AGPLv3, see LICENCE file for details.

package caasapplicationprovisioner_test

import (
	"context"
	"time"

	"github.com/juju/clock"
	"github.com/juju/clock/testclock"
	"github.com/juju/errors"
	"github.com/juju/names/v6"
	"github.com/juju/tc"
	"github.com/juju/worker/v4"
	"github.com/juju/worker/v4/workertest"
	"go.uber.org/mock/gomock"

	"github.com/juju/juju/caas"
	caasmocks "github.com/juju/juju/caas/mocks"
	"github.com/juju/juju/core/life"
	"github.com/juju/juju/core/logger"
	"github.com/juju/juju/core/status"
	"github.com/juju/juju/core/watcher"
	"github.com/juju/juju/core/watcher/watchertest"
	loggertesting "github.com/juju/juju/internal/logger/testing"
	coretesting "github.com/juju/juju/internal/testing"
	"github.com/juju/juju/internal/worker/caasapplicationprovisioner"
	"github.com/juju/juju/internal/worker/caasapplicationprovisioner/mocks"
	"github.com/juju/juju/rpc/params"
)

var _ = tc.Suite(&ApplicationWorkerSuite{})

type ApplicationWorkerSuite struct {
	coretesting.BaseSuite

	modelTag names.ModelTag
	logger   logger.Logger
}

func (s *ApplicationWorkerSuite) SetUpTest(c *tc.C) {
	s.BaseSuite.SetUpTest(c)

	s.modelTag = names.NewModelTag("ffffffff-ffff-ffff-ffff-ffffffffffff")
	s.logger = loggertesting.WrapCheckLog(c)
}

func (s *ApplicationWorkerSuite) waitDone(c *tc.C, done chan struct{}) {
	select {
	case <-done:
	case <-time.After(1000 * coretesting.LongWait):
		c.Errorf("timed out waiting for worker")
	}
}

func (s *ApplicationWorkerSuite) startAppWorker(
	c *tc.C,
	clk clock.Clock,
	facade caasapplicationprovisioner.CAASProvisionerFacade,
	broker caasapplicationprovisioner.CAASBroker,
	unitFacade caasapplicationprovisioner.CAASUnitProvisionerFacade,
	ops caasapplicationprovisioner.ApplicationOps,
	statusOnly bool,
) worker.Worker {
	config := caasapplicationprovisioner.AppWorkerConfig{
		Name:       "test",
		Facade:     facade,
		Broker:     broker,
		ModelTag:   s.modelTag,
		Clock:      clk,
		Logger:     s.logger,
		UnitFacade: unitFacade,
		Ops:        ops,
		StatusOnly: statusOnly,
	}
	startFunc := caasapplicationprovisioner.NewAppWorker(config)
<<<<<<< HEAD
	c.Assert(startFunc, tc.NotNil)
	appWorker, err := startFunc()
	c.Assert(err, tc.ErrorIsNil)
	c.Assert(appWorker, tc.NotNil)
=======
	c.Assert(startFunc, gc.NotNil)
	appWorker, err := startFunc(context.Background())
	c.Assert(err, jc.ErrorIsNil)
	c.Assert(appWorker, gc.NotNil)
>>>>>>> 2b1d188d
	return appWorker
}

func (s *ApplicationWorkerSuite) TestLifeNotFound(c *tc.C) {
	ctrl := gomock.NewController(c)
	defer ctrl.Finish()

	broker := mocks.NewMockCAASBroker(ctrl)
	brokerApp := caasmocks.NewMockApplication(ctrl)
	facade := mocks.NewMockCAASProvisionerFacade(ctrl)
	ops := mocks.NewMockApplicationOps(ctrl)
	done := make(chan struct{})

	gomock.InOrder(
		broker.EXPECT().Application("test", caas.DeploymentStateful).Return(brokerApp),
		facade.EXPECT().Life(gomock.Any(), "test").DoAndReturn(func(ctx context.Context, appName string) (life.Value, error) {
			close(done)
			return "", errors.NotFoundf("test charm")
		}),
	)
	appWorker := s.startAppWorker(c, nil, facade, broker, nil, ops, false)

	s.waitDone(c, done)
	workertest.CleanKill(c, appWorker)
}

func (s *ApplicationWorkerSuite) TestLifeDead(c *tc.C) {
	ctrl := gomock.NewController(c)
	defer ctrl.Finish()

	broker := mocks.NewMockCAASBroker(ctrl)
	app := caasmocks.NewMockApplication(ctrl)
	facade := mocks.NewMockCAASProvisionerFacade(ctrl)
	unitFacade := mocks.NewMockCAASUnitProvisionerFacade(ctrl)
	ops := mocks.NewMockApplicationOps(ctrl)
	clk := testclock.NewDilatedWallClock(time.Millisecond)

	done := make(chan struct{})

	gomock.InOrder(
		broker.EXPECT().Application("test", caas.DeploymentStateful).Return(app),
		facade.EXPECT().Life(gomock.Any(), "test").Return(life.Dead, nil),
		ops.EXPECT().AppDying(gomock.Any(), "test", app, life.Dead, facade, unitFacade, s.logger).Return(nil),
		ops.EXPECT().AppDead(gomock.Any(), "test", app, broker, facade, unitFacade, clk, s.logger).
			DoAndReturn(func(_ context.Context, _ string, _ caas.Application, _ caasapplicationprovisioner.CAASBroker,
				_ caasapplicationprovisioner.CAASProvisionerFacade, _ caasapplicationprovisioner.CAASUnitProvisionerFacade,
				_ clock.Clock, _ logger.Logger) error {
				close(done)
				return nil
			}),
	)
	appWorker := s.startAppWorker(c, clk, facade, broker, unitFacade, ops, false)

	s.waitDone(c, done)
	workertest.CleanKill(c, appWorker)
}

func (s *ApplicationWorkerSuite) TestWorker(c *tc.C) {
	ctrl := gomock.NewController(c)
	defer ctrl.Finish()

	broker := mocks.NewMockCAASBroker(ctrl)
	app := caasmocks.NewMockApplication(ctrl)
	facade := mocks.NewMockCAASProvisionerFacade(ctrl)
	unitFacade := mocks.NewMockCAASUnitProvisionerFacade(ctrl)
	ops := mocks.NewMockApplicationOps(ctrl)
	done := make(chan struct{})

	clk := testclock.NewDilatedWallClock(time.Millisecond)

	scaleChan := make(chan struct{}, 1)
	trustChan := make(chan []string, 1)
	provisioningInfoChan := make(chan struct{}, 1)
	appUnitsChan := make(chan []string, 1)
	appChan := make(chan struct{}, 1)
	appReplicasChan := make(chan struct{}, 1)

	ops.EXPECT().RefreshApplicationStatus(gomock.Any(), "test", app, gomock.Any(), facade, s.logger).Return(nil).AnyTimes()

	gomock.InOrder(
		broker.EXPECT().Application("test", caas.DeploymentStateful).Return(app),
		facade.EXPECT().Life(gomock.Any(), "test").Return(life.Alive, nil),

		ops.EXPECT().CheckCharmFormat(gomock.Any(), "test", gomock.Any(), gomock.Any()).Return(true, nil),

		facade.EXPECT().SetPassword(gomock.Any(), "test", gomock.Any()).Return(nil),

		unitFacade.EXPECT().WatchApplicationScale(gomock.Any(), "test").Return(watchertest.NewMockNotifyWatcher(scaleChan), nil),
		unitFacade.EXPECT().WatchApplicationTrustHash(gomock.Any(), "test").Return(watchertest.NewMockStringsWatcher(trustChan), nil),
		facade.EXPECT().WatchUnits(gomock.Any(), "test").Return(watchertest.NewMockStringsWatcher(appUnitsChan), nil),

		// handleChange
		facade.EXPECT().Life(gomock.Any(), "test").Return(life.Alive, nil),
		facade.EXPECT().ProvisioningState(gomock.Any(), "test").Return(nil, nil),
		facade.EXPECT().WatchProvisioningInfo(gomock.Any(), "test").Return(watchertest.NewMockNotifyWatcher(provisioningInfoChan), nil),
		ops.EXPECT().AppAlive(gomock.Any(), "test", app, gomock.Any(), gomock.Any(), facade, clk, s.logger).Return(nil),
		app.EXPECT().Watch(gomock.Any()).Return(watchertest.NewMockNotifyWatcher(appChan), nil),
		app.EXPECT().WatchReplicas().DoAndReturn(func() (watcher.NotifyWatcher, error) {
			scaleChan <- struct{}{}
			return watchertest.NewMockNotifyWatcher(appReplicasChan), nil
		}),

		// scaleChan fired
		ops.EXPECT().EnsureScale(gomock.Any(), "test", app, life.Alive, facade, unitFacade, s.logger).Return(errors.NotFound),
		ops.EXPECT().EnsureScale(gomock.Any(), "test", app, life.Alive, facade, unitFacade, s.logger).Return(errors.ConstError("try again")),
		ops.EXPECT().EnsureScale(gomock.Any(), "test", app, life.Alive, facade, unitFacade, s.logger).DoAndReturn(func(_ context.Context, _ string, _ caas.Application, v life.Value, _ caasapplicationprovisioner.CAASProvisionerFacade, _ caasapplicationprovisioner.CAASUnitProvisionerFacade, _ logger.Logger) error {
			trustChan <- nil
			return nil
		}),

		// trustChan fired
		ops.EXPECT().EnsureTrust(gomock.Any(), "test", app, unitFacade, s.logger).Return(errors.NotFound),
		ops.EXPECT().EnsureTrust(gomock.Any(), "test", app, unitFacade, s.logger).DoAndReturn(func(_ context.Context, _ string, _ caas.Application, _ caasapplicationprovisioner.CAASUnitProvisionerFacade, _ logger.Logger) error {
			appUnitsChan <- nil
			return nil
		}),

		// appUnitsChan fired
		ops.EXPECT().ReconcileDeadUnitScale(gomock.Any(), "test", app, facade, s.logger).Return(errors.NotFound),
		ops.EXPECT().ReconcileDeadUnitScale(gomock.Any(), "test", app, facade, s.logger).Return(errors.ConstError("try again")),
		ops.EXPECT().ReconcileDeadUnitScale(gomock.Any(), "test", app, facade, s.logger).DoAndReturn(func(_ context.Context, _ string, _ caas.Application, _ caasapplicationprovisioner.CAASProvisionerFacade, _ logger.Logger) error {
			appChan <- struct{}{}
			return nil
		}),

		// appChan fired
		ops.EXPECT().UpdateState(gomock.Any(), "test", app, gomock.Any(), broker, facade, unitFacade, s.logger).DoAndReturn(func(_ context.Context, _ string, _ caas.Application, _ map[string]status.StatusInfo, _ caasapplicationprovisioner.CAASBroker, _ caasapplicationprovisioner.CAASProvisionerFacade, _ caasapplicationprovisioner.CAASUnitProvisionerFacade, _ logger.Logger) (map[string]status.StatusInfo, error) {
			appReplicasChan <- struct{}{}
			return nil, nil
		}),
		// appReplicasChan fired
		ops.EXPECT().UpdateState(gomock.Any(), "test", app, gomock.Any(), broker, facade, unitFacade, s.logger).DoAndReturn(func(_ context.Context, _ string, _ caas.Application, _ map[string]status.StatusInfo, _ caasapplicationprovisioner.CAASBroker, _ caasapplicationprovisioner.CAASProvisionerFacade, _ caasapplicationprovisioner.CAASUnitProvisionerFacade, _ logger.Logger) (map[string]status.StatusInfo, error) {
			provisioningInfoChan <- struct{}{}
			return nil, nil
		}),

		// provisioningInfoChan fired
		facade.EXPECT().Life(gomock.Any(), "test").Return(life.Alive, nil),
		ops.EXPECT().AppAlive(gomock.Any(), "test", app, gomock.Any(), gomock.Any(), facade, clk, s.logger).DoAndReturn(func(_ context.Context, s1 string, _ caas.Application, s2 string, ac *caas.ApplicationConfig, _ caasapplicationprovisioner.CAASProvisionerFacade, c clock.Clock, _ logger.Logger) error {
			provisioningInfoChan <- struct{}{}
			return nil
		}),
		facade.EXPECT().Life(gomock.Any(), "test").Return(life.Dying, nil),
		ops.EXPECT().AppDying(gomock.Any(), "test", app, life.Dying, facade, unitFacade, s.logger).DoAndReturn(func(_ context.Context, _ string, _ caas.Application, v life.Value, _ caasapplicationprovisioner.CAASProvisionerFacade, _ caasapplicationprovisioner.CAASUnitProvisionerFacade, _ logger.Logger) error {
			provisioningInfoChan <- struct{}{}
			return nil
		}),
		facade.EXPECT().Life(gomock.Any(), "test").Return(life.Dead, nil),
		ops.EXPECT().AppDying(gomock.Any(), "test", app, life.Dead, facade, unitFacade, s.logger).Return(nil),
		ops.EXPECT().AppDead(gomock.Any(), "test", app, broker, facade, unitFacade, clk, s.logger).DoAndReturn(func(_ context.Context, _ string, _ caas.Application, c1 caasapplicationprovisioner.CAASBroker, _ caasapplicationprovisioner.CAASProvisionerFacade, _ caasapplicationprovisioner.CAASUnitProvisionerFacade, c2 clock.Clock, _ logger.Logger) error {
			close(done)
			return nil
		}),
	)

	appWorker := s.startAppWorker(c, clk, facade, broker, unitFacade, ops, false)
	s.waitDone(c, done)
	workertest.CheckKill(c, appWorker)
}

func (s *ApplicationWorkerSuite) TestWorkerStatusOnly(c *tc.C) {
	ctrl := gomock.NewController(c)
	defer ctrl.Finish()

	broker := mocks.NewMockCAASBroker(ctrl)
	app := caasmocks.NewMockApplication(ctrl)
	facade := mocks.NewMockCAASProvisionerFacade(ctrl)
	unitFacade := mocks.NewMockCAASUnitProvisionerFacade(ctrl)
	ops := mocks.NewMockApplicationOps(ctrl)
	done := make(chan struct{})

	clk := testclock.NewDilatedWallClock(time.Millisecond)

	scaleChan := make(chan struct{}, 1)
	trustChan := make(chan []string, 1)
	provisioningInfoChan := make(chan struct{}, 1)
	appUnitsChan := make(chan []string, 1)
	appChan := make(chan struct{}, 1)
	appReplicasChan := make(chan struct{}, 1)

	ops.EXPECT().RefreshApplicationStatus(gomock.Any(), "test", app, gomock.Any(), facade, s.logger).Return(nil).AnyTimes()

	gomock.InOrder(
		broker.EXPECT().Application("test", caas.DeploymentStateful).Return(app),
		facade.EXPECT().Life(gomock.Any(), "test").Return(life.Alive, nil),

		ops.EXPECT().CheckCharmFormat(gomock.Any(), "test", gomock.Any(), gomock.Any()).Return(true, nil),

		unitFacade.EXPECT().WatchApplicationScale(gomock.Any(), "test").Return(watchertest.NewMockNotifyWatcher(scaleChan), nil),
		unitFacade.EXPECT().WatchApplicationTrustHash(gomock.Any(), "test").Return(watchertest.NewMockStringsWatcher(trustChan), nil),
		facade.EXPECT().WatchUnits(gomock.Any(), "test").Return(watchertest.NewMockStringsWatcher(appUnitsChan), nil),

		// handleChange
		facade.EXPECT().Life(gomock.Any(), "test").Return(life.Alive, nil),
		facade.EXPECT().ProvisioningState(gomock.Any(), "test").Return(&params.CAASApplicationProvisioningState{Scaling: true, ScaleTarget: 1}, nil),
		facade.EXPECT().SetProvisioningState(gomock.Any(), "test", params.CAASApplicationProvisioningState{}).Return(nil),
		facade.EXPECT().WatchProvisioningInfo(gomock.Any(), "test").Return(watchertest.NewMockNotifyWatcher(provisioningInfoChan), nil),
		app.EXPECT().Watch(gomock.Any()).Return(watchertest.NewMockNotifyWatcher(appChan), nil),
		app.EXPECT().WatchReplicas().DoAndReturn(func() (watcher.NotifyWatcher, error) {
			appChan <- struct{}{}
			return watchertest.NewMockNotifyWatcher(appReplicasChan), nil
		}),

		// appChan fired
		ops.EXPECT().UpdateState(gomock.Any(), "test", app, gomock.Any(), broker, facade, unitFacade, s.logger).DoAndReturn(func(_ context.Context, _ string, _ caas.Application, _ map[string]status.StatusInfo, _ caasapplicationprovisioner.CAASBroker, _ caasapplicationprovisioner.CAASProvisionerFacade, _ caasapplicationprovisioner.CAASUnitProvisionerFacade, _ logger.Logger) (map[string]status.StatusInfo, error) {
			appReplicasChan <- struct{}{}
			return nil, nil
		}),
		// appReplicasChan fired
		ops.EXPECT().UpdateState(gomock.Any(), "test", app, gomock.Any(), broker, facade, unitFacade, s.logger).DoAndReturn(func(_ context.Context, _ string, _ caas.Application, _ map[string]status.StatusInfo, _ caasapplicationprovisioner.CAASBroker, _ caasapplicationprovisioner.CAASProvisionerFacade, _ caasapplicationprovisioner.CAASUnitProvisionerFacade, _ logger.Logger) (map[string]status.StatusInfo, error) {
			provisioningInfoChan <- struct{}{}
			return nil, nil
		}),

		// provisioningInfoChan fired
		facade.EXPECT().Life(gomock.Any(), "test").DoAndReturn(func(_ context.Context, _ string) (life.Value, error) {
			provisioningInfoChan <- struct{}{}
			return life.Alive, nil
		}),
		facade.EXPECT().Life(gomock.Any(), "test").DoAndReturn(func(_ context.Context, _ string) (life.Value, error) {
			provisioningInfoChan <- struct{}{}
			return life.Dying, nil
		}),
		facade.EXPECT().Life(gomock.Any(), "test").DoAndReturn(func(_ context.Context, _ string) (life.Value, error) {
			provisioningInfoChan <- struct{}{}
			close(done)
			return life.Dead, nil
		}),
	)

	appWorker := s.startAppWorker(c, clk, facade, broker, unitFacade, ops, true)
	s.waitDone(c, done)
	workertest.CheckKill(c, appWorker)
}

func (s *ApplicationWorkerSuite) TestNotProvisionedRetry(c *tc.C) {
	ctrl := gomock.NewController(c)
	defer ctrl.Finish()

	broker := mocks.NewMockCAASBroker(ctrl)
	app := caasmocks.NewMockApplication(ctrl)
	facade := mocks.NewMockCAASProvisionerFacade(ctrl)
	unitFacade := mocks.NewMockCAASUnitProvisionerFacade(ctrl)
	ops := mocks.NewMockApplicationOps(ctrl)
	done := make(chan struct{})

	clk := testclock.NewDilatedWallClock(time.Millisecond)

	scaleChan := make(chan struct{}, 1)
	trustChan := make(chan []string, 1)
	provisioningInfoChan := make(chan struct{}, 1)
	appUnitsChan := make(chan []string, 1)
	appChan := make(chan struct{}, 1)
	appReplicasChan := make(chan struct{}, 1)

	ops.EXPECT().RefreshApplicationStatus(gomock.Any(), "test", app, gomock.Any(), facade, s.logger).Return(nil).AnyTimes()

	gomock.InOrder(
		broker.EXPECT().Application("test", caas.DeploymentStateful).Return(app),
		facade.EXPECT().Life(gomock.Any(), "test").Return(life.Alive, nil),

		ops.EXPECT().CheckCharmFormat(gomock.Any(), "test", gomock.Any(), gomock.Any()).Return(true, nil),

		facade.EXPECT().SetPassword(gomock.Any(), "test", gomock.Any()).Return(nil),

		unitFacade.EXPECT().WatchApplicationScale(gomock.Any(), "test").Return(watchertest.NewMockNotifyWatcher(scaleChan), nil),
		unitFacade.EXPECT().WatchApplicationTrustHash(gomock.Any(), "test").Return(watchertest.NewMockStringsWatcher(trustChan), nil),
		facade.EXPECT().WatchUnits(gomock.Any(), "test").Return(watchertest.NewMockStringsWatcher(appUnitsChan), nil),

		// handleChange
		facade.EXPECT().Life(gomock.Any(), "test").Return(life.Alive, nil),
		facade.EXPECT().ProvisioningState(gomock.Any(), "test").Return(nil, nil),
		facade.EXPECT().WatchProvisioningInfo(gomock.Any(), "test").Return(watchertest.NewMockNotifyWatcher(provisioningInfoChan), nil),
		// error with not provisioned
		ops.EXPECT().AppAlive(gomock.Any(), "test", app, gomock.Any(), gomock.Any(), facade, clk, s.logger).Return(errors.NotProvisioned),

		// retry handleChange
		facade.EXPECT().Life(gomock.Any(), "test").Return(life.Alive, nil),
		ops.EXPECT().AppAlive(gomock.Any(), "test", app, gomock.Any(), gomock.Any(), facade, clk, s.logger).Return(nil),
		app.EXPECT().Watch(gomock.Any()).Return(watchertest.NewMockNotifyWatcher(appChan), nil),
		app.EXPECT().WatchReplicas().DoAndReturn(func() (watcher.NotifyWatcher, error) {
			scaleChan <- struct{}{}
			return watchertest.NewMockNotifyWatcher(appReplicasChan), nil
		}),

		// scaleChan fired
		ops.EXPECT().EnsureScale(gomock.Any(), "test", app, life.Alive, facade, unitFacade, s.logger).Return(errors.NotFound),
		ops.EXPECT().EnsureScale(gomock.Any(), "test", app, life.Alive, facade, unitFacade, s.logger).Return(errors.ConstError("try again")),
		ops.EXPECT().EnsureScale(gomock.Any(), "test", app, life.Alive, facade, unitFacade, s.logger).DoAndReturn(func(_ context.Context, _ string, _ caas.Application, v life.Value, _ caasapplicationprovisioner.CAASProvisionerFacade, _ caasapplicationprovisioner.CAASUnitProvisionerFacade, _ logger.Logger) error {
			trustChan <- nil
			return nil
		}),

		// trustChan fired
		ops.EXPECT().EnsureTrust(gomock.Any(), "test", app, unitFacade, s.logger).Return(errors.NotFound),
		ops.EXPECT().EnsureTrust(gomock.Any(), "test", app, unitFacade, s.logger).DoAndReturn(func(_ context.Context, _ string, _ caas.Application, _ caasapplicationprovisioner.CAASUnitProvisionerFacade, _ logger.Logger) error {
			appUnitsChan <- nil
			return nil
		}),

		// appUnitsChan fired
		ops.EXPECT().ReconcileDeadUnitScale(gomock.Any(), "test", app, facade, s.logger).Return(errors.NotFound),
		ops.EXPECT().ReconcileDeadUnitScale(gomock.Any(), "test", app, facade, s.logger).Return(errors.ConstError("try again")),
		ops.EXPECT().ReconcileDeadUnitScale(gomock.Any(), "test", app, facade, s.logger).DoAndReturn(func(_ context.Context, _ string, _ caas.Application, _ caasapplicationprovisioner.CAASProvisionerFacade, _ logger.Logger) error {
			appChan <- struct{}{}
			return nil
		}),

		// appChan fired
		ops.EXPECT().UpdateState(gomock.Any(), "test", app, gomock.Any(), broker, facade, unitFacade, s.logger).DoAndReturn(func(_ context.Context, _ string, _ caas.Application, _ map[string]status.StatusInfo, _ caasapplicationprovisioner.CAASBroker, _ caasapplicationprovisioner.CAASProvisionerFacade, _ caasapplicationprovisioner.CAASUnitProvisionerFacade, _ logger.Logger) (map[string]status.StatusInfo, error) {
			appReplicasChan <- struct{}{}
			return nil, nil
		}),
		// appReplicasChan fired
		ops.EXPECT().UpdateState(gomock.Any(), "test", app, gomock.Any(), broker, facade, unitFacade, s.logger).DoAndReturn(func(_ context.Context, _ string, _ caas.Application, _ map[string]status.StatusInfo, _ caasapplicationprovisioner.CAASBroker, _ caasapplicationprovisioner.CAASProvisionerFacade, _ caasapplicationprovisioner.CAASUnitProvisionerFacade, _ logger.Logger) (map[string]status.StatusInfo, error) {
			provisioningInfoChan <- struct{}{}
			return nil, nil
		}),

		// provisioningInfoChan fired
		facade.EXPECT().Life(gomock.Any(), "test").Return(life.Alive, nil),
		ops.EXPECT().AppAlive(gomock.Any(), "test", app, gomock.Any(), gomock.Any(), facade, clk, s.logger).DoAndReturn(func(_ context.Context, s1 string, _ caas.Application, s2 string, ac *caas.ApplicationConfig, _ caasapplicationprovisioner.CAASProvisionerFacade, c clock.Clock, _ logger.Logger) error {
			provisioningInfoChan <- struct{}{}
			return nil
		}),
		facade.EXPECT().Life(gomock.Any(), "test").Return(life.Dying, nil),
		ops.EXPECT().AppDying(gomock.Any(), "test", app, life.Dying, facade, unitFacade, s.logger).DoAndReturn(func(_ context.Context, _ string, _ caas.Application, v life.Value, _ caasapplicationprovisioner.CAASProvisionerFacade, _ caasapplicationprovisioner.CAASUnitProvisionerFacade, _ logger.Logger) error {
			provisioningInfoChan <- struct{}{}
			return nil
		}),
		facade.EXPECT().Life(gomock.Any(), "test").Return(life.Dead, nil),
		ops.EXPECT().AppDying(gomock.Any(), "test", app, life.Dead, facade, unitFacade, s.logger).Return(nil),
		ops.EXPECT().AppDead(gomock.Any(), "test", app, broker, facade, unitFacade, clk, s.logger).DoAndReturn(func(_ context.Context, _ string, _ caas.Application, c1 caasapplicationprovisioner.CAASBroker, _ caasapplicationprovisioner.CAASProvisionerFacade, _ caasapplicationprovisioner.CAASUnitProvisionerFacade, c2 clock.Clock, _ logger.Logger) error {
			close(done)
			return nil
		}),
	)

	appWorker := s.startAppWorker(c, clk, facade, broker, unitFacade, ops, false)
	s.waitDone(c, done)
	workertest.CheckKill(c, appWorker)
}<|MERGE_RESOLUTION|>--- conflicted
+++ resolved
@@ -75,17 +75,10 @@
 		StatusOnly: statusOnly,
 	}
 	startFunc := caasapplicationprovisioner.NewAppWorker(config)
-<<<<<<< HEAD
 	c.Assert(startFunc, tc.NotNil)
-	appWorker, err := startFunc()
+	appWorker, err := startFunc(context.Background())
 	c.Assert(err, tc.ErrorIsNil)
 	c.Assert(appWorker, tc.NotNil)
-=======
-	c.Assert(startFunc, gc.NotNil)
-	appWorker, err := startFunc(context.Background())
-	c.Assert(err, jc.ErrorIsNil)
-	c.Assert(appWorker, gc.NotNil)
->>>>>>> 2b1d188d
 	return appWorker
 }
 
