// Copyright 2025 Canonical Ltd.
// Licensed under the AGPLv3, see LICENCE file for details.

package sshserver

import (
<<<<<<< HEAD
	"context"
	"net"
	"sync"
	"testing"
	"time"

	"github.com/juju/tc"
	"go.uber.org/goleak"
	gomock "go.uber.org/mock/gomock"
=======
	"time"

	"github.com/juju/tc"
	"go.uber.org/mock/gomock"
>>>>>>> ce146f52

	"github.com/juju/juju/core/testing"
	"github.com/juju/juju/internal/testhelpers"
)

type listenerSuite struct {
	testhelpers.IsolationSuite

	listener *MockListener
}

func TestListenerSuite(t *testing.T) {
	defer goleak.VerifyNone(t)
	tc.Run(t, &listenerSuite{})
}

func (s *listenerSuite) TestSyncListenerAfterAccept(c *tc.C) {
	defer s.setupMocks(c).Finish()

	s.listener.EXPECT().Accept().Return(nil, nil)

	closeAllowed, syncListener := newSyncSSHServerListener(s.listener)

	select {
	case <-closeAllowed:
		c.Error("closeAllowed channel should not be closed yet")
	case <-time.After(testing.ShortWait):
	}

	done := make(chan struct{})
	go func() {
		defer close(done)

		// Accept runs and signals the server can now be closed.
		_, _ = syncListener.Accept()
	}()

	<-done
	select {
	case <-closeAllowed:
	case <-time.After(testing.ShortWait):
		c.Fail()
	}
}

func (s *listenerSuite) TestSyncListenerAfterClose(c *tc.C) {
	defer s.setupMocks(c).Finish()

	s.listener.EXPECT().Close().Return(nil)

	closeAllowed, syncListener := newSyncSSHServerListener(s.listener)

	select {
	case <-closeAllowed:
		c.Error("closeAllowed channel should not be closed yet")
	case <-time.After(testing.ShortWait):
	}

	done := make(chan struct{})
	go func() {
		defer close(done)

		// Close runs and signals the server can now be closed.
		_ = syncListener.Close()
	}()

	<-done
	select {
	case <-closeAllowed:
	case <-time.After(testing.ShortWait):
		c.Fail()
	}
}

func (s *listenerSuite) setupMocks(c *tc.C) *gomock.Controller {
	ctrl := gomock.NewController(c)

	s.listener = NewMockListener(ctrl)

	return ctrl
}<|MERGE_RESOLUTION|>--- conflicted
+++ resolved
@@ -4,22 +4,11 @@
 package sshserver
 
 import (
-<<<<<<< HEAD
-	"context"
-	"net"
-	"sync"
-	"testing"
 	"time"
 
 	"github.com/juju/tc"
 	"go.uber.org/goleak"
-	gomock "go.uber.org/mock/gomock"
-=======
-	"time"
-
-	"github.com/juju/tc"
 	"go.uber.org/mock/gomock"
->>>>>>> ce146f52
 
 	"github.com/juju/juju/core/testing"
 	"github.com/juju/juju/internal/testhelpers"
