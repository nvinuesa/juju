// Copyright 2025 Canonical Ltd.
// Licensed under the AGPLv3, see LICENCE file for details.

package sshserver

import (
	"sync/atomic"

	"github.com/juju/testing"
	jc "github.com/juju/testing/checkers"
	"github.com/juju/worker/v4"
	"github.com/juju/worker/v4/workertest"
	"go.uber.org/mock/gomock"
	gc "gopkg.in/check.v1"

	"github.com/juju/juju/controller"
	"github.com/juju/juju/core/watcher/watchertest"
	loggertesting "github.com/juju/juju/internal/logger/testing"
)

type workerSuite struct {
	testing.IsolationSuite
}

var _ = gc.Suite(&workerSuite{})

func newServerWrapperWorkerConfig(
	c *gc.C, ctrl *gomock.Controller, modifier func(*ServerWrapperWorkerConfig),
) *ServerWrapperWorkerConfig {
	cfg := &ServerWrapperWorkerConfig{
		NewServerWorker:         func(ServerWorkerConfig) (worker.Worker, error) { return nil, nil },
		ControllerConfigService: NewMockControllerConfigService(ctrl),
		Logger:                  loggertesting.WrapCheckLog(c),
		NewSSHServerListener:    newTestingSSHServerListener,
	}

	modifier(cfg)

	return cfg
}

func (s *workerSuite) TestValidate(c *gc.C) {
	ctrl := gomock.NewController(c)
	defer ctrl.Finish()

	cfg := newServerWrapperWorkerConfig(c, ctrl, func(cfg *ServerWrapperWorkerConfig) {})
	c.Assert(cfg.Validate(), gc.IsNil)

	// Test no Logger.
	cfg = newServerWrapperWorkerConfig(
		c,
		ctrl,
		func(cfg *ServerWrapperWorkerConfig) {
			cfg.Logger = nil
		},
	)
	c.Assert(cfg.Validate(), gc.ErrorMatches, ".*is required.*")

	// Test no NewServerWorker.
	cfg = newServerWrapperWorkerConfig(
		c,
		ctrl,
		func(cfg *ServerWrapperWorkerConfig) {
			cfg.NewServerWorker = nil
		},
	)
	c.Assert(cfg.Validate(), gc.ErrorMatches, ".*is required.*")

	// Test no NewSSHServerListener.
	cfg = newServerWrapperWorkerConfig(
		c,
		ctrl,
		func(cfg *ServerWrapperWorkerConfig) {
			cfg.NewSSHServerListener = nil
		},
	)
	c.Assert(cfg.Validate(), gc.ErrorMatches, ".*is required.*")
}

func (s *workerSuite) TestSSHServerWrapperWorkerCanBeKilled(c *gc.C) {
	ctrl := gomock.NewController(c)
	defer ctrl.Finish()

	serverWorker := workertest.NewErrorWorker(nil)
	defer workertest.DirtyKill(c, serverWorker)

	ch := make(chan []string)
	controllerConfigWatcher := watchertest.NewMockStringsWatcher(ch)
	defer workertest.DirtyKill(c, controllerConfigWatcher)

	controllerConfigService := NewMockControllerConfigService(ctrl)
	controllerConfigService.EXPECT().WatchControllerConfig().Return(controllerConfigWatcher, nil)

	// Expect config to be called just the once.
	ctrlCfg := controller.Config{
		controller.SSHServerPort:               22,
		controller.SSHMaxConcurrentConnections: 10,
	}
	controllerConfigService.EXPECT().ControllerConfig(gomock.Any()).Return(ctrlCfg, nil).Times(1)

	cfg := ServerWrapperWorkerConfig{
		ControllerConfigService: controllerConfigService,
		Logger:                  loggertesting.WrapCheckLog(c),
		NewServerWorker: func(swc ServerWorkerConfig) (worker.Worker, error) {
			return serverWorker, nil
		},
		NewSSHServerListener: newTestingSSHServerListener,
	}
	w, err := NewServerWrapperWorker(cfg)
	c.Assert(err, jc.ErrorIsNil)
	defer workertest.DirtyKill(c, w)

	// Check all workers alive properly.
	workertest.CheckAlive(c, w)
	workertest.CheckAlive(c, serverWorker)
	workertest.CheckAlive(c, controllerConfigWatcher)
	// Kill the wrapper worker.
	workertest.CleanKill(c, w)

	// Check all workers killed.
	c.Check(workertest.CheckKilled(c, w), jc.ErrorIsNil)
	c.Check(workertest.CheckKilled(c, serverWorker), jc.ErrorIsNil)
	c.Check(workertest.CheckKilled(c, controllerConfigWatcher), jc.ErrorIsNil)
}

func (s *workerSuite) TestSSHServerWrapperWorkerRestartsServerWorker(c *gc.C) {
	ctrl := gomock.NewController(c)
	defer ctrl.Finish()

	serverWorker := workertest.NewErrorWorker(nil)
	defer workertest.DirtyKill(c, serverWorker)

	ch := make(chan []string)
	controllerConfigWatcher := watchertest.NewMockStringsWatcher(ch)
	defer workertest.DirtyKill(c, controllerConfigWatcher)

	controllerConfigService := NewMockControllerConfigService(ctrl)
	controllerConfigService.EXPECT().WatchControllerConfig().Return(controllerConfigWatcher, nil)

<<<<<<< HEAD
	// Expect first call to have port of 22 and called once on worker startup.
	controllerConfigService.EXPECT().
		ControllerConfig(gomock.Any()).
=======
	// Expect first call to have max concurrent connections of 10 and called once on worker startup.
	mockFacadeClient.EXPECT().
		ControllerConfig().
>>>>>>> 03975b4d
		Return(
			controller.Config{
				controller.SSHServerPort:               22,
				controller.SSHMaxConcurrentConnections: 10,
			},
			nil,
		).
		Times(1)
	// The second call will be made if the worker receives changes on the watcher
	// and should should show no change and avoid restarting the worker.
	controllerConfigService.EXPECT().
		ControllerConfig(gomock.Any()).
		Return(
			controller.Config{
				controller.SSHServerPort:               22,
				controller.SSHMaxConcurrentConnections: 10,
			},
			nil,
		).
		Times(1)
<<<<<<< HEAD
	// On the third call, we're updating the port and should see it restart the worker.
	controllerConfigService.EXPECT().
		ControllerConfig(gomock.Any()).
=======
	// On the third call, we're updating the max concurrent connections and should
	// see it restart the worker.
	mockFacadeClient.EXPECT().
		ControllerConfig().
>>>>>>> 03975b4d
		Return(
			controller.Config{
				controller.SSHServerPort:               22,
				controller.SSHMaxConcurrentConnections: 15,
			},
			nil,
		).
		Times(1)

	var serverStarted int32
	cfg := ServerWrapperWorkerConfig{
		ControllerConfigService: controllerConfigService,
		Logger:                  loggertesting.WrapCheckLog(c),
		NewServerWorker: func(swc ServerWorkerConfig) (worker.Worker, error) {
			atomic.StoreInt32(&serverStarted, 1)
			c.Check(swc.Port, gc.Equals, 22)
			return serverWorker, nil
		},
		NewSSHServerListener: newTestingSSHServerListener,
	}
	w, err := NewServerWrapperWorker(cfg)
	c.Assert(err, jc.ErrorIsNil)
	defer workertest.DirtyKill(c, w)

	// Check all workers alive properly.
	workertest.CheckAlive(c, w)
	workertest.CheckAlive(c, serverWorker)
	workertest.CheckAlive(c, controllerConfigWatcher)

	c.Check(atomic.LoadInt32(&serverStarted), gc.Equals, int32(1))

	// Send some changes to restart the server (expect no changes).
	ch <- nil

	workertest.CheckAlive(c, w)

	// Send some changes to restart the server (expect the worker to restart).
	ch <- nil

	err = workertest.CheckKilled(c, w)
	c.Check(err, gc.ErrorMatches, "changes detected, stopping SSH server worker")

	// Check all workers killed.
	c.Check(workertest.CheckKilled(c, w), gc.ErrorMatches, "changes detected, stopping SSH server worker")
	c.Check(workertest.CheckKilled(c, serverWorker), jc.ErrorIsNil)
	c.Check(workertest.CheckKilled(c, controllerConfigWatcher), jc.ErrorIsNil)
}

func (s *workerSuite) TestWrapperWorkerReport(c *gc.C) {
	ctrl := gomock.NewController(c)
	defer ctrl.Finish()

	ch := make(chan []string)
	controllerConfigWatcher := watchertest.NewMockStringsWatcher(ch)
	defer workertest.DirtyKill(c, controllerConfigWatcher)

	controllerConfigService := NewMockControllerConfigService(ctrl)
	controllerConfigService.EXPECT().WatchControllerConfig().Return(controllerConfigWatcher, nil)

	// Expect first call to have port of 22 and called once on worker startup.
	controllerConfigService.EXPECT().
		ControllerConfig(gomock.Any()).
		Return(
			controller.Config{
				controller.SSHServerPort:               22,
				controller.SSHMaxConcurrentConnections: 10,
			},
			nil,
		).
		Times(1)

	serverWorker := workertest.NewErrorWorker(nil)
	defer workertest.DirtyKill(c, serverWorker)

	cfg := ServerWrapperWorkerConfig{
		ControllerConfigService: controllerConfigService,
		Logger:                  loggertesting.WrapCheckLog(c),
		NewServerWorker: func(swc ServerWorkerConfig) (worker.Worker, error) {
			return &reportWorker{serverWorker}, nil
		},
		NewSSHServerListener: newTestingSSHServerListener,
	}
	w, err := NewServerWrapperWorker(cfg)
	c.Assert(err, jc.ErrorIsNil)
	defer workertest.DirtyKill(c, w)

	// Check all workers alive properly.
	workertest.CheckAlive(c, w)
	workertest.CheckAlive(c, serverWorker)
	workertest.CheckAlive(c, controllerConfigWatcher)

	// Check the wrapper worker is a reporter.
	reporter, ok := w.(worker.Reporter)
	c.Assert(ok, jc.IsTrue)

	c.Assert(reporter.Report(), jc.DeepEquals, map[string]interface{}{
		"workers": map[string]any{
			"ssh-server": map[string]any{
				"test": "test",
			},
		},
	})
}

// reportWorker is a mock worker that implements the Reporter interface.
type reportWorker struct {
	worker.Worker
}

func (r *reportWorker) Report() map[string]interface{} {
	return map[string]interface{}{
		"test": "test",
	}
}<|MERGE_RESOLUTION|>--- conflicted
+++ resolved
@@ -137,15 +137,9 @@
 	controllerConfigService := NewMockControllerConfigService(ctrl)
 	controllerConfigService.EXPECT().WatchControllerConfig().Return(controllerConfigWatcher, nil)
 
-<<<<<<< HEAD
-	// Expect first call to have port of 22 and called once on worker startup.
-	controllerConfigService.EXPECT().
-		ControllerConfig(gomock.Any()).
-=======
 	// Expect first call to have max concurrent connections of 10 and called once on worker startup.
-	mockFacadeClient.EXPECT().
-		ControllerConfig().
->>>>>>> 03975b4d
+	controllerConfigService.EXPECT().
+		ControllerConfig(gomock.Any()).
 		Return(
 			controller.Config{
 				controller.SSHServerPort:               22,
@@ -166,16 +160,10 @@
 			nil,
 		).
 		Times(1)
-<<<<<<< HEAD
-	// On the third call, we're updating the port and should see it restart the worker.
-	controllerConfigService.EXPECT().
-		ControllerConfig(gomock.Any()).
-=======
 	// On the third call, we're updating the max concurrent connections and should
 	// see it restart the worker.
-	mockFacadeClient.EXPECT().
-		ControllerConfig().
->>>>>>> 03975b4d
+	controllerConfigService.EXPECT().
+		ControllerConfig(gomock.Any()).
 		Return(
 			controller.Config{
 				controller.SSHServerPort:               22,
