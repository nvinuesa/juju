--- conflicted
+++ resolved
@@ -18,16 +18,10 @@
 	"google.golang.org/grpc/test/bufconn"
 	gc "gopkg.in/check.v1"
 
-<<<<<<< HEAD
 	"github.com/juju/juju/core/logger"
+	virtualhostname "github.com/juju/juju/core/virtualhostname"
 	loggertesting "github.com/juju/juju/internal/logger/testing"
 	jujutesting "github.com/juju/juju/internal/testing"
-=======
-	"github.com/juju/juju/core/virtualhostname"
-	pkitest "github.com/juju/juju/pki/test"
-	params "github.com/juju/juju/rpc/params"
-	jujutesting "github.com/juju/juju/testing"
->>>>>>> b0db0e72
 )
 
 const maxConcurrentConnections = 10
@@ -36,15 +30,8 @@
 type sshServerSuite struct {
 	testing.IsolationSuite
 
-<<<<<<< HEAD
-	userSigner ssh.Signer
-=======
-	hostKey        []byte
-	publicHostKey  gossh.PublicKey
-	userSigner     gossh.Signer
-	facadeClient   *MockFacadeClient
+	userSigner     ssh.Signer
 	sessionHandler *MockSessionHandler
->>>>>>> b0db0e72
 }
 
 var _ = gc.Suite(&sshServerSuite{})
@@ -58,36 +45,15 @@
 
 	userSigner, err := gossh.NewSignerFromKey(userKey)
 	c.Assert(err, jc.ErrorIsNil)
-<<<<<<< HEAD
 
 	s.userSigner = userSigner
-=======
-	s.userSigner = userSigner
-
-	// Setup hostkey
-	key, err := pkitest.InsecureKeyProfile()
-	c.Assert(err, jc.ErrorIsNil)
-	rsaKey, ok := key.(*rsa.PrivateKey)
-	c.Assert(ok, jc.IsTrue)
-	s.hostKey = pem.EncodeToMemory(
-		&pem.Block{
-			Type:  "RSA PRIVATE KEY",
-			Bytes: x509.MarshalPKCS1PrivateKey(rsaKey),
-		},
-	)
-
-	privateKey, err := gossh.ParsePrivateKey(s.hostKey)
-	c.Assert(err, jc.ErrorIsNil)
-
-	s.publicHostKey = privateKey.PublicKey()
-}
-
-func (s *sshServerSuite) setupMocks(c *gc.C) *gomock.Controller {
+}
+
+func (s *sshServerSuite) SetUpMocks(c *gc.C) *gomock.Controller {
 	ctrl := gomock.NewController(c)
-	s.facadeClient = NewMockFacadeClient(ctrl)
 	s.sessionHandler = NewMockSessionHandler(ctrl)
+
 	return ctrl
->>>>>>> b0db0e72
 }
 
 func newServerWorkerConfig(
@@ -112,9 +78,6 @@
 
 	c.Assert(cfg.Validate(), jc.ErrorIs, errors.NotValid)
 
-	ctrl := gomock.NewController(c)
-	defer ctrl.Finish()
-
 	// Test no Logger.
 	cfg = newServerWorkerConfig(l, "Logger", func(cfg *ServerWorkerConfig) {
 		cfg.Logger = nil
@@ -135,8 +98,7 @@
 }
 
 func (s *sshServerSuite) TestSSHServer(c *gc.C) {
-	ctrl := gomock.NewController(c)
-	defer ctrl.Finish()
+	defer s.SetUpMocks(c).Finish()
 
 	// Firstly, start the server on an in-memory listener
 	listener := bufconn.Listen(1024)
@@ -208,145 +170,6 @@
 	workertest.CleanKill(c, server)
 }
 
-<<<<<<< HEAD
-=======
-func (s *sshServerSuite) TestSSHPublicKeyHandler(c *gc.C) {
-	defer s.setupMocks(c).Finish()
-
-	listener := bufconn.Listen(1024)
-
-	s.facadeClient.EXPECT().ListPublicKeysForModel(gomock.Any()).
-		DoAndReturn(func(sshPKIAuthArgs params.ListAuthorizedKeysArgs) ([]gossh.PublicKey, error) {
-			if strings.Contains(sshPKIAuthArgs.ModelUUID, "8419cd78-4993-4c3a-928e-c646226beeee") {
-				return []gossh.PublicKey{s.userSigner.PublicKey()}, nil
-			}
-			return nil, errors.NotFound
-		}).AnyTimes()
-	s.facadeClient.EXPECT().HostKeyForTarget(gomock.Any()).Return(s.hostKey, nil).AnyTimes()
-
-	server, err := NewServerWorker(ServerWorkerConfig{
-		Logger:                   loggo.GetLogger("test"),
-		Listener:                 listener,
-		JumpHostKey:              jujutesting.SSHServerHostKey,
-		FacadeClient:             s.facadeClient,
-		NewSSHServerListener:     newTestingSSHServerListener,
-		MaxConcurrentConnections: maxConcurrentConnections,
-		SessionHandler:           s.sessionHandler,
-	})
-	c.Assert(err, gc.IsNil)
-	defer workertest.DirtyKill(c, server)
-
-	userKey, err := rsa.GenerateKey(rand.Reader, 2048)
-	c.Assert(err, gc.IsNil)
-
-	notValidSigner, err := gossh.NewSignerFromKey(userKey)
-	c.Assert(err, gc.IsNil)
-
-	tests := []struct {
-		name               string
-		destinationAddress string
-		key                ssh.Signer
-		expectSuccess      bool
-	}{
-		{
-			name:               "valid destination model uuid and public key",
-			destinationAddress: testVirtualHostname,
-			key:                s.userSigner,
-			expectSuccess:      true,
-		},
-		{
-			name:               "model uuid not valid",
-			destinationAddress: "1.postgresql.8419cd78-4993-4c3a-928e-eeeeeeeeeeee.juju.local",
-			key:                notValidSigner,
-			expectSuccess:      false,
-		},
-	}
-
-	for _, test := range tests {
-		c.Log(test.name)
-		client := inMemoryDial(c, listener, &gossh.ClientConfig{
-			User:            "",
-			HostKeyCallback: gossh.InsecureIgnoreHostKey(),
-			Auth: []gossh.AuthMethod{
-				gossh.PublicKeys(test.key),
-			},
-		})
-		conn, err := client.Dial("tcp", fmt.Sprintf("%s:%d", test.destinationAddress, 1))
-		c.Assert(err, gc.IsNil)
-		// we need to establish another client connection to perform the auth in the embedded server.
-		_, _, _, err = gossh.NewClientConn(
-			conn,
-			"",
-			&gossh.ClientConfig{
-				HostKeyCallback: gossh.InsecureIgnoreHostKey(),
-				Auth: []gossh.AuthMethod{
-					gossh.PublicKeys(test.key),
-				},
-			},
-		)
-		if !test.expectSuccess {
-			c.Assert(err, gc.ErrorMatches, `.*ssh: handshake failed.*`)
-		} else {
-			c.Assert(err, gc.IsNil)
-		}
-	}
-}
-
-func (s *sshServerSuite) TestHostKeyForTarget(c *gc.C) {
-	defer s.setupMocks(c).Finish()
-	// Firstly, start the server on an in-memory listener
-	listener := bufconn.Listen(8 * 1024)
-	s.facadeClient.EXPECT().HostKeyForTarget(gomock.Any()).Return(s.hostKey, nil)
-	_, err := NewServerWorker(ServerWorkerConfig{
-		Logger:                   loggo.GetLogger("test"),
-		Listener:                 listener,
-		JumpHostKey:              jujutesting.SSHServerHostKey,
-		MaxConcurrentConnections: maxConcurrentConnections,
-		NewSSHServerListener:     newTestingSSHServerListener,
-		FacadeClient:             s.facadeClient,
-		disableAuth:              true,
-		SessionHandler:           s.sessionHandler,
-	})
-	c.Assert(err, jc.ErrorIsNil)
-	// Open a client connection
-	client := inMemoryDial(c, listener, &gossh.ClientConfig{
-		User:            "",
-		HostKeyCallback: gossh.InsecureIgnoreHostKey(),
-		Auth: []gossh.AuthMethod{
-			gossh.Password(""), // No password needed
-		},
-	})
-	conn, err := client.Dial("tcp", fmt.Sprintf("%s:0", testVirtualHostname))
-	c.Assert(err, gc.IsNil)
-
-	// we need to establish another client connection to perform the auth in the embedded server.
-	// In this way we verify the hostkey is the one coming from the facade.
-	_, _, _, err = gossh.NewClientConn(
-		conn,
-		"",
-		&gossh.ClientConfig{
-			HostKeyCallback: gossh.FixedHostKey(s.publicHostKey),
-			Auth: []gossh.AuthMethod{
-				gossh.PublicKeys(s.userSigner),
-			},
-		},
-	)
-	c.Assert(err, gc.IsNil)
-
-	// we now test that the connection is closed when the controller cannot fetch the unit's host key.
-	s.facadeClient.EXPECT().HostKeyForTarget(gomock.Any()).Return(nil, errors.New("an error"))
-	client = inMemoryDial(c, listener, &gossh.ClientConfig{
-		User:            "",
-		HostKeyCallback: gossh.InsecureIgnoreHostKey(),
-		Auth: []gossh.AuthMethod{
-			gossh.Password(""), // No password needed
-		},
-	})
-	_, err = client.Dial("tcp", fmt.Sprintf("%s:0", testVirtualHostname))
-	c.Assert(err.Error(), gc.Equals, "ssh: rejected: connect failed (Failed to get host key)")
-}
-
->>>>>>> b0db0e72
 func (s *sshServerSuite) TestSSHServerMaxConnections(c *gc.C) {
 	// Firstly, start the server on an in-memory listener
 	listener := bufconn.Listen(1024)
@@ -396,16 +219,18 @@
 }
 
 // inMemoryDial returns and SSH connection that uses an in-memory transport.
-func inMemoryDial(c *gc.C, listener *bufconn.Listener, config *ssh.ClientConfig) *ssh.Client {
+func inMemoryDial(c *gc.C, listener *bufconn.Listener, config *gossh.ClientConfig) *gossh.Client {
 	jumpServerConn, err := listener.Dial()
 	c.Assert(err, jc.ErrorIsNil)
 
-	sshConn, newChan, reqs, err := ssh.NewClientConn(jumpServerConn, "", config)
-	c.Assert(err, jc.ErrorIsNil)
-	return ssh.NewClient(sshConn, newChan, reqs)
+	sshConn, newChan, reqs, err := gossh.NewClientConn(jumpServerConn, "", config)
+	c.Assert(err, jc.ErrorIsNil)
+	return gossh.NewClient(sshConn, newChan, reqs)
 }
 
 func (s *sshServerSuite) TestSSHWorkerReport(c *gc.C) {
+	defer s.SetUpMocks(c).Finish()
+
 	// Firstly, start the server on an in-memory listener
 	listener := bufconn.Listen(1024)
 	worker, err := NewServerWorker(ServerWorkerConfig{
@@ -426,32 +251,12 @@
 	})
 
 	// Dial the in-memory listener
-<<<<<<< HEAD
 	conn, err := listener.Dial()
 	c.Assert(err, jc.ErrorIsNil)
 	defer conn.Close()
-=======
-	inMemoryDial(c, listener, &gossh.ClientConfig{
-		User:            "",
-		HostKeyCallback: gossh.InsecureIgnoreHostKey(),
-	})
->>>>>>> b0db0e72
 
 	report = worker.(*ServerWorker).Report()
 	c.Assert(report, gc.DeepEquals, map[string]interface{}{
 		"concurrent_connections": int32(1),
 	})
-<<<<<<< HEAD
-=======
-}
-
-// inMemoryDial returns and SSH connection that uses an in-memory transport.
-func inMemoryDial(c *gc.C, listener *bufconn.Listener, config *gossh.ClientConfig) *gossh.Client {
-	jumpServerConn, err := listener.Dial()
-	c.Assert(err, jc.ErrorIsNil)
-
-	sshConn, newChan, reqs, err := gossh.NewClientConn(jumpServerConn, "", config)
-	c.Assert(err, jc.ErrorIsNil)
-	return gossh.NewClient(sshConn, newChan, reqs)
->>>>>>> b0db0e72
 }