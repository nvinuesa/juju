// Copyright 2012, 2013 Canonical Ltd.
// Licensed under the AGPLv3, see LICENCE file for details.

package deployer

import (
<<<<<<< HEAD
	"context"

	"github.com/juju/names/v4"
=======
	"github.com/juju/names/v5"
>>>>>>> 985d5a51

	"github.com/juju/juju/api/base"
	"github.com/juju/juju/api/common"
	"github.com/juju/juju/core/life"
	"github.com/juju/juju/rpc/params"
)

// Option is a function that can be used to configure a Client.
type Option = base.Option

// WithTracer returns an Option that configures the Client to use the
// supplied tracer.
var WithTracer = base.WithTracer

const deployerFacade = "Deployer"

// Client provides access to the deployer worker's idea of the state.
type Client struct {
	facade base.FacadeCaller
}

// NewClient creates a new Client instance that makes API calls
// through the given caller.
func NewClient(caller base.APICaller, options ...Option) *Client {
	facadeCaller := base.NewFacadeCaller(caller, deployerFacade, options...)
	return &Client{facade: facadeCaller}

}

// unitLife returns the lifecycle state of the given unit.
func (c *Client) unitLife(tag names.UnitTag) (life.Value, error) {
	return common.OneLife(c.facade, tag)
}

// Unit returns the unit with the given tag.
func (c *Client) Unit(tag names.UnitTag) (*Unit, error) {
	life, err := c.unitLife(tag)
	if err != nil {
		return nil, err
	}
	return &Unit{
		tag:    tag,
		life:   life,
		client: c,
	}, nil
}

// Machine returns the machine with the given tag.
func (c *Client) Machine(tag names.MachineTag) (*Machine, error) {
	// TODO(dfc) this cannot return an error any more
	return &Machine{
		tag:    tag,
		client: c,
	}, nil
}

// ConnectionInfo returns all the address information that the deployer task
// needs in one call.
func (c *Client) ConnectionInfo() (result params.DeployerConnectionValues, err error) {
	err = c.facade.FacadeCall(context.TODO(), "ConnectionInfo", nil, &result)
	return result, err
}<|MERGE_RESOLUTION|>--- conflicted
+++ resolved
@@ -4,13 +4,9 @@
 package deployer
 
 import (
-<<<<<<< HEAD
 	"context"
 
-	"github.com/juju/names/v4"
-=======
 	"github.com/juju/names/v5"
->>>>>>> 985d5a51
 
 	"github.com/juju/juju/api/base"
 	"github.com/juju/juju/api/common"
