--- conflicted
+++ resolved
@@ -12,7 +12,6 @@
 	"net/http"
 	"net/url"
 	"os"
-	"path/filepath"
 	"strconv"
 	"strings"
 
@@ -336,6 +335,7 @@
 	default:
 		return nil, errors.Errorf("unknown charm type %T", ch)
 	}
+
 	anyHooks, err := hasHooks(archive.Name())
 	if err != nil {
 		return nil, errors.Trace(err)
@@ -344,17 +344,6 @@
 		return nil, errors.Errorf("invalid charm %q: has no hooks", curl.Name)
 	}
 
-<<<<<<< HEAD
-	anyHooks, err := hasHooks(archive.Name())
-	if err != nil {
-		return nil, errors.Trace(err)
-	}
-	if !anyHooks {
-		return nil, errors.Errorf("invalid charm %q: has no hooks", curl.Name)
-	}
-
-=======
->>>>>>> fde9276a
 	curl, err = c.UploadCharm(curl, archive)
 	if err != nil {
 		return nil, errors.Trace(err)
@@ -371,13 +360,8 @@
 	}
 	defer zipr.Close()
 	count := 0
-<<<<<<< HEAD
-	// Cater for file separator differences between operating systems.
-	hooksPath := filepath.FromSlash("hooks/")
-=======
 	// zip file spec 4.4.17.1 says that separators are always "/" even on Windows.
 	hooksPath := "hooks/"
->>>>>>> fde9276a
 	for _, f := range zipr.File {
 		if strings.Contains(f.Name, hooksPath) {
 			count++
