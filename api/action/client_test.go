--- conflicted
+++ resolved
@@ -188,24 +188,6 @@
 	c.Assert(err, gc.ErrorMatches, "expected 1 result, got 2")
 }
 
-func (s *actionSuite) TestWatchActionProgressNotSupported(c *gc.C) {
-	apiCaller := basetesting.BestVersionCaller{
-		APICallerFunc: basetesting.APICallerFunc(
-			func(objType string,
-				version int,
-				id, request string,
-				a, result interface{},
-			) error {
-				return nil
-			},
-		),
-		BestVersion: 4,
-	}
-	client := action.NewClient(apiCaller)
-	_, err := client.WatchActionProgress("666")
-	c.Assert(err, gc.ErrorMatches, "WatchActionProgress not supported by this version \\(4\\) of Juju")
-}
-
 func (s *actionSuite) TestListOperations(c *gc.C) {
 	var args action.OperationQueryArgs
 	apiCaller := basetesting.BestVersionCaller{
@@ -250,24 +232,6 @@
 	})
 }
 
-func (s *actionSuite) TestListOperationsNotSupported(c *gc.C) {
-	apiCaller := basetesting.BestVersionCaller{
-		APICallerFunc: basetesting.APICallerFunc(
-			func(objType string,
-				version int,
-				id, request string,
-				a, result interface{},
-			) error {
-				return nil
-			},
-		),
-		BestVersion: 4,
-	}
-	client := action.NewClient(apiCaller)
-	_, err := client.ListOperations(action.OperationQueryArgs{})
-	c.Assert(err, gc.ErrorMatches, "ListOperations not supported by this version \\(4\\) of Juju")
-}
-
 func (s *actionSuite) TestOperation(c *gc.C) {
 	apiCaller := basetesting.BestVersionCaller{
 		APICallerFunc: basetesting.APICallerFunc(
@@ -305,24 +269,6 @@
 	})
 }
 
-func (s *actionSuite) TestOperationNotSupported(c *gc.C) {
-	apiCaller := basetesting.BestVersionCaller{
-		APICallerFunc: basetesting.APICallerFunc(
-			func(objType string,
-				version int,
-				id, request string,
-				a, result interface{},
-			) error {
-				return nil
-			},
-		),
-		BestVersion: 4,
-	}
-	client := action.NewClient(apiCaller)
-	_, err := client.Operation("666")
-	c.Assert(err, gc.ErrorMatches, "Operations not supported by this version \\(4\\) of Juju")
-}
-
 func (s *actionSuite) TestEnqueueOperation(c *gc.C) {
 	apiCaller := basetesting.BestVersionCaller{
 		APICallerFunc: basetesting.APICallerFunc(
@@ -363,33 +309,10 @@
 	client := action.NewClient(apiCaller)
 	result, err := client.EnqueueOperation(args)
 	c.Assert(err, jc.ErrorIsNil)
-<<<<<<< HEAD
-	c.Assert(result, jc.DeepEquals, params.EnqueuedActions{
-		Actions: []params.ActionResult{{
-=======
 	c.Assert(result, jc.DeepEquals, action.EnqueuedActions{
-		Actions: []action.ActionReference{{
->>>>>>> 6836b156
+		Actions: []action.ActionResult{{
 			Error: &params.Error{Message: "FAIL"},
 		}},
 		OperationID: "1",
 	})
-}
-
-func (s *actionSuite) TestEnqueueOperationNotSupported(c *gc.C) {
-	apiCaller := basetesting.BestVersionCaller{
-		APICallerFunc: basetesting.APICallerFunc(
-			func(objType string,
-				version int,
-				id, request string,
-				a, result interface{},
-			) error {
-				return nil
-			},
-		),
-		BestVersion: 5,
-	}
-	client := action.NewClient(apiCaller)
-	_, err := client.EnqueueOperation([]action.Action{})
-	c.Assert(err, gc.ErrorMatches, "EnqueueOperation not supported by this version \\(5\\) of Juju")
 }