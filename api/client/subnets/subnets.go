// Copyright 2015 Canonical Ltd.
// Licensed under the AGPLv3, see LICENCE file for details.

package subnets

import (
	"github.com/juju/errors"
	"github.com/juju/names/v4"

	"github.com/juju/juju/api/base"
	"github.com/juju/juju/rpc/params"
)

const subnetsFacade = "Subnets"

// API provides access to the Subnets API facade.
type API struct {
	base.ClientFacade
	facade base.FacadeCaller
}

// NewAPI creates a new client-side Subnets facade.
func NewAPI(caller base.APICallCloser) *API {
	if caller == nil {
		panic("caller is nil")
	}
	clientFacade, facadeCaller := base.NewClientFacade(caller, subnetsFacade)
	return &API{
		ClientFacade: clientFacade,
		facade:       facadeCaller,
	}
}

<<<<<<< HEAD
// AddSubnet adds an existing subnet to the model.
func (api *API) AddSubnet(cidr string, providerId network.Id, space names.SpaceTag, zones []string) error {
	var response params.ErrorResults
	// Prefer ProviderId when set over CIDR.
	if providerId != "" {
		cidr = ""
	}

	var args = makeAddSubnetsParams(cidr, providerId, space, zones)
	err := api.facade.FacadeCall("AddSubnets", args, &response)
	if err != nil {
		return errors.Trace(err)
	}
	return response.OneError()
}

=======
>>>>>>> f8be5168
// ListSubnets fetches all the subnets known by the model.
func (api *API) ListSubnets(spaceTag *names.SpaceTag, zone string) ([]params.Subnet, error) {
	var response params.ListSubnetsResults
	var space string
	if spaceTag != nil {
		space = spaceTag.String()
	}
	args := params.SubnetsFilters{
		SpaceTag: space,
		Zone:     zone,
	}
	err := api.facade.FacadeCall("ListSubnets", args, &response)
	if err != nil {
		return nil, errors.Trace(err)
	}
	return response.Results, nil
}

// SubnetsByCIDR returns the collection of subnets matching each CIDR in the
// input.
func (api *API) SubnetsByCIDR(cidrs []string) ([]params.SubnetsResult, error) {
	args := params.CIDRParams{CIDRS: cidrs}

	var result params.SubnetsResults
	if err := api.facade.FacadeCall("SubnetsByCIDR", args, &result); err != nil {
		if params.IsCodeNotSupported(err) {
			return nil, errors.NewNotSupported(nil, err.Error())
		}
		return nil, errors.Trace(err)
	}

	for _, result := range result.Results {
		if result.Error != nil {
			return nil, errors.Trace(result.Error)
		}
	}

	return result.Results, nil
<<<<<<< HEAD
}

func makeAddSubnetsParams(cidr string, providerId network.Id, space names.SpaceTag, zones []string) params.AddSubnetsParams {
	return params.AddSubnetsParams{
		Subnets: []params.AddSubnetParams{{
			CIDR:             cidr,
			SubnetProviderId: string(providerId),
			SpaceTag:         space.String(),
			Zones:            zones,
		}},
	}
=======
>>>>>>> f8be5168
}<|MERGE_RESOLUTION|>--- conflicted
+++ resolved
@@ -31,25 +31,6 @@
 	}
 }
 
-<<<<<<< HEAD
-// AddSubnet adds an existing subnet to the model.
-func (api *API) AddSubnet(cidr string, providerId network.Id, space names.SpaceTag, zones []string) error {
-	var response params.ErrorResults
-	// Prefer ProviderId when set over CIDR.
-	if providerId != "" {
-		cidr = ""
-	}
-
-	var args = makeAddSubnetsParams(cidr, providerId, space, zones)
-	err := api.facade.FacadeCall("AddSubnets", args, &response)
-	if err != nil {
-		return errors.Trace(err)
-	}
-	return response.OneError()
-}
-
-=======
->>>>>>> f8be5168
 // ListSubnets fetches all the subnets known by the model.
 func (api *API) ListSubnets(spaceTag *names.SpaceTag, zone string) ([]params.Subnet, error) {
 	var response params.ListSubnetsResults
@@ -88,18 +69,4 @@
 	}
 
 	return result.Results, nil
-<<<<<<< HEAD
-}
-
-func makeAddSubnetsParams(cidr string, providerId network.Id, space names.SpaceTag, zones []string) params.AddSubnetsParams {
-	return params.AddSubnetsParams{
-		Subnets: []params.AddSubnetParams{{
-			CIDR:             cidr,
-			SubnetProviderId: string(providerId),
-			SpaceTag:         space.String(),
-			Zones:            zones,
-		}},
-	}
-=======
->>>>>>> f8be5168
 }