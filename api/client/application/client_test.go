// Copyright 2014 Canonical Ltd.
// Licensed under the AGPLv3, see LICENCE file for details.

package application_test

import (
	stderrors "errors"
	"time"

	"github.com/juju/charm/v9"
	"github.com/juju/errors"
	"github.com/juju/names/v4"
	"github.com/juju/testing"
	jc "github.com/juju/testing/checkers"
	gc "gopkg.in/check.v1"

	basetesting "github.com/juju/juju/api/base/testing"
	"github.com/juju/juju/api/client/application"
	apicharm "github.com/juju/juju/api/common/charm"
	apitesting "github.com/juju/juju/api/testing"
	apiservererrors "github.com/juju/juju/apiserver/errors"
	"github.com/juju/juju/core/constraints"
	"github.com/juju/juju/core/crossmodel"
	"github.com/juju/juju/core/instance"
	"github.com/juju/juju/rpc/params"
	"github.com/juju/juju/storage"
	coretesting "github.com/juju/juju/testing"
)

const newBranchName = "new-branch"

type applicationSuite struct {
	testing.IsolationSuite
}

var _ = gc.Suite(&applicationSuite{})

func newClient(f basetesting.APICallerFunc) *application.Client {
	return application.NewClient(f)
}

func (s *applicationSuite) TestSetApplicationMetricCredentials(c *gc.C) {
	var called bool
	client := newClient(func(objType string, version int, id, request string, a, response interface{}) error {
		called = true
		c.Check(objType, gc.Equals, "Application")
		c.Check(id, gc.Equals, "")
		c.Check(request, gc.Equals, "SetMetricCredentials")
		args, ok := a.(params.ApplicationMetricCredentials)
		c.Assert(ok, jc.IsTrue)
		c.Assert(args.Creds, gc.HasLen, 1)
		c.Assert(args.Creds[0].ApplicationName, gc.Equals, "applicationA")
		c.Assert(args.Creds[0].MetricCredentials, gc.DeepEquals, []byte("creds 1"))

		result := response.(*params.ErrorResults)
		result.Results = make([]params.ErrorResult, 1)
		return nil
	})
	err := client.SetMetricCredentials("applicationA", []byte("creds 1"))
	c.Assert(err, jc.ErrorIsNil)
	c.Assert(called, jc.IsTrue)
}

func (s *applicationSuite) TestSetApplicationMetricCredentialsFails(c *gc.C) {
	var called bool
	client := newClient(func(objType string, version int, id, request string, a, response interface{}) error {
		called = true
		c.Check(objType, gc.Equals, "Application")
		c.Check(id, gc.Equals, "")
		c.Assert(request, gc.Equals, "SetMetricCredentials")
		result := response.(*params.ErrorResults)
		result.Results = make([]params.ErrorResult, 1)
		result.Results[0].Error = apiservererrors.ServerError(apiservererrors.ErrPerm)
		return result.OneError()
	})
	err := client.SetMetricCredentials("application", []byte("creds"))
	c.Assert(err, gc.ErrorMatches, "permission denied")
	c.Assert(called, jc.IsTrue)
}

func (s *applicationSuite) TestDeploy(c *gc.C) {
	var called bool
	client := application.NewClient(basetesting.APICallerFunc(
		func(objType string, version int, id, request string, a, response interface{}) error {
			called = true
			c.Assert(request, gc.Equals, "Deploy")
			args, ok := a.(params.ApplicationsDeploy)
			c.Assert(ok, jc.IsTrue)
			c.Assert(args.Applications, gc.HasLen, 1)
			app := args.Applications[0]
			c.Assert(app.CharmURL, gc.Equals, "cs:trusty/a-charm-1")
			c.Assert(app.CharmOrigin, gc.DeepEquals, &params.CharmOrigin{Source: "charm-store"})
			c.Assert(app.ApplicationName, gc.Equals, "applicationA")
			c.Assert(app.Series, gc.Equals, "series")
			c.Assert(app.NumUnits, gc.Equals, 1)
			c.Assert(app.ConfigYAML, gc.Equals, "configYAML")
			c.Assert(app.Config, gc.DeepEquals, map[string]string{"foo": "bar"})
			c.Assert(app.Constraints, gc.DeepEquals, constraints.MustParse("mem=4G"))
			c.Assert(app.Placement, gc.DeepEquals, []*instance.Placement{{"scope", "directive"}})
			c.Assert(app.EndpointBindings, gc.DeepEquals, map[string]string{"foo": "bar"})
			c.Assert(app.Storage, gc.DeepEquals, map[string]storage.Constraints{"data": {Pool: "pool"}})
			c.Assert(app.AttachStorage, gc.DeepEquals, []string{"storage-data-0"})
			c.Assert(app.Resources, gc.DeepEquals, map[string]string{"foo": "bar"})

			result := response.(*params.ErrorResults)
			result.Results = make([]params.ErrorResult, 1)
			return nil
		},
	))

	args := application.DeployArgs{
		CharmID: application.CharmID{
			URL: charm.MustParseURL("cs:trusty/a-charm-1"),
		},
		CharmOrigin: apicharm.Origin{
			Source: apicharm.OriginCharmStore,
		},
		ApplicationName:  "applicationA",
		Series:           "series",
		NumUnits:         1,
		ConfigYAML:       "configYAML",
		Config:           map[string]string{"foo": "bar"},
		Cons:             constraints.MustParse("mem=4G"),
		Placement:        []*instance.Placement{{"scope", "directive"}},
		Storage:          map[string]storage.Constraints{"data": {Pool: "pool"}},
		AttachStorage:    []string{"data/0"},
		Resources:        map[string]string{"foo": "bar"},
		EndpointBindings: map[string]string{"foo": "bar"},
	}
	err := client.Deploy(args)
	c.Assert(err, jc.ErrorIsNil)
	c.Assert(called, jc.IsTrue)
}

func (s *applicationSuite) TestDeployAlreadyExists(c *gc.C) {
	var called bool
	client := application.NewClient(basetesting.BestVersionCaller{
		APICallerFunc: basetesting.APICallerFunc(
			func(objType string, version int, id, request string, a, response interface{}) error {
				called = true
				c.Assert(request, gc.Equals, "Deploy")

				result := response.(*params.ErrorResults)
				result.Results = []params.ErrorResult{
					{Error: &params.Error{
						Message: "application already exists",
						Code:    params.CodeAlreadyExists,
					}},
				}
				return nil
			},
		),
		BestVersion: 5,
	})

	args := application.DeployArgs{
		CharmID: application.CharmID{
			URL: charm.MustParseURL("cs:trusty/a-charm-1"),
		},
		CharmOrigin: apicharm.Origin{
			Source: apicharm.OriginCharmStore,
		},
		ApplicationName:  "applicationA",
		Series:           "series",
		NumUnits:         1,
		ConfigYAML:       "configYAML",
		Config:           map[string]string{"foo": "bar"},
		Cons:             constraints.MustParse("mem=4G"),
		Placement:        []*instance.Placement{{"scope", "directive"}},
		Storage:          map[string]storage.Constraints{"data": {Pool: "pool"}},
		AttachStorage:    []string{"data/0"},
		Resources:        map[string]string{"foo": "bar"},
		EndpointBindings: map[string]string{"foo": "bar"},
	}
	err := client.Deploy(args)
	c.Assert(err, gc.ErrorMatches, `application already exists`)
	c.Assert(called, jc.IsTrue)
}

func (s *applicationSuite) TestDeployAttachStorageMultipleUnits(c *gc.C) {
	var called bool
	client := newClient(func(objType string, version int, id, request string, a, response interface{}) error {
		called = true
		return nil
	})
	args := application.DeployArgs{
		NumUnits:      2,
		AttachStorage: []string{"data/0"},
	}
	err := client.Deploy(args)
	c.Assert(err, gc.ErrorMatches, "cannot attach existing storage when more than one unit is requested")
	c.Assert(called, jc.IsFalse)
}

func (s *applicationSuite) TestAddUnits(c *gc.C) {
	client := application.NewClient(basetesting.APICallerFunc(
		func(objType string, version int, id, request string, a, response interface{}) error {
			c.Assert(request, gc.Equals, "AddUnits")
			args, ok := a.(params.AddApplicationUnits)
			c.Assert(ok, jc.IsTrue)
			c.Assert(args.ApplicationName, gc.Equals, "foo")
			c.Assert(args.NumUnits, gc.Equals, 1)
			c.Assert(args.Placement, jc.DeepEquals, []*instance.Placement{{"scope", "directive"}})
			c.Assert(args.AttachStorage, jc.DeepEquals, []string{"storage-data-0"})
			result := response.(*params.AddApplicationUnitsResults)
			result.Units = []string{"foo/0"}
			return nil
		},
	))

	units, err := client.AddUnits(application.AddUnitsParams{
		ApplicationName: "foo",
		NumUnits:        1,
		Placement:       []*instance.Placement{{"scope", "directive"}},
		AttachStorage:   []string{"data/0"},
	})
	c.Assert(err, jc.ErrorIsNil)
	c.Assert(units, jc.DeepEquals, []string{"foo/0"})
}

func (s *applicationSuite) TestAddUnitsAttachStorageMultipleUnits(c *gc.C) {
	var called bool
	client := newClient(func(objType string, version int, id, request string, a, response interface{}) error {
		called = true
		return nil
	})
	_, err := client.AddUnits(application.AddUnitsParams{
		NumUnits:      2,
		AttachStorage: []string{"data/0"},
	})
	c.Assert(err, gc.ErrorMatches, "cannot attach existing storage when more than one unit is requested")
	c.Assert(called, jc.IsFalse)
}

func (s *applicationSuite) TestApplicationGetCharmURLOrigin(c *gc.C) {
	var called bool
	client := newClient(func(objType string, version int, id, request string, a, response interface{}) error {
		called = true
		c.Assert(request, gc.Equals, "GetCharmURLOrigin")
		args, ok := a.(params.ApplicationGet)
		c.Assert(ok, jc.IsTrue)
		c.Assert(args.ApplicationName, gc.Equals, "application")
		c.Assert(args.BranchName, gc.Equals, newBranchName)

		result := response.(*params.CharmURLOriginResult)
		result.URL = "cs:curl"
		result.Origin = params.CharmOrigin{
			Risk: "edge",
		}
		return nil
	})
	curl, origin, err := client.GetCharmURLOrigin(newBranchName, "application")
	c.Assert(err, jc.ErrorIsNil)
	c.Assert(curl, gc.DeepEquals, charm.MustParseURL("cs:curl"))
	c.Assert(origin, gc.DeepEquals, apicharm.Origin{
		Risk: "edge",
	})
	c.Assert(called, jc.IsTrue)
}

func (s *applicationSuite) TestSetCharm(c *gc.C) {
	var called bool
	toUint64Ptr := func(v uint64) *uint64 {
		return &v
	}
	client := newClient(func(objType string, version int, id, request string, a, response interface{}) error {
		called = true
		c.Assert(request, gc.Equals, "SetCharm")
		args, ok := a.(params.ApplicationSetCharm)
		c.Assert(ok, jc.IsTrue)
		c.Assert(args.ApplicationName, gc.Equals, "application")
		c.Assert(args.CharmURL, gc.Equals, "cs:trusty/application-1")
		c.Assert(args.CharmOrigin, gc.DeepEquals, &params.CharmOrigin{
			Source: "charm-hub",
			Risk:   "edge",
		})
		c.Assert(args.ConfigSettings, jc.DeepEquals, map[string]string{
			"a": "b",
			"c": "d",
		})
		c.Assert(args.ConfigSettingsYAML, gc.Equals, "yaml")
		c.Assert(args.Force, gc.Equals, true)
		c.Assert(args.ForceSeries, gc.Equals, true)
		c.Assert(args.ForceUnits, gc.Equals, true)
		c.Assert(args.StorageConstraints, jc.DeepEquals, map[string]params.StorageConstraints{
			"a": {Pool: "radiant"},
			"b": {Count: toUint64Ptr(123)},
			"c": {Size: toUint64Ptr(123)},
		})
		c.Assert(args.Generation, gc.Equals, newBranchName)

		return nil
	})
	cfg := application.SetCharmConfig{
		ApplicationName: "application",
		CharmID: application.CharmID{
			URL: charm.MustParseURL("cs:trusty/application-1"),
			Origin: apicharm.Origin{
				Source: "charm-hub",
				Risk:   "edge",
			},
		},
		ConfigSettings: map[string]string{
			"a": "b",
			"c": "d",
		},
		ConfigSettingsYAML: "yaml",
		Force:              true,
		ForceSeries:        true,
		ForceUnits:         true,
		StorageConstraints: map[string]storage.Constraints{
			"a": {Pool: "radiant"},
			"b": {Count: 123},
			"c": {Size: 123},
		},
	}
	err := client.SetCharm(newBranchName, cfg)
	c.Assert(err, jc.ErrorIsNil)
	c.Assert(called, jc.IsTrue)
}

func (s *applicationSuite) TestDestroyApplications(c *gc.C) {
	expectedResults := []params.DestroyApplicationResult{{
		Error: &params.Error{Message: "boo"},
	}, {
		Info: &params.DestroyApplicationInfo{
			DestroyedStorage: []params.Entity{{Tag: "storage-pgdata-0"}},
			DetachedStorage:  []params.Entity{{Tag: "storage-pgdata-1"}},
			DestroyedUnits:   []params.Entity{{Tag: "unit-bar-1"}},
		},
	}}
	delay := 1 * time.Minute
	client := newClient(func(objType string, version int, id, request string, a, response interface{}) error {
		c.Assert(request, gc.Equals, "DestroyApplication")
		c.Assert(a, jc.DeepEquals, params.DestroyApplicationsParams{
			Applications: []params.DestroyApplicationParams{
				{ApplicationTag: "application-foo", Force: true, MaxWait: &delay},
				{ApplicationTag: "application-bar", Force: true, MaxWait: &delay},
			},
		})
		c.Assert(response, gc.FitsTypeOf, &params.DestroyApplicationResults{})
		out := response.(*params.DestroyApplicationResults)
		*out = params.DestroyApplicationResults{expectedResults}
		return nil
	})
	results, err := client.DestroyApplications(application.DestroyApplicationsParams{
		Applications: []string{"foo", "bar"},
		Force:        true,
		MaxWait:      &delay,
	})
	c.Assert(err, jc.ErrorIsNil)
	c.Assert(results, jc.DeepEquals, expectedResults)
}

func (s *applicationSuite) TestDestroyApplicationsArity(c *gc.C) {
	client := newClient(func(objType string, version int, id, request string, a, response interface{}) error {
		return nil
	})
	_, err := client.DestroyApplications(application.DestroyApplicationsParams{
		Applications: []string{"foo"},
	})
	c.Assert(err, gc.ErrorMatches, `expected 1 result\(s\), got 0`)
}

func (s *applicationSuite) TestDestroyApplicationsInvalidIds(c *gc.C) {
	expectedResults := []params.DestroyApplicationResult{{
		Error: &params.Error{Message: `application name "!" not valid`},
	}, {
		Info: &params.DestroyApplicationInfo{},
	}}
	client := newClient(func(objType string, version int, id, request string, a, response interface{}) error {
		out := response.(*params.DestroyApplicationResults)
		*out = params.DestroyApplicationResults{expectedResults[1:]}
		return nil
	})
	results, err := client.DestroyApplications(application.DestroyApplicationsParams{
		Applications: []string{"!", "foo"},
	})
	c.Assert(err, jc.ErrorIsNil)
	c.Assert(results, jc.DeepEquals, expectedResults)
}

func (s *applicationSuite) TestDestroyConsumedApplicationsArity(c *gc.C) {
	client := newClient(func(objType string, version int, id, request string, a, response interface{}) error {
		return nil
	})
	destroyParams := application.DestroyConsumedApplicationParams{
		[]string{"foo"}, false, nil,
	}
	_, err := client.DestroyConsumedApplication(destroyParams)
	c.Assert(err, gc.ErrorMatches, `expected 1 result\(s\), got 0`)
}

func (s *applicationSuite) TestDestroyConsumedApplications(c *gc.C) {
	var called bool
	noWait := 1 * time.Minute
	force := true
	expectedResults := []params.ErrorResult{{}, {}}
	client := application.NewClient(basetesting.APICallerFunc(
		func(objType string, version int, id, request string, a, response interface{}) error {
			c.Assert(request, gc.Equals, "DestroyConsumedApplications")
			c.Assert(a, jc.DeepEquals, params.DestroyConsumedApplicationsParams{
				Applications: []params.DestroyConsumedApplicationParams{
					{ApplicationTag: "application-foo", Force: &force, MaxWait: &noWait},
					{ApplicationTag: "application-bar", Force: &force, MaxWait: &noWait},
				},
			})
			called = true
			c.Assert(response, gc.FitsTypeOf, &params.ErrorResults{})
			out := response.(*params.ErrorResults)
			*out = params.ErrorResults{expectedResults}
			return nil
		},
	))

	destroyParams := application.DestroyConsumedApplicationParams{
		[]string{"foo"}, false, &noWait,
	}
	results, err := client.DestroyConsumedApplication(destroyParams)
	c.Check(err, gc.ErrorMatches, "--force is required when --max-wait is provided")
	c.Check(results, gc.HasLen, 0)
	c.Assert(called, jc.IsFalse)

	destroyParams = application.DestroyConsumedApplicationParams{
		[]string{"foo", "bar"}, force, &noWait,
	}
	results, err = client.DestroyConsumedApplication(destroyParams)
	c.Check(err, jc.ErrorIsNil)
	c.Check(results, gc.HasLen, 2)
	c.Assert(called, jc.IsTrue)
}

func (s *applicationSuite) TestDestroyUnits(c *gc.C) {
	expectedResults := []params.DestroyUnitResult{{
		Error: &params.Error{Message: "boo"},
	}, {
		Info: &params.DestroyUnitInfo{
			DestroyedStorage: []params.Entity{{Tag: "storage-pgdata-0"}},
			DetachedStorage:  []params.Entity{{Tag: "storage-pgdata-1"}},
		},
	}}
	delay := 1 * time.Minute
	client := newClient(func(objType string, version int, id, request string, a, response interface{}) error {
		c.Assert(request, gc.Equals, "DestroyUnit")
		c.Assert(a, jc.DeepEquals, params.DestroyUnitsParams{
			Units: []params.DestroyUnitParams{
				{UnitTag: "unit-foo-0", Force: true, MaxWait: &delay},
				{UnitTag: "unit-bar-1", Force: true, MaxWait: &delay},
			},
		})
		c.Assert(response, gc.FitsTypeOf, &params.DestroyUnitResults{})
		out := response.(*params.DestroyUnitResults)
		*out = params.DestroyUnitResults{expectedResults}
		return nil
	})
	results, err := client.DestroyUnits(application.DestroyUnitsParams{
		Units:   []string{"foo/0", "bar/1"},
		Force:   true,
		MaxWait: &delay,
	})
	c.Assert(err, jc.ErrorIsNil)
	c.Assert(results, jc.DeepEquals, expectedResults)
}

func (s *applicationSuite) TestDestroyUnitsArity(c *gc.C) {
	client := newClient(func(objType string, version int, id, request string, a, response interface{}) error {
		return nil
	})
	_, err := client.DestroyUnits(application.DestroyUnitsParams{
		Units: []string{"foo/0"},
	})
	c.Assert(err, gc.ErrorMatches, `expected 1 result\(s\), got 0`)
}

func (s *applicationSuite) TestDestroyUnitsInvalidIds(c *gc.C) {
	expectedResults := []params.DestroyUnitResult{{
		Error: &params.Error{Message: `unit ID "!" not valid`},
	}, {
		Info: &params.DestroyUnitInfo{},
	}}
	client := newClient(func(objType string, version int, id, request string, a, response interface{}) error {
		out := response.(*params.DestroyUnitResults)
		*out = params.DestroyUnitResults{expectedResults[1:]}
		return nil
	})
	results, err := client.DestroyUnits(application.DestroyUnitsParams{
		Units: []string{"!", "foo/0"},
	})
	c.Assert(err, jc.ErrorIsNil)
	c.Assert(results, jc.DeepEquals, expectedResults)
}

func (s *applicationSuite) TestConsume(c *gc.C) {
	offer := params.ApplicationOfferDetails{
		SourceModelTag:         "source model",
		OfferName:              "an offer",
		OfferUUID:              "offer-uuid",
		OfferURL:               "offer url",
		ApplicationDescription: "description",
		Endpoints:              []params.RemoteEndpoint{{Name: "endpoint"}},
	}
	mac, err := apitesting.NewMacaroon("id")
	c.Assert(err, jc.ErrorIsNil)
	controllerInfo := &params.ExternalControllerInfo{
		ControllerTag: coretesting.ControllerTag.String(),
		Alias:         "controller-alias",
		Addrs:         []string{"192.168.1.0"},
		CACert:        coretesting.CACert,
	}

	var called bool
	apiCaller := basetesting.APICallerFunc(
		func(objType string,
			version int,
			id, request string,
			a, result interface{},
		) error {
			called = true
			c.Assert(request, gc.Equals, "Consume")
			args, ok := a.(params.ConsumeApplicationArgs)
			c.Assert(ok, jc.IsTrue)
			c.Assert(args.Args, jc.DeepEquals, []params.ConsumeApplicationArg{
				{
					ApplicationAlias:        "alias",
					ApplicationOfferDetails: offer,
					Macaroon:                mac,
					ControllerInfo:          controllerInfo,
				},
			})
			if results, ok := result.(*params.ErrorResults); ok {
				result := params.ErrorResult{}
				results.Results = []params.ErrorResult{result}
			}
			return nil
		})
	client := application.NewClient(apiCaller)
	name, err := client.Consume(crossmodel.ConsumeApplicationArgs{
		Offer:            offer,
		ApplicationAlias: "alias",
		Macaroon:         mac,
		ControllerInfo: &crossmodel.ControllerInfo{
			ControllerTag: coretesting.ControllerTag,
			Alias:         "controller-alias",
			Addrs:         controllerInfo.Addrs,
			CACert:        controllerInfo.CACert,
		},
	})
	c.Assert(err, jc.ErrorIsNil)
	c.Assert(name, gc.Equals, "alias")
	c.Assert(called, jc.IsTrue)
}

func (s *applicationSuite) TestDestroyRelation(c *gc.C) {
	false_ := false
	true_ := true
	zero := time.Minute * 1
	for _, t := range []struct {
		force   *bool
		maxWait *time.Duration
	}{
		{},
		{force: &true_},
		{force: &false_},
		{maxWait: &zero},
		{force: &false_, maxWait: &zero},
		{force: &true_, maxWait: &zero},
	} {
		called := false
		client := newClient(func(objType string, version int, id, request string, a, response interface{}) error {
			c.Assert(request, gc.Equals, "DestroyRelation")
			c.Assert(a, jc.DeepEquals, params.DestroyRelation{
				Endpoints: []string{"ep1", "ep2"},
				Force:     t.force,
				MaxWait:   t.maxWait,
			})
			c.Assert(response, gc.IsNil)
			called = true
			return nil
		})

		err := client.DestroyRelation(t.force, t.maxWait, "ep1", "ep2")
		c.Assert(err, jc.ErrorIsNil)
		c.Assert(called, jc.IsTrue)
	}
}

func (s *applicationSuite) TestDestroyRelationId(c *gc.C) {
	false_ := false
	true_ := true
	zero := time.Minute * 1
	for _, t := range []struct {
		force   *bool
		maxWait *time.Duration
	}{
		{},
		{force: &true_},
		{force: &false_},
		{maxWait: &zero},
		{force: &false_, maxWait: &zero},
		{force: &true_, maxWait: &zero},
	} {
		called := false
		client := newClient(func(objType string, version int, id, request string, a, response interface{}) error {
			c.Assert(request, gc.Equals, "DestroyRelation")
			c.Assert(a, jc.DeepEquals, params.DestroyRelation{
				RelationId: 123,
				Force:      t.force,
				MaxWait:    t.maxWait,
			})
			c.Assert(response, gc.IsNil)
			called = true
			return nil
		})
		err := client.DestroyRelationId(123, t.force, t.maxWait)
		c.Assert(err, jc.ErrorIsNil)
		c.Assert(called, jc.IsTrue)
	}
}

func (s *applicationSuite) TestSetRelationSuspended(c *gc.C) {
	called := false
	client := newClient(func(objType string, version int, id, request string, a, result interface{}) error {
		c.Assert(request, gc.Equals, "SetRelationsSuspended")
		c.Assert(a, jc.DeepEquals, params.RelationSuspendedArgs{
			Args: []params.RelationSuspendedArg{
				{
					RelationId: 123,
					Suspended:  true,
					Message:    "message",
				}, {
					RelationId: 456,
					Suspended:  true,
					Message:    "message",
				}},
		})
		c.Assert(result, gc.FitsTypeOf, &params.ErrorResults{})
		*result.(*params.ErrorResults) = params.ErrorResults{
			Results: []params.ErrorResult{{}, {}},
		}
		called = true
		return nil
	})
	err := client.SetRelationSuspended([]int{123, 456}, true, "message")
	c.Assert(err, jc.ErrorIsNil)
	c.Assert(called, jc.IsTrue)
}

func (s *applicationSuite) TestSetRelationSuspendedArity(c *gc.C) {
	called := false
	client := newClient(func(objType string, version int, id, request string, a, result interface{}) error {
		c.Assert(request, gc.Equals, "SetRelationsSuspended")
		c.Assert(a, jc.DeepEquals, params.RelationSuspendedArgs{
			Args: []params.RelationSuspendedArg{
				{
					RelationId: 123,
					Suspended:  true,
					Message:    "message",
				}, {
					RelationId: 456,
					Suspended:  true,
					Message:    "message",
				}},
		})
		c.Assert(result, gc.FitsTypeOf, &params.ErrorResults{})
		*result.(*params.ErrorResults) = params.ErrorResults{
			Results: []params.ErrorResult{{}},
		}
		called = true
		return nil
	})
	err := client.SetRelationSuspended([]int{123, 456}, true, "message")
	c.Assert(err, gc.ErrorMatches, "expected 2 results, got 1")
	c.Assert(called, jc.IsTrue)
}

func (s *applicationSuite) TestAddRelation(c *gc.C) {
	called := false
	client := newClient(func(objType string, version int, id, request string, a, result interface{}) error {
		c.Assert(request, gc.Equals, "AddRelation")
		c.Assert(a, jc.DeepEquals, params.AddRelation{
			Endpoints: []string{"ep1", "ep2"},
			ViaCIDRs:  []string{"cidr1", "cidr2"},
		})
		c.Assert(result, gc.FitsTypeOf, &params.AddRelationResults{})
		*result.(*params.AddRelationResults) = params.AddRelationResults{
			Endpoints: map[string]params.CharmRelation{
				"ep1": {Name: "foo"},
			},
		}
		called = true
		return nil
	})
	results, err := client.AddRelation([]string{"ep1", "ep2"}, []string{"cidr1", "cidr2"})
	c.Assert(err, jc.ErrorIsNil)
	c.Assert(called, jc.IsTrue)
	c.Assert(results.Endpoints, jc.DeepEquals, map[string]params.CharmRelation{
		"ep1": {Name: "foo"},
	})
}

func (s *applicationSuite) TestGetConfig(c *gc.C) {
	expArgs := params.ApplicationGetArgs{Args: []params.ApplicationGet{
		{ApplicationName: "foo", BranchName: newBranchName},
		{ApplicationName: "bar", BranchName: newBranchName},
	}}
	fooConfig := map[string]interface{}{
		"outlook": map[string]interface{}{
			"description": "No default outlook.",
			"source":      "unset",
			"type":        "string",
		},
		"skill-level": map[string]interface{}{
			"description": "A number indicating skill.",
			"source":      "user",
			"type":        "int",
			"value":       42,
		}}
	barConfig := map[string]interface{}{
		"title": map[string]interface{}{
			"default":     "My Title",
			"description": "A descriptive title used for the application.",
			"source":      "user",
			"type":        "string",
			"value":       "bar",
		},
		"username": map[string]interface{}{
			"default":     "admin001",
			"description": "The name of the initial account (given admin permissions).",
			"source":      "default",
			"type":        "string",
			"value":       "admin001",
		},
	}

	client := application.NewClient(basetesting.APICallerFunc(
		func(objType string, version int, id, request string, args, response interface{}) error {
			c.Assert(request, gc.Equals, "CharmConfig")
			c.Assert(args, jc.DeepEquals, expArgs)

			result, ok := response.(*params.ApplicationGetConfigResults)
			c.Assert(ok, jc.IsTrue)
			result.Results = []params.ConfigResult{
				{Config: fooConfig}, {Config: barConfig},
			}
			return nil
		},
	))

	results, err := client.GetConfig(newBranchName, "foo", "bar")
	c.Assert(err, jc.ErrorIsNil)
	c.Assert(results, jc.DeepEquals, []map[string]interface{}{
		fooConfig, barConfig,
	})
}

func (s *applicationSuite) TestGetConstraints(c *gc.C) {
	fooConstraints := constraints.MustParse("mem=4G")
	barConstraints := constraints.MustParse("mem=128G", "cores=64")

	client := application.NewClient(basetesting.APICallerFunc(
		func(objType string, version int, id, request string, a, response interface{}) error {
			c.Assert(request, gc.Equals, "GetConstraints")
			args, ok := a.(params.Entities)
			c.Assert(ok, jc.IsTrue)
			c.Assert(args, jc.DeepEquals, params.Entities{
				Entities: []params.Entity{
					{"application-foo"}, {"application-bar"},
				}})

			result, ok := response.(*params.ApplicationGetConstraintsResults)
			c.Assert(ok, jc.IsTrue)
			result.Results = []params.ApplicationConstraint{
				{Constraints: fooConstraints}, {Constraints: barConstraints},
			}
			return nil
		},
	))

	results, err := client.GetConstraints("foo", "bar")
	c.Assert(err, jc.ErrorIsNil)
	c.Assert(results, jc.DeepEquals, []constraints.Value{
		fooConstraints, barConstraints,
	})
}

func (s *applicationSuite) TestGetConstraintsError(c *gc.C) {
	fooConstraints := constraints.MustParse("mem=4G")

	client := application.NewClient(basetesting.APICallerFunc(
		func(objType string, version int, id, request string, a, response interface{}) error {
			c.Assert(request, gc.Equals, "GetConstraints")
			args, ok := a.(params.Entities)
			c.Assert(ok, jc.IsTrue)
			c.Assert(args, jc.DeepEquals, params.Entities{
				Entities: []params.Entity{
					{"application-foo"}, {"application-bar"},
				}})

			result, ok := response.(*params.ApplicationGetConstraintsResults)
			c.Assert(ok, jc.IsTrue)
			result.Results = []params.ApplicationConstraint{
				{Constraints: fooConstraints},
				{Error: &params.Error{Message: "oh no"}},
			}
			return nil
		},
	))

	results, err := client.GetConstraints("foo", "bar")
	c.Assert(err, gc.ErrorMatches, `unable to get constraints for "bar": oh no`)
	c.Assert(results, gc.IsNil)
}

func (s *applicationSuite) TestSetConfig(c *gc.C) {
	fooConfig := map[string]string{
		"foo":   "bar",
		"level": "high",
	}
	fooConfigYaml := "foo"

	client := application.NewClient(basetesting.APICallerFunc(
		func(objType string, version int, id, request string, a, response interface{}) error {
			c.Assert(request, gc.Equals, "SetConfigs")
			args, ok := a.(params.ConfigSetArgs)
			c.Assert(ok, jc.IsTrue)
			c.Assert(args, jc.DeepEquals, params.ConfigSetArgs{
				Args: []params.ConfigSet{{
					ApplicationName: "foo",
					Config:          fooConfig,
					ConfigYAML:      fooConfigYaml,
					Generation:      newBranchName,
				}}})
			result, ok := response.(*params.ErrorResults)
			c.Assert(ok, jc.IsTrue)
			result.Results = []params.ErrorResult{
				{Error: &params.Error{Message: "FAIL"}},
			}
			return nil
		},
	))

	err := client.SetConfig(newBranchName, "foo", fooConfigYaml, fooConfig)
	c.Assert(err, gc.ErrorMatches, "FAIL")
}

func (s *applicationSuite) TestUnsetApplicationConfig(c *gc.C) {
	client := application.NewClient(basetesting.APICallerFunc(
		func(objType string, version int, id, request string, a, response interface{}) error {
			c.Assert(request, gc.Equals, "UnsetApplicationsConfig")
			args, ok := a.(params.ApplicationConfigUnsetArgs)
			c.Assert(ok, jc.IsTrue)
			c.Assert(args, jc.DeepEquals, params.ApplicationConfigUnsetArgs{
				Args: []params.ApplicationUnset{{
					ApplicationName: "foo",
					Options:         []string{"option"},
					BranchName:      newBranchName,
				}}})
			result, ok := response.(*params.ErrorResults)
			c.Assert(ok, jc.IsTrue)
			result.Results = []params.ErrorResult{
				{Error: &params.Error{Message: "FAIL"}},
			}
			return nil
		},
	))

	err := client.UnsetApplicationConfig(newBranchName, "foo", []string{"option"})
	c.Assert(err, gc.ErrorMatches, "FAIL")
}

func (s *applicationSuite) TestResolveUnitErrors(c *gc.C) {
	var called bool
	client := newClient(func(objType string, version int, id, request string, a, response interface{}) error {
		called = true
		c.Check(request, gc.Equals, "ResolveUnitErrors")
		args, ok := a.(params.UnitsResolved)
		c.Assert(ok, jc.IsTrue)
		c.Assert(args, jc.DeepEquals, params.UnitsResolved{
			Retry: true,
			Tags: params.Entities{
				Entities: []params.Entity{
					{Tag: "unit-mysql-0"},
					{Tag: "unit-mysql-1"},
				},
			},
		})

		result := response.(*params.ErrorResults)
		result.Results = make([]params.ErrorResult, 1)
		return nil
	})
	units := []string{"mysql/0", "mysql/1"}
	err := client.ResolveUnitErrors(units, false, true)
	c.Assert(err, jc.ErrorIsNil)
	c.Assert(called, jc.IsTrue)
}

func (s *applicationSuite) TestResolveUnitErrorsUnitsAll(c *gc.C) {
	client := newClient(func(objType string, version int, id, request string, a, response interface{}) error {
		c.Fail()
		return nil
	})
	units := []string{"mysql/0"}
	err := client.ResolveUnitErrors(units, true, false)
	c.Assert(err, gc.NotNil)
	c.Assert(err.Error(), gc.Equals, "specifying units with all=true not supported")
}

func (s *applicationSuite) TestResolveUnitDuplicate(c *gc.C) {
	client := newClient(func(objType string, version int, id, request string, a, response interface{}) error {
		c.Fail()
		return nil
	})
	units := []string{"mysql/0", "mysql/1", "mysql/0"}
	err := client.ResolveUnitErrors(units, false, false)
	c.Assert(err, gc.NotNil)
	c.Assert(err.Error(), gc.Equals, "duplicate unit specified")
}

func (s *applicationSuite) TestResolveUnitErrorsInvalidUnit(c *gc.C) {
	client := newClient(func(objType string, version int, id, request string, a, response interface{}) error {
		c.Fail()
		return nil
	})
	units := []string{"mysql"}
	err := client.ResolveUnitErrors(units, false, false)
	c.Assert(err, gc.NotNil)
	c.Assert(err.Error(), gc.Equals, `unit name "mysql" not valid`)
}

func (s *applicationSuite) TestResolveUnitErrorsAll(c *gc.C) {
	var called bool
	client := newClient(func(objType string, version int, id, request string, a, response interface{}) error {
		called = true
		c.Check(request, gc.Equals, "ResolveUnitErrors")
		args, ok := a.(params.UnitsResolved)
		c.Assert(ok, jc.IsTrue)
		c.Assert(args, jc.DeepEquals, params.UnitsResolved{
			All: true,
		})

		result := response.(*params.ErrorResults)
		result.Results = make([]params.ErrorResult, 1)
		return nil
	})
	err := client.ResolveUnitErrors(nil, true, false)
	c.Assert(err, jc.ErrorIsNil)
	c.Assert(called, jc.IsTrue)
}

func (s *applicationSuite) TestScaleApplication(c *gc.C) {
	apiCaller := basetesting.APICallerFunc(
		func(objType string, version int, id, request string, a, response interface{}) error {
			c.Assert(request, gc.Equals, "ScaleApplications")
			args, ok := a.(params.ScaleApplicationsParams)
			c.Assert(ok, jc.IsTrue)
			c.Assert(args, jc.DeepEquals, params.ScaleApplicationsParams{
				Applications: []params.ScaleApplicationParams{
					{ApplicationTag: "application-foo", Scale: 5, Force: true},
				}})

			result, ok := response.(*params.ScaleApplicationResults)
			c.Assert(ok, jc.IsTrue)
			result.Results = []params.ScaleApplicationResult{
				{Info: &params.ScaleApplicationInfo{Scale: 5}},
			}
			return nil
		},
	)
	client := application.NewClient(apiCaller)
	results, err := client.ScaleApplication(application.ScaleApplicationParams{
		ApplicationName: "foo",
		Scale:           5,
		Force:           true,
	})
	c.Assert(err, jc.ErrorIsNil)
	c.Assert(results, jc.DeepEquals, params.ScaleApplicationResult{
		Info: &params.ScaleApplicationInfo{Scale: 5},
	})
}

func (s *applicationSuite) TestChangeScaleApplication(c *gc.C) {
	apiCaller := basetesting.APICallerFunc(
		func(objType string, version int, id, request string, a, response interface{}) error {
			c.Assert(request, gc.Equals, "ScaleApplications")
			args, ok := a.(params.ScaleApplicationsParams)
			c.Assert(ok, jc.IsTrue)
			c.Assert(args, jc.DeepEquals, params.ScaleApplicationsParams{
				Applications: []params.ScaleApplicationParams{
					{ApplicationTag: "application-foo", ScaleChange: 5},
				}})

			result, ok := response.(*params.ScaleApplicationResults)
			c.Assert(ok, jc.IsTrue)
			result.Results = []params.ScaleApplicationResult{
				{Info: &params.ScaleApplicationInfo{Scale: 7}},
			}
			return nil
		},
	)
	client := application.NewClient(apiCaller)
	results, err := client.ScaleApplication(application.ScaleApplicationParams{
		ApplicationName: "foo",
		ScaleChange:     5,
	})
	c.Assert(err, jc.ErrorIsNil)
	c.Assert(results, jc.DeepEquals, params.ScaleApplicationResult{
		Info: &params.ScaleApplicationInfo{Scale: 7},
	})
}

func (s *applicationSuite) TestScaleApplicationArity(c *gc.C) {
	apiCaller := basetesting.APICallerFunc(
		func(objType string, version int, id, request string, a, response interface{}) error {
			c.Assert(request, gc.Equals, "ScaleApplications")
			args, ok := a.(params.ScaleApplicationsParams)
			c.Assert(ok, jc.IsTrue)
			c.Assert(args, jc.DeepEquals, params.ScaleApplicationsParams{
				Applications: []params.ScaleApplicationParams{
					{ApplicationTag: "application-foo", Scale: 5},
				}})

			result, ok := response.(*params.ScaleApplicationResults)
			c.Assert(ok, jc.IsTrue)
			result.Results = []params.ScaleApplicationResult{
				{Info: &params.ScaleApplicationInfo{Scale: 5}},
				{Info: &params.ScaleApplicationInfo{Scale: 3}},
			}
			return nil
		},
	)
	client := application.NewClient(apiCaller)
	_, err := client.ScaleApplication(application.ScaleApplicationParams{
		ApplicationName: "foo",
		Scale:           5,
	})
	c.Assert(err, gc.ErrorMatches, "expected 1 result, got 2")
}

func (s *applicationSuite) TestScaleApplicationValidation(c *gc.C) {
	apiCaller := basetesting.APICallerFunc(
		func(objType string, version int, id, request string, a, response interface{}) error {
			return nil
		},
	)
	client := application.NewClient(apiCaller)

	for i, test := range []struct {
		scale       int
		scaleChange int
		errorStr    string
	}{{
		scale:       5,
		scaleChange: 5,
		errorStr:    "requesting both scale and scale-change not valid",
	}, {
		scale:       -1,
		scaleChange: 0,
		errorStr:    "scale < 0 not valid",
	}} {
		c.Logf("test #%d", i)
		_, err := client.ScaleApplication(application.ScaleApplicationParams{
			ApplicationName: "foo",
			Scale:           test.scale,
			ScaleChange:     test.scaleChange,
		})
		c.Assert(err, gc.ErrorMatches, test.errorStr)
	}
}

func (s *applicationSuite) TestScaleApplicationError(c *gc.C) {
	apiCaller := basetesting.APICallerFunc(
		func(objType string, version int, id, request string, a, response interface{}) error {
			c.Assert(request, gc.Equals, "ScaleApplications")
			args, ok := a.(params.ScaleApplicationsParams)
			c.Assert(ok, jc.IsTrue)
			c.Assert(args, jc.DeepEquals, params.ScaleApplicationsParams{
				Applications: []params.ScaleApplicationParams{
					{ApplicationTag: "application-foo", Scale: 5},
				}})

			result, ok := response.(*params.ScaleApplicationResults)
			c.Assert(ok, jc.IsTrue)
			result.Results = []params.ScaleApplicationResult{
				{Error: &params.Error{Message: "boom"}},
			}
			return nil
		},
	)
	client := application.NewClient(apiCaller)
	_, err := client.ScaleApplication(application.ScaleApplicationParams{
		ApplicationName: "foo",
		Scale:           5,
	})
	c.Assert(err, gc.ErrorMatches, "boom")
}

func (s *applicationSuite) TestScaleApplicationCallError(c *gc.C) {
	apiCaller := basetesting.APICallerFunc(
		func(objType string, version int, id, request string, a, response interface{}) error {
			c.Assert(request, gc.Equals, "ScaleApplications")
			return errors.New("boom")
		},
	)
	client := application.NewClient(apiCaller)
	_, err := client.ScaleApplication(application.ScaleApplicationParams{
		ApplicationName: "foo",
		Scale:           5,
	})
	c.Assert(err, gc.ErrorMatches, "boom")
}

func (s *applicationSuite) TestApplicationsInfoCallError(c *gc.C) {
	called := false
	client := application.NewClient(basetesting.APICallerFunc(
		func(objType string, version int, id, request string, a, response interface{}) error {
			called = true
			c.Assert(request, gc.Equals, "ApplicationsInfo")
			return errors.New("boom")
		},
	))

	_, err := client.ApplicationsInfo(nil)
	c.Assert(err, gc.ErrorMatches, "boom")
	c.Assert(called, jc.IsTrue)
}

func (s *applicationSuite) TestApplicationsInfo(c *gc.C) {
	called := false
	client := application.NewClient(basetesting.APICallerFunc(
		func(objType string, version int, id, request string, a, response interface{}) error {
			called = true
			c.Assert(request, gc.Equals, "ApplicationsInfo")
			args, ok := a.(params.Entities)
			c.Assert(ok, jc.IsTrue)
			c.Assert(args, jc.DeepEquals, params.Entities{
				Entities: []params.Entity{
					{Tag: "application-foo"},
					{Tag: "application-bar"},
				}})

			result, ok := response.(*params.ApplicationInfoResults)
			c.Assert(ok, jc.IsTrue)
			result.Results = []params.ApplicationInfoResult{
				{Error: &params.Error{Message: "boom"}},
				{Result: &params.ApplicationResult{
					Tag:       "application-bar",
					Charm:     "charm-bar",
					Series:    "bionic",
					Channel:   "development",
					Principal: true,
					EndpointBindings: map[string]string{
						"juju-info": "myspace",
					},
					Remote: true,
				},
				},
			}
			return nil
		},
	))

	results, err := client.ApplicationsInfo(
		[]names.ApplicationTag{
			names.NewApplicationTag("foo"),
			names.NewApplicationTag("bar"),
		},
	)
	c.Check(called, jc.IsTrue)
	c.Assert(err, jc.ErrorIsNil)
	c.Assert(results, gc.DeepEquals, []params.ApplicationInfoResult{
		{Error: &params.Error{Message: "boom"}},
		{Result: &params.ApplicationResult{
			Tag:       "application-bar",
			Charm:     "charm-bar",
			Series:    "bionic",
			Channel:   "development",
			Principal: true,
			EndpointBindings: map[string]string{
				"juju-info": "myspace",
			},
			Remote: true,
		}},
	})
}

func (s *applicationSuite) TestApplicationsInfoResultMismatch(c *gc.C) {
	called := false
	client := application.NewClient(basetesting.APICallerFunc(
		func(objType string, version int, id, request string, a, response interface{}) error {
			called = true
			c.Assert(request, gc.Equals, "ApplicationsInfo")

			result, ok := response.(*params.ApplicationInfoResults)
			c.Assert(ok, jc.IsTrue)
			result.Results = []params.ApplicationInfoResult{
				{Error: &params.Error{Message: "boom"}},
				{Error: &params.Error{Message: "boom again"}},
				{Result: &params.ApplicationResult{Tag: "application-bar"}},
			}
			return nil
		},
	))

	_, err := client.ApplicationsInfo(
		[]names.ApplicationTag{
			names.NewApplicationTag("foo"),
			names.NewApplicationTag("bar"),
		},
	)
	c.Check(called, jc.IsTrue)
	c.Assert(err, gc.ErrorMatches, "expected 2 results, got 3")
}

func (s *applicationSuite) TestUnitsInfoCallError(c *gc.C) {
	called := false
	client := application.NewClient(basetesting.APICallerFunc(
		func(objType string, version int, id, request string, a, response interface{}) error {
			called = true
			c.Assert(request, gc.Equals, "UnitsInfo")
			return errors.New("boom")
		},
	))

	_, err := client.UnitsInfo(nil)
	c.Assert(err, gc.ErrorMatches, "boom")
	c.Assert(called, jc.IsTrue)
}

func (s *applicationSuite) TestUnitsInfo(c *gc.C) {
	called := false
	client := application.NewClient(basetesting.APICallerFunc(
		func(objType string, version int, id, request string, a, response interface{}) error {
			called = true
			c.Assert(request, gc.Equals, "UnitsInfo")
			args, ok := a.(params.Entities)
			c.Assert(ok, jc.IsTrue)
			c.Assert(args, jc.DeepEquals, params.Entities{
				Entities: []params.Entity{
					{Tag: "unit-foo-0"},
					{Tag: "unit-bar-1"},
				}})

			result, ok := response.(*params.UnitInfoResults)
			c.Assert(ok, jc.IsTrue)
			result.Results = []params.UnitInfoResult{
				{Error: &params.Error{Message: "boom"}},
				{Result: &params.UnitResult{
					Tag:             "unit-bar-1",
					WorkloadVersion: "666",
					Machine:         "1",
					OpenedPorts:     []string{"80"},
					PublicAddress:   "10.0.0.1",
					Charm:           "charm-bar",
					Leader:          true,
					RelationData: []params.EndpointRelationData{{
						Endpoint:        "db",
						CrossModel:      true,
						RelatedEndpoint: "server",
						ApplicationData: map[string]interface{}{"foo": "bar"},
						UnitRelationData: map[string]params.RelationData{
							"baz": {
								InScope:  true,
								UnitData: map[string]interface{}{"hello": "world"},
							},
						},
					}},
					ProviderId: "provider-id",
					Address:    "192.168.1.1",
				}},
			}
			return nil
		},
	))

	results, err := client.UnitsInfo(
		[]names.UnitTag{
			names.NewUnitTag("foo/0"),
			names.NewUnitTag("bar/1"),
		},
	)
	c.Check(called, jc.IsTrue)
	c.Assert(err, jc.ErrorIsNil)
	c.Assert(results, gc.DeepEquals, []application.UnitInfo{
		{Error: stderrors.New("boom")},
		{
			Tag:             "unit-bar-1",
			WorkloadVersion: "666",
			Machine:         "1",
			OpenedPorts:     []string{"80"},
			PublicAddress:   "10.0.0.1",
			Charm:           "charm-bar",
			Leader:          true,
			RelationData: []application.EndpointRelationData{{
				Endpoint:        "db",
				CrossModel:      true,
				RelatedEndpoint: "server",
				ApplicationData: map[string]interface{}{"foo": "bar"},
				UnitRelationData: map[string]application.RelationData{
					"baz": {
						InScope:  true,
						UnitData: map[string]interface{}{"hello": "world"},
					},
				},
			}},
			ProviderId: "provider-id",
			Address:    "192.168.1.1",
		},
	})
}

func (s *applicationSuite) TestUnitsInfoResultMismatch(c *gc.C) {
	client := application.NewClient(basetesting.APICallerFunc(
		func(objType string, version int, id, request string, a, response interface{}) error {
			c.Assert(request, gc.Equals, "UnitsInfo")

			result, ok := response.(*params.UnitInfoResults)
			c.Assert(ok, jc.IsTrue)
			result.Results = []params.UnitInfoResult{
				{}, {}, {},
			}
			return nil
		},
	))

	_, err := client.UnitsInfo(
		[]names.UnitTag{
			names.NewUnitTag("foo/0"),
			names.NewUnitTag("bar/1"),
		},
	)
	c.Assert(err, gc.ErrorMatches, "expected 2 results, got 3")
}

func (s *applicationSuite) TestExpose(c *gc.C) {
	called := false
	client := application.NewClient(basetesting.APICallerFunc(
		func(objType string, version int, id, request string, a, response interface{}) error {
			called = true
			c.Assert(request, gc.Equals, "Expose")
			args, ok := a.(params.ApplicationExpose)
			c.Assert(ok, jc.IsTrue)
			c.Assert(args, jc.DeepEquals, params.ApplicationExpose{
				ApplicationName: "foo",
				ExposedEndpoints: map[string]params.ExposedEndpoint{
					"": {
						ExposeToCIDRs: []string{"0.0.0.0/0"},
					},
					"foo": {
						ExposeToSpaces: []string{"outer"},
					},
				},
			})
			return nil
		},
	))

	err := client.Expose("foo", map[string]params.ExposedEndpoint{
		"": {
			ExposeToCIDRs: []string{"0.0.0.0/0"},
		},
		"foo": {
			ExposeToSpaces: []string{"outer"},
		},
	})
	c.Assert(err, jc.ErrorIsNil)
	c.Assert(called, jc.IsTrue)
}

func (s *applicationSuite) TestUnexpose(c *gc.C) {
	called := false
	client := application.NewClient(basetesting.APICallerFunc(
		func(objType string, version int, id, request string, a, response interface{}) error {
			called = true
			c.Assert(request, gc.Equals, "Unexpose")
			args, ok := a.(params.ApplicationUnexpose)
			c.Assert(ok, jc.IsTrue)
			c.Assert(args, jc.DeepEquals, params.ApplicationUnexpose{
				ApplicationName:  "foo",
				ExposedEndpoints: []string{"foo"},
			})
			return nil
		},
	))

<<<<<<< HEAD
	err := client.Unexpose("foo", []string{"foo"})
	c.Assert(err, jc.ErrorIsNil)
	c.Assert(called, jc.IsTrue)
=======
		err := client.Unexpose("foo", spec.exposedEndpoints)
		if spec.expErr == "" {
			c.Assert(err, jc.ErrorIsNil)
		} else {
			c.Assert(err, gc.ErrorMatches, spec.expErr)
		}
	}
}

func (s *applicationSuite) TestLeader(c *gc.C) {
	apiCaller := basetesting.APICallerFunc(func(objType string, version int, id, request string, arg, result interface{}) error {
		c.Check(objType, gc.Equals, "Application")
		c.Check(request, gc.Equals, "Leader")
		c.Assert(arg, gc.Equals, params.Entity{Tag: names.NewApplicationTag("ubuntu").String()})
		c.Assert(result, gc.FitsTypeOf, &params.StringResult{})
		*(result.(*params.StringResult)) = params.StringResult{Result: "ubuntu/42"}
		return nil
	})

	facade := application.NewClient(apiCaller)
	obtainedUnit, err := facade.Leader("ubuntu")
	c.Assert(err, jc.ErrorIsNil)
	c.Assert(obtainedUnit, gc.Equals, "ubuntu/42")
>>>>>>> e561dafa
}<|MERGE_RESOLUTION|>--- conflicted
+++ resolved
@@ -1383,18 +1383,9 @@
 		},
 	))
 
-<<<<<<< HEAD
 	err := client.Unexpose("foo", []string{"foo"})
 	c.Assert(err, jc.ErrorIsNil)
 	c.Assert(called, jc.IsTrue)
-=======
-		err := client.Unexpose("foo", spec.exposedEndpoints)
-		if spec.expErr == "" {
-			c.Assert(err, jc.ErrorIsNil)
-		} else {
-			c.Assert(err, gc.ErrorMatches, spec.expErr)
-		}
-	}
 }
 
 func (s *applicationSuite) TestLeader(c *gc.C) {
@@ -1411,5 +1402,4 @@
 	obtainedUnit, err := facade.Leader("ubuntu")
 	c.Assert(err, jc.ErrorIsNil)
 	c.Assert(obtainedUnit, gc.Equals, "ubuntu/42")
->>>>>>> e561dafa
 }