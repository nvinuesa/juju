// Copyright 2012-2015 Canonical Ltd.
// Licensed under the AGPLv3, see LICENCE file for details.

package api

import (
	"bufio"
	"context"
	"crypto/tls"
	"crypto/x509"
	"encoding/json"
	"fmt"
	"io"
	"math/rand"
	"net"
	"net/http"
	"net/url"
	"strconv"
	"strings"
	"sync/atomic"
	"time"

	"github.com/go-macaroon-bakery/macaroon-bakery/v3/httpbakery"
	"github.com/gorilla/websocket"
	"github.com/juju/clock"
	"github.com/juju/errors"
	"github.com/juju/names/v5"
	"github.com/juju/utils/v4"
	"github.com/juju/utils/v4/parallel"
	"gopkg.in/retry.v1"

	"github.com/juju/juju/api/base"
	"github.com/juju/juju/core/facades"
	"github.com/juju/juju/core/network"
	jujuversion "github.com/juju/juju/core/version"
	jujuhttp "github.com/juju/juju/internal/http"
	internallogger "github.com/juju/juju/internal/logger"
	internalmacaroon "github.com/juju/juju/internal/macaroon"
	jujuproxy "github.com/juju/juju/internal/proxy"
	proxy "github.com/juju/juju/internal/proxy/config"
	"github.com/juju/juju/rpc"
	"github.com/juju/juju/rpc/jsoncodec"
	"github.com/juju/juju/rpc/params"
)

// PingPeriod defines how often the internal connection health check
// will run.
const PingPeriod = 1 * time.Minute

// pingTimeout defines how long a health check can take before we
// consider it to have failed.
const pingTimeout = 30 * time.Second

// modelRoot is the prefix that all model API paths begin with.
const modelRoot = "/model/"

var logger = internallogger.GetLogger("juju.api")

type rpcConnection interface {
	Call(ctx context.Context, req rpc.Request, params, response interface{}) error
	Dead() <-chan struct{}
	Close() error
}

// RedirectError is returned from Open when the controller
// needs to inform the client that the model is hosted
// on a different set of API addresses.
type RedirectError struct {
	// Servers holds the sets of addresses of the redirected
	// servers.
	Servers []network.MachineHostPorts

	// CACert holds the certificate of the remote server.
	CACert string

	// FollowRedirect is set to true for cases like JAAS where the client
	// needs to automatically follow the redirect to the new controller.
	FollowRedirect bool

	// ControllerTag uniquely identifies the controller being redirected to.
	ControllerTag names.ControllerTag

	// An optional alias for the controller the model got redirected to.
	// It can be used by the client to present the user with a more
	// meaningful juju login -c XYZ command
	ControllerAlias string
}

func (e *RedirectError) Error() string {
	return "redirection to alternative server required"
}

// Open establishes a connection to the API server using the Info
// given, returning a State instance which can be used to make API
// requests.
//
// If the model is hosted on a different server, Open
// will return an error with a *RedirectError cause
// holding the details of another server to connect to.
//
// See Connect for details of the connection mechanics.
func Open(info *Info, opts DialOpts) (Connection, error) {
	if err := info.Validate(); err != nil {
		return nil, errors.Annotate(err, "validating info for opening an API connection")
	}
	if opts.Clock == nil {
		opts.Clock = clock.WallClock
	}
	ctx := context.Background()
	dialCtx := ctx
	if opts.Timeout > 0 {
		ctx1, cancel := utils.ContextWithTimeout(dialCtx, opts.Clock, opts.Timeout)
		defer cancel()
		dialCtx = ctx1
	}

	dialResult, err := dialAPI(dialCtx, info, opts)
	if err != nil {
		return nil, errors.Trace(err)
	}

	client := rpc.NewConn(jsoncodec.New(dialResult.conn), nil)
	client.Start(ctx)

	bakeryClient := opts.BakeryClient
	if bakeryClient == nil {
		bakeryClient = httpbakery.NewClient()
	} else {
		// Make a copy of the bakery client and its HTTP client
		c := *opts.BakeryClient
		bakeryClient = &c
		httpc := *bakeryClient.Client
		bakeryClient.Client = &httpc
	}

	// Technically when there's no CACert, we don't need this
	// machinery, because we could just use http.DefaultTransport
	// for everything, but it's easier just to leave it in place.
	bakeryClient.Client.Transport = &hostSwitchingTransport{
		primaryHost: dialResult.addr,
		primary: jujuhttp.NewHTTPTLSTransport(jujuhttp.TransportConfig{
			TLSConfig: dialResult.tlsConfig,
		}),
		fallback: http.DefaultTransport,
	}

	host := PerferredHost(info)
	if host == "" {
		host = dialResult.addr
	}

	pingerFacadeVersions := facadeVersions["Pinger"]
	if len(pingerFacadeVersions) == 0 {
		return nil, errors.Errorf("pinger facade version is required")
	}

	loginProvider := opts.LoginProvider
	// TODO (alesstimec, wallyworld): login provider should be constructed outside
	// of this function and always passed in as part of dial opts. Also Info
	// does not need to hold the authentication related data anymore. Until that
	// is refactored we fall back to using the user-pass login provider
	// with information from Info.
	if loginProvider == nil {
		loginProvider = NewLegacyLoginProvider(info.Tag, info.Password, info.Nonce, info.Macaroons, bakeryClient, CookieURLFromHost(host))
	}

	c := &conn{
		client:              client,
		conn:                dialResult.conn,
		clock:               opts.Clock,
		addr:                dialResult.addr,
		ipAddr:              dialResult.ipAddr,
		cookieURL:           CookieURLFromHost(host),
		pingerFacadeVersion: pingerFacadeVersions[len(pingerFacadeVersions)-1],
		serverScheme:        "https",
		serverRootAddress:   dialResult.addr,
		// We keep the login provider around to provide auth headers
		// when doing HTTP requests.
		// If login fails, we discard the connection.
		loginProvider: loginProvider,
		tlsConfig:     dialResult.tlsConfig,
		bakeryClient:  bakeryClient,
		modelTag:      info.ModelTag,
		proxier:       dialResult.proxier,
	}
	if !info.SkipLogin {
		if err := loginWithContext(dialCtx, c, loginProvider); err != nil {
			dialResult.conn.Close()
			return nil, errors.Trace(err)
		}
	}

	c.broken = make(chan struct{})
	c.closed = make(chan struct{})

	go (&monitor{
		clock:       opts.Clock,
		ping:        c.ping,
		pingPeriod:  PingPeriod,
		pingTimeout: pingTimeout,
		closed:      c.closed,
		dead:        client.Dead(),
		broken:      c.broken,
	}).run()
	return c, nil
}

// CookieURLFromHost creates a url.URL from a given host.
func CookieURLFromHost(host string) *url.URL {
	return &url.URL{
		Scheme: "https",
		Host:   host,
		Path:   "/",
	}
}

// PerferredHost returns the SNI hostname or controller name for the cookie URL
// so that it is stable when used with a HA controller cluster.
func PerferredHost(info *Info) string {
	if info == nil {
		return ""
	}

	host := info.SNIHostName
	if host == "" && info.ControllerUUID != "" {
		host = info.ControllerUUID
	}
	return host
}

// loginWithContext wraps conn.Login with code that terminates
// if the context is cancelled.
// TODO(rogpeppe) pass Context into Login (and all API calls) so
// that this becomes unnecessary.
func loginWithContext(ctx context.Context, c *conn, loginProvider LoginProvider) error {
	if loginProvider == nil {
		return errors.New("login provider not specified")
	}

	result := make(chan error, 1)
	go func() {
		loginResult, err := loginProvider.Login(ctx, c)
		if err != nil {
			result <- err
			return
		}

		result <- c.setLoginResult(loginResult)
	}()
	select {
	case err := <-result:
		return errors.Trace(err)
	case <-ctx.Done():
		return errors.Annotatef(ctx.Err(), "cannot log in")
	}
}

// hostSwitchingTransport provides an http.RoundTripper
// that chooses an actual RoundTripper to use
// depending on the destination host.
//
// This makes it possible to use a different set of root
// CAs for the API and all other hosts.
type hostSwitchingTransport struct {
	primaryHost string
	primary     http.RoundTripper
	fallback    http.RoundTripper
}

// RoundTrip implements http.RoundTripper.RoundTrip.
func (t *hostSwitchingTransport) RoundTrip(req *http.Request) (*http.Response, error) {
	if req.URL.Host == t.primaryHost {
		return t.primary.RoundTrip(req)
	}
	return t.fallback.RoundTrip(req)
}

// ConnectStream implements StreamConnector.ConnectStream. The stream
// returned will apply a 30-second write deadline, so WriteJSON should
// only be called from one goroutine.
func (c *conn) ConnectStream(ctx context.Context, path string, attrs url.Values) (base.Stream, error) {
	path, err := apiPath(c.modelTag.Id(), path)
	if err != nil {
		return nil, errors.Trace(err)
	}
	conn, err := c.connectStreamWithRetry(ctx, path, attrs, nil)
	if err != nil {
		return nil, errors.Trace(err)
	}
	return conn, nil
}

// ConnectControllerStream creates a stream connection to an API path
// that isn't prefixed with /model/uuid - the target model (if the
// endpoint needs one) can be specified in the headers. The stream
// returned will apply a 30-second write deadline, so WriteJSON should
// only be called from one goroutine.
func (c *conn) ConnectControllerStream(ctx context.Context, path string, attrs url.Values, headers http.Header) (base.Stream, error) {
	if !strings.HasPrefix(path, "/") {
		return nil, errors.Errorf("path %q is not absolute", path)
	}
	if strings.HasPrefix(path, modelRoot) {
		return nil, errors.Errorf("path %q is model-specific", path)
	}
	conn, err := c.connectStreamWithRetry(ctx, path, attrs, headers)
	if err != nil {
		return nil, errors.Trace(err)
	}
	return conn, nil
}

func (c *conn) connectStreamWithRetry(ctx context.Context, path string, attrs url.Values, headers http.Header) (base.Stream, error) {
	if !c.isLoggedIn() {
		return nil, errors.New("cannot use ConnectStream without logging in")
	}
	// We use the standard "macaraq" macaroon authentication dance here.
	// That is, we attach any macaroons we have to the initial request,
	// and if that succeeds, all's good. If it fails with a DischargeRequired
	// error, the response will contain a macaroon that, when discharged,
	// may allow access, so we discharge it (using bakery.Client.HandleError)
	// and try the request again.
	conn, err := c.connectStream(path, attrs, headers)
	if err == nil {
		return conn, err
	}
	if params.ErrCode(err) != params.CodeDischargeRequired {
		return nil, errors.Trace(err)
	}
	if err := c.bakeryClient.HandleError(ctx, c.cookieURL, bakeryError(err)); err != nil {
		return nil, errors.Trace(err)
	}
	// Try again with the discharged macaroon.
	conn, err = c.connectStream(path, attrs, headers)
	if err != nil {
		return nil, errors.Trace(err)
	}
	return conn, nil
}

// connectStream is the internal version of ConnectStream. It differs from
// ConnectStream only in that it will not retry the connection if it encounters
// discharge-required error.
func (c *conn) connectStream(path string, attrs url.Values, extraHeaders http.Header) (base.Stream, error) {
	target := url.URL{
		Scheme:   "wss",
		Host:     c.addr,
		Path:     path,
		RawQuery: attrs.Encode(),
	}
	// TODO(macgreagoir) IPv6. Ubuntu still always provides IPv4 loopback,
	// and when/if this changes localhost should resolve to IPv6 loopback
	// in any case (lp:1644009). Review.

	dialer := &websocket.Dialer{
		Proxy:           proxy.DefaultConfig.GetProxy,
		TLSClientConfig: c.tlsConfig,
	}
<<<<<<< HEAD
	var requestHeader http.Header
	if c.tag != "" {
		requestHeader = jujuhttp.BasicAuthHeader(c.tag, c.password)
	} else {
		requestHeader = make(http.Header)
	}
	requestHeader.Set(params.JujuClientVersion, jujuversion.Current.String())
	requestHeader.Set("Origin", "http://localhost/")
	if c.nonce != "" {
		requestHeader.Set(params.MachineNonceHeader, c.nonce)
	}
	// Add any cookies because they will not be sent to websocket
	// connections by default.
	err := c.addCookiesToHeader(requestHeader)
=======
	requestHeader, err := st.loginProvider.AuthHeader()
>>>>>>> 3e4a0580
	if err != nil {
		return nil, errors.Trace(err)
	}
	requestHeader.Set(params.JujuClientVersion, jujuversion.Current.String())
	requestHeader.Set("Origin", "http://localhost/")
	for header, values := range extraHeaders {
		for _, value := range values {
			requestHeader.Add(header, value)
		}
	}

	connection, err := WebsocketDial(dialer, target.String(), requestHeader)
	if err != nil {
		return nil, err
	}
	if err := readInitialStreamError(connection); err != nil {
		connection.Close()
		return nil, errors.Trace(err)
	}
	return connection, nil
}

// readInitialStreamError reads the initial error response
// from a stream connection and returns it.
func readInitialStreamError(ws base.Stream) error {
	// We can use bufio here because the websocket guarantees that a
	// single read will not read more than a single frame; there is
	// no guarantee that a single read might not read less than the
	// whole frame though, so using a single Read call is not
	// correct. By using ReadSlice rather than ReadBytes, we
	// guarantee that the error can't be too big (>4096 bytes).
	messageType, reader, err := ws.NextReader()
	if err != nil {
		return errors.Annotate(err, "unable to get reader")
	}
	if messageType != websocket.TextMessage {
		return errors.Errorf("unexpected message type %v", messageType)
	}
	line, err := bufio.NewReader(reader).ReadSlice('\n')
	if err != nil {
		return errors.Annotate(err, "unable to read initial response")
	}
	var errResult params.ErrorResult
	if err := json.Unmarshal(line, &errResult); err != nil {
		return errors.Annotate(err, "unable to unmarshal initial response")
	}
	if errResult.Error != nil {
		return errResult.Error
	}
	return nil
}

<<<<<<< HEAD
// addCookiesToHeader adds any cookies associated with the
// API host to the given header. This is necessary because
// otherwise cookies are not sent to websocket endpoints.
func (c *conn) addCookiesToHeader(h http.Header) error {
	// net/http only allows adding cookies to a request,
	// but when it sends a request to a non-http endpoint,
	// it doesn't add the cookies, so make a request, starting
	// with the given header, add the cookies to use, then
	// throw away the request but keep the header.
	req := &http.Request{
		Header: h,
	}
	cookies := c.bakeryClient.Client.Jar.Cookies(c.cookieURL)
	for _, c := range cookies {
		req.AddCookie(c)
	}
	if len(cookies) == 0 && len(c.macaroons) > 0 {
		// These macaroons must have been added directly rather than
		// obtained from a request. Add them. (For example in the
		// logtransfer connection for a migration.)
		// See https://bugs.launchpad.net/juju/+bug/1650451
		for _, macaroon := range c.macaroons {
			cookie, err := httpbakery.NewCookie(internalmacaroon.MacaroonNamespace, macaroon)
			if err != nil {
				return errors.Trace(err)
			}
			req.AddCookie(cookie)
		}
	}
	h.Set(httpbakery.BakeryProtocolHeader, fmt.Sprint(bakery.LatestVersion))
	return nil
}

=======
>>>>>>> 3e4a0580
// apiEndpoint returns a URL that refers to the given API slash-prefixed
// endpoint path and query parameters.
func (c *conn) apiEndpoint(path, query string) (*url.URL, error) {
	path, err := apiPath(c.modelTag.Id(), path)
	if err != nil {
		return nil, errors.Trace(err)
	}
	return &url.URL{
		Scheme:   c.serverScheme,
		Host:     c.Addr(),
		Path:     path,
		RawQuery: query,
	}, nil
}

// ControllerAPIURL returns the URL to use to connect to the controller API.
func ControllerAPIURL(addr string, port int) string {
	hp := net.JoinHostPort(addr, strconv.Itoa(port))
	urlStr, _ := url.QueryUnescape(apiURL(hp, "").String())
	return urlStr
}

func apiURL(addr, model string) *url.URL {
	path, _ := apiPath(model, "/api")
	return &url.URL{
		Scheme: "wss",
		Host:   addr,
		Path:   path,
	}
}

// ping implements calls the Pinger.ping facade.
func (c *conn) ping(ctx context.Context) error {
	return c.APICall(ctx, "Pinger", c.pingerFacadeVersion, "", "Ping", nil, nil)
}

// apiPath returns the given API endpoint path relative
// to the given model string.
func apiPath(model, path string) (string, error) {
	if !strings.HasPrefix(path, "/") {
		return "", errors.Errorf("cannot make API path from non-slash-prefixed path %q", path)
	}
	if model == "" {
		return path, nil
	}
	return modelRoot + model + path, nil
}

// dialResult holds a dialed connection, the URL
// and TLS configuration used to connect to it.
type dialResult struct {
	conn      jsoncodec.JSONConn
	addr      string
	urlStr    string
	ipAddr    string
	proxier   jujuproxy.Proxier
	tlsConfig *tls.Config
}

// Close implements io.Closer by closing the websocket
// connection. It is implemented so that a *dialResult
// value can be used as the result of a parallel.Try.
func (c *dialResult) Close() error {
	return c.conn.Close()
}

// dialOpts holds the original dial options
// but adds some information for the local dial logic.
type dialOpts struct {
	DialOpts
	sniHostName string
	// certPool holds a cert pool containing the CACert
	// if there is one.
	certPool *x509.CertPool
}

// dialAPI establishes a websocket connection to the RPC
// API websocket on the API server using Info. If multiple API addresses
// are provided in Info they will be tried concurrently - the first successful
// connection wins.
//
// It also returns the TLS configuration that it has derived from the Info.
func dialAPI(ctx context.Context, info *Info, opts0 DialOpts) (*dialResult, error) {
	if len(info.Addrs) == 0 {
		return nil, errors.New("no API addresses to connect to")
	}

	addrs := info.Addrs[:]

	if info.Proxier != nil {
		if err := info.Proxier.Start(ctx); err != nil {
			return nil, errors.Annotate(err, "starting proxy for api connection")
		}
		logger.Debugf("starting proxier for connection")

		switch p := info.Proxier.(type) {
		case jujuproxy.TunnelProxier:
			logger.Debugf("tunnel proxy in use at %s on port %s", p.Host(), p.Port())
			addrs = []string{
				fmt.Sprintf("%s:%s", p.Host(), p.Port()),
			}
		default:
			info.Proxier.Stop()
			return nil, errors.New("unknown proxier provided")
		}
	}

	opts := dialOpts{
		DialOpts:    opts0,
		sniHostName: info.SNIHostName,
	}
	if info.CACert != "" {
		certPool, err := CreateCertPool(info.CACert)
		if err != nil {
			return nil, errors.Annotate(err, "cert pool creation failed")
		}
		opts.certPool = certPool
	}
	// Set opts.DialWebsocket and opts.Clock here rather than in open because
	// some tests call dialAPI directly.
	if opts.DialWebsocket == nil {
		opts.DialWebsocket = gorillaDialWebsocket
	}
	if opts.IPAddrResolver == nil {
		opts.IPAddrResolver = net.DefaultResolver
	}
	if opts.Clock == nil {
		opts.Clock = clock.WallClock
	}
	if opts.DNSCache == nil {
		opts.DNSCache = nopDNSCache{}
	}
	path, err := apiPath(info.ModelTag.Id(), "/api")
	if err != nil {
		return nil, errors.Trace(err)
	}

	// Encourage load balancing by shuffling controller addresses.
	rand.Shuffle(len(addrs), func(i, j int) { addrs[i], addrs[j] = addrs[j], addrs[i] })

	if opts.VerifyCA != nil {
		if err := verifyCAMulti(ctx, addrs, &opts); err != nil {
			return nil, err
		}
	}

	if opts.DialTimeout > 0 {
		ctx1, cancel := utils.ContextWithTimeout(ctx, opts.Clock, opts.DialTimeout)
		defer cancel()
		ctx = ctx1
	}
	dialInfo, err := dialWebsocketMulti(ctx, addrs, path, opts)
	if err != nil {
		return nil, errors.Trace(err)
	}
	logger.Infof("connection established to %q", dialInfo.urlStr)
	dialInfo.proxier = info.Proxier
	return dialInfo, nil
}

// gorillaDialWebsocket makes a websocket connection using the
// gorilla websocket package. The ipAddr parameter holds the
// actual IP address that will be contacted - the host in urlStr
// is used only for TLS verification when tlsConfig.ServerName
// is empty.
func gorillaDialWebsocket(ctx context.Context, urlStr string, tlsConfig *tls.Config, ipAddr string) (jsoncodec.JSONConn, error) {
	url, err := url.Parse(urlStr)
	if err != nil {
		return nil, errors.Trace(err)
	}
	// TODO(rogpeppe) We'd like to set Deadline here
	// but that would break lots of tests that rely on
	// setting a zero timeout.
	netDialer := net.Dialer{}
	dialer := &websocket.Dialer{
		NetDial: func(netw, addr string) (net.Conn, error) {
			if addr == url.Host {
				// Use pre-resolved IP address. The address
				// may be different if a proxy is in use.
				addr = ipAddr
			}
			return netDialer.DialContext(ctx, netw, addr)
		},
		Proxy:            proxy.DefaultConfig.GetProxy,
		HandshakeTimeout: 45 * time.Second,
		TLSClientConfig:  tlsConfig,
	}
	// Note: no extra headers.
	c, resp, err := dialer.Dial(urlStr, nil)
	if err != nil {
		if err == websocket.ErrBadHandshake {
			// If ErrBadHandshake is returned, a non-nil response
			// is returned so the client can react to auth errors
			// (for example).
			defer resp.Body.Close()
			body, readErr := io.ReadAll(resp.Body)
			if readErr == nil {
				err = errors.Errorf(
					"%s (%s)",
					strings.TrimSpace(string(body)),
					http.StatusText(resp.StatusCode),
				)
			}
		}
		return nil, errors.Trace(err)
	}
	return jsoncodec.NewWebsocketConn(c), nil
}

type resolvedAddress struct {
	host string
	ip   string
	port string
}

type addressProvider struct {
	dnsCache       DNSCache
	ipAddrResolver IPAddrResolver

	// A pool of host addresses to be resolved to one or more IP addresses.
	addrPool []string

	// A pool of host addresses that got resolved via the DNS cache; these
	// are kept separate so we can attempt to resolve them without the DNS
	// cache when we run out of entries in AddrPool.
	cachedAddrPool []string
	resolvedAddrs  []*resolvedAddress
}

func newAddressProvider(initialAddrs []string, dnsCache DNSCache, ipAddrResolver IPAddrResolver) *addressProvider {
	return &addressProvider{
		dnsCache:       dnsCache,
		ipAddrResolver: ipAddrResolver,
		addrPool:       initialAddrs,
	}
}

// next returns back either a successfully resolved address or the error that
// occurred while attempting to resolve the next address candidate. Calls to
// next return io.EOF to indicate that no more addresses are available.
func (ap *addressProvider) next(ctx context.Context) (*resolvedAddress, error) {
	if len(ap.resolvedAddrs) == 0 {
		// If we have ran out of addresses to resolve but we have
		// resolved some via the DNS cache, make another pass for
		// those with an empty DNS cache to refresh any stale entries.
		if len(ap.addrPool) == 0 && len(ap.cachedAddrPool) > 0 {
			ap.addrPool = ap.cachedAddrPool
			ap.cachedAddrPool = nil
			ap.dnsCache = emptyDNSCache{ap.dnsCache}
		}

		// Resolve the next host from the address pool
		if len(ap.addrPool) != 0 {
			next := ap.addrPool[0]
			ap.addrPool = ap.addrPool[1:]

			host, port, err := net.SplitHostPort(next)
			if err != nil {
				return nil, errors.Errorf("invalid address %q: %v", next, err)
			}

			ips := ap.dnsCache.Lookup(host)
			if len(ips) > 0 {
				ap.cachedAddrPool = append(ap.cachedAddrPool, next)
			} else if isNumericHost(host) {
				ips = []string{host}
			} else {
				var err error
				ips, err = lookupIPAddr(ctx, host, ap.ipAddrResolver)
				if err != nil {
					return nil, errors.Errorf("cannot resolve %q: %v", host, err)
				}
				ap.dnsCache.Add(host, ips)
				logger.Debugf("looked up %v -> %v", host, ips)
			}

			for _, ip := range ips {
				ap.resolvedAddrs = append(ap.resolvedAddrs, &resolvedAddress{
					host: next,
					ip:   ip,
					port: port,
				})
			}
		}
	}

	// Ran out of resolved addresses and cached addresses
	if len(ap.resolvedAddrs) == 0 {
		return nil, io.EOF
	}

	next := ap.resolvedAddrs[0]
	ap.resolvedAddrs = ap.resolvedAddrs[1:]
	return next, nil
}

// caRetrieveRes is an adaptor for returning CA certificate lookup results via
// calls to parallel.Try.
type caRetrieveRes struct {
	host     string
	endpoint string
	caCert   *x509.Certificate
}

func (caRetrieveRes) Close() error { return nil }

// verifyCAMulti attempts to establish a TLS connection with one of the
// provided addresses, retrieve the CA certificate and validate it using the
// system root CAs. If that is not possible, the certificate verification will
// be delegated to the VerifyCA implementation specified in opts.DialOpts.
//
// If VerifyCA does not return an error, the CA cert is assumed to be trusted
// and will be appended to opt's certificate pool allowing secure websocket
// connections to proceed without certificate verification errors. Otherwise,
// the error reported by VerifyCA is returned back to the caller.
//
// For load-balancing purposes, all addresses are tested concurrently with the
// first retrieved CA cert being used for the verification tests. In addition,
// apart from the initial TLS handshake with the remote server, no other data
// is exchanged with the remote server.
func verifyCAMulti(ctx context.Context, addrs []string, opts *dialOpts) error {
	dOpts := opts.DialOpts
	if dOpts.DialTimeout > 0 {
		ctx1, cancel := utils.ContextWithTimeout(ctx, dOpts.Clock, dOpts.DialTimeout)
		defer cancel()
		ctx = ctx1
	}

	try := parallel.NewTry(0, nil)
	defer try.Kill()

	addrProvider := newAddressProvider(addrs, opts.DNSCache, opts.IPAddrResolver)
	tryRetrieveCaCertFn := func(ctx context.Context, addr *resolvedAddress) func(<-chan struct{}) (io.Closer, error) {
		ipStr := net.JoinHostPort(addr.ip, addr.port)
		return func(<-chan struct{}) (io.Closer, error) {
			caCert, err := retrieveCACert(ctx, ipStr)
			if err != nil {
				return nil, err
			}

			return caRetrieveRes{
				host:     addr.host,
				endpoint: ipStr,
				caCert:   caCert,
			}, nil
		}
	}

	for {
		resolvedAddr, err := addrProvider.next(ctx)
		if err == io.EOF {
			break
		} else if err != nil {
			recordTryError(try, err)
			continue
		}

		err = try.Start(tryRetrieveCaCertFn(ctx, resolvedAddr))
		if err == parallel.ErrStopped {
			break
		} else if err != nil {
			continue
		}

		select {
		case <-opts.Clock.After(dOpts.DialAddressInterval):
		case <-try.Dead():
		}
	}

	try.Close()

	// If we are unable to fetch the CA either because it is not presented
	// by the remote server OR due to an unsuccessful connection attempt
	// we should skip the verification path and dial the server as if no
	// VerifyCA implementation was provided.
	result, err := try.Result()
	if err != nil || result == nil {
		logger.Debugf("unable to retrieve CA cert from remote host; skipping CA verification")
		return nil
	}

	// Try to verify CA cert using the system roots. If the verification
	// succeeds then we are done; tls connections will work out of the box.
	res := result.(caRetrieveRes)
	if _, err = res.caCert.Verify(x509.VerifyOptions{}); err == nil {
		logger.Debugf("remote CA certificate trusted by system roots")
		return nil
	}

	// Invoke the CA verifier; if the CA should be trusted, append it to
	// the dialOpts certPool and proceed with the actual connection attempt.
	err = opts.VerifyCA(res.host, res.endpoint, res.caCert)
	if err == nil {
		if opts.certPool == nil {
			opts.certPool = x509.NewCertPool()
		}
		opts.certPool.AddCert(res.caCert)
	}

	return err
}

// retrieveCACert establishes an insecure TLS connection to addr and attempts
// to retrieve the CA cert presented by the server. If no CA cert is presented,
// retrieveCACert will returns nil, nil.
func retrieveCACert(ctx context.Context, addr string) (*x509.Certificate, error) {
	netConn, err := new(net.Dialer).DialContext(ctx, "tcp", addr)
	if err != nil {
		return nil, err
	}

	conn := tls.Client(netConn, &tls.Config{InsecureSkipVerify: true})
	if err = conn.Handshake(); err != nil {
		_ = netConn.Close()
		return nil, err
	}
	defer func() {
		_ = conn.Close()
		_ = netConn.Close()
	}()

	for _, cert := range conn.ConnectionState().PeerCertificates {
		if cert.IsCA {
			return cert, nil
		}
	}

	return nil, errors.New("no CA certificate presented by remote server")
}

// dialWebsocketMulti dials a websocket with one of the provided addresses, the
// specified URL path, TLS configuration, and dial options. Each of the
// specified addresses will be attempted concurrently, and the first
// successful connection will be returned.
func dialWebsocketMulti(ctx context.Context, addrs []string, path string, opts dialOpts) (*dialResult, error) {
	// Prioritise non-dial errors over the normal "connection refused".
	isDialError := func(err error) bool {
		netErr, ok := errors.Cause(err).(*net.OpError)
		if !ok {
			return false
		}
		return netErr.Op == "dial"
	}
	combine := func(initial, other error) error {
		if initial == nil || isDialError(initial) {
			return other
		}
		if isDialError(other) {
			return initial
		}
		return other
	}
	// Dial all addresses at reasonable intervals.
	try := parallel.NewTry(0, combine)
	defer try.Kill()
	// Make a context that's cancelled when the try
	// completes so that (for example) a slow DNS
	// query will be cancelled if a previous try succeeds.
	ctx, cancel := context.WithCancel(ctx)
	go func() {
		<-try.Dead()
		cancel()
	}()
	tried := make(map[string]bool)
	addrProvider := newAddressProvider(addrs, opts.DNSCache, opts.IPAddrResolver)
	for {
		resolvedAddr, err := addrProvider.next(ctx)
		if err == io.EOF {
			break
		} else if err != nil {
			recordTryError(try, err)
			continue
		}

		ipStr := net.JoinHostPort(resolvedAddr.ip, resolvedAddr.port)
		if tried[ipStr] {
			continue
		}
		tried[ipStr] = true
		err = startDialWebsocket(ctx, try, ipStr, resolvedAddr.host, path, opts)
		if err == parallel.ErrStopped {
			break
		}
		if err != nil {
			return nil, errors.Trace(err)
		}
		select {
		case <-opts.Clock.After(opts.DialAddressInterval):
		case <-try.Dead():
		}
	}
	try.Close()
	result, err := try.Result()
	if err != nil {
		return nil, errors.Trace(err)
	}
	return result.(*dialResult), nil
}

func lookupIPAddr(ctx context.Context, host string, resolver IPAddrResolver) ([]string, error) {
	addrs, err := resolver.LookupIPAddr(ctx, host)
	if err != nil {
		return nil, errors.Trace(err)
	}
	ips := make([]string, 0, len(addrs))
	for _, addr := range addrs {
		if addr.Zone != "" {
			// Ignore IPv6 zone. Hopefully this shouldn't
			// cause any problems in practice.
			logger.Infof("ignoring IP address with zone %q", addr)
			continue
		}
		ips = append(ips, addr.IP.String())
	}
	return ips, nil
}

// recordTryError starts a try that just returns the given error.
// This is so that we can use the usual Try error combination
// logic even for errors that happen before we start a try.
func recordTryError(try *parallel.Try, err error) {
	logger.Infof("%v", err)
	_ = try.Start(func(_ <-chan struct{}) (io.Closer, error) {
		return nil, errors.Trace(err)
	})
}

var oneAttempt = retry.LimitCount(1, retry.Regular{
	Min: 1,
})

// startDialWebsocket starts websocket connection to a single address
// on the given try instance.
func startDialWebsocket(ctx context.Context, try *parallel.Try, ipAddr, addr, path string, opts dialOpts) error {
	var openAttempt retry.Strategy
	if opts.RetryDelay > 0 {
		openAttempt = retry.Regular{
			Total: opts.Timeout,
			Delay: opts.RetryDelay,
			Min:   int(opts.Timeout / opts.RetryDelay),
		}
	} else {
		// Zero retry delay implies exactly one try.
		openAttempt = oneAttempt
	}
	d := dialer{
		ctx:         ctx,
		openAttempt: openAttempt,
		serverName:  opts.sniHostName,
		ipAddr:      ipAddr,
		urlStr:      "wss://" + addr + path,
		addr:        addr,
		opts:        opts,
	}
	return try.Start(d.dial)
}

type dialer struct {
	ctx         context.Context
	openAttempt retry.Strategy

	// serverName holds the SNI name to use
	// when connecting with a public certificate.
	serverName string

	// addr holds the host:port that is being dialed.
	addr string

	// addr holds the ipaddr:port (one of the addresses
	// that addr resolves to) that is being dialed.
	ipAddr string

	// urlStr holds the URL that is being dialed.
	urlStr string

	// opts holds the dial options.
	opts dialOpts
}

// dial implements the function value expected by Try.Start
// by dialing the websocket as specified in d and retrying
// when appropriate.
func (d dialer) dial(_ <-chan struct{}) (io.Closer, error) {
	a := retry.StartWithCancel(d.openAttempt, d.opts.Clock, d.ctx.Done())
	var lastErr error = nil
	for a.Next() {
		conn, tlsConfig, err := d.dial1()
		if err == nil {
			return &dialResult{
				conn:      conn,
				addr:      d.addr,
				ipAddr:    d.ipAddr,
				urlStr:    d.urlStr,
				tlsConfig: tlsConfig,
			}, nil
		}
		if isX509Error(err) || !a.More() {
			// certificate errors don't improve with retries.
			return nil, errors.Annotatef(err, "unable to connect to API")
		}
		lastErr = err
	}
	if lastErr == nil {
		logger.Debugf("no error, but not connected, probably cancelled before we started")
		return nil, parallel.ErrStopped
	}
	return nil, errors.Trace(lastErr)
}

// dial1 makes a single dial attempt.
func (d dialer) dial1() (jsoncodec.JSONConn, *tls.Config, error) {
	tlsConfig := NewTLSConfig(d.opts.certPool)
	tlsConfig.InsecureSkipVerify = d.opts.InsecureSkipVerify
	if d.opts.certPool == nil {
		tlsConfig.ServerName = d.serverName
	}
	logger.Tracef("dialing: %q %v", d.urlStr, d.ipAddr)
	conn, err := d.opts.DialWebsocket(d.ctx, d.urlStr, tlsConfig, d.ipAddr)
	if err == nil {
		logger.Debugf("successfully dialed %q", d.urlStr)
		return conn, tlsConfig, nil
	}
	if !isX509Error(err) {
		return nil, nil, errors.Trace(err)
	}
	if tlsConfig.RootCAs == nil || d.serverName == "" {
		// There's no private certificate or we don't have a
		// public hostname. In the former case, we've already
		// tried public certificates; in the latter, public cert
		// validation won't help, because you generally can't
		// obtain a public cert for a numeric IP address. In
		// both those cases, we won't succeed when trying again
		// because a cert error isn't temporary, so return
		// immediately.
		//
		// Note that the error returned from
		// websocket.DialConfig always includes the location in
		// the message.
		return nil, nil, errors.Trace(err)
	}
	// It's possible we're inappropriately using the private
	// CA certificate, so retry immediately with the public one.
	tlsConfig.RootCAs = nil
	tlsConfig.ServerName = d.serverName
	conn, rootCAErr := d.opts.DialWebsocket(d.ctx, d.urlStr, tlsConfig, d.ipAddr)
	if rootCAErr != nil {
		logger.Debugf("failed to dial websocket using fallback public CA: %v", rootCAErr)
		// We return the original error as it's usually more meaningful.
		return nil, nil, errors.Trace(err)
	}
	return conn, tlsConfig, nil
}

// NewTLSConfig returns a new *tls.Config suitable for connecting to a Juju
// API server. If certPool is non-nil, we use it as the config's RootCAs,
// and the server name is set to "juju-apiserver".
func NewTLSConfig(certPool *x509.CertPool) *tls.Config {
	tlsConfig := jujuhttp.SecureTLSConfig()
	if certPool != nil {
		// We want to be specific here (rather than just using "anything").
		// See commit 7fc118f015d8480dfad7831788e4b8c0432205e8 (PR 899).
		tlsConfig.RootCAs = certPool
		tlsConfig.ServerName = "juju-apiserver"
	}
	return tlsConfig
}

// isNumericHost reports whether the given host name is
// a numeric IP address.
func isNumericHost(host string) bool {
	return net.ParseIP(host) != nil
}

// isX509Error reports whether the given websocket error
// results from an X509 problem.
func isX509Error(err error) bool {
	switch errType := errors.Cause(err).(type) {
	case *websocket.CloseError:
		return errType.Code == websocket.CloseTLSHandshake
	case x509.CertificateInvalidError,
		x509.HostnameError,
		x509.InsecureAlgorithmError,
		x509.UnhandledCriticalExtension,
		x509.UnknownAuthorityError,
		x509.ConstraintViolationError,
		x509.SystemRootsError:
		return true
	default:
		return false
	}
}

// APICall places a call to the remote machine.
//
// This fills out the rpc.Request on the given facade, version for a given
// object id, and the specific RPC method. It marshalls the Arguments, and will
// unmarshall the result into the response object that is supplied.
func (c *conn) APICall(ctx context.Context, facade string, vers int, id, method string, args, response interface{}) error {
	err := c.client.Call(ctx, rpc.Request{
		Type:    facade,
		Version: vers,
		Id:      id,
		Action:  method,
	}, args, response)

	if code := params.ErrCode(err); code == params.CodeNotImplemented {
		return errors.NewNotImplemented(fmt.Errorf("%w\nre-install your juju client to match the version running on the controller", err), "\njuju client not compatible with server")
	}
	return errors.Trace(err)
}

func (c *conn) Close() error {
	err := c.client.Close()
	select {
	case <-c.closed:
	default:
		close(c.closed)
	}
	<-c.broken
	if c.proxier != nil {
		c.proxier.Stop()
	}
	return err
}

// BakeryClient implements api.Connection.
func (c *conn) BakeryClient() base.MacaroonDischarger {
	return c.bakeryClient
}

// Broken implements api.Connection.
func (c *conn) Broken() <-chan struct{} {
	return c.broken
}

// IsBroken implements api.Connection.
func (c *conn) IsBroken(ctx context.Context) bool {
	select {
	case <-c.broken:
		return true
	case <-ctx.Done():
		logger.Debugf("connection ping context expired")
		return true
	default:
	}
	if err := c.ping(ctx); err != nil {
		logger.Debugf("connection ping failed: %v", err)
		return true
	}
	return false
}

// Addr returns the address used to connect to the API server.
func (c *conn) Addr() string {
	return c.addr
}

// IPAddr returns the resolved IP address that was used to
// connect to the API server.
func (c *conn) IPAddr() string {
	return c.ipAddr
}

// IsProxied indicates if this connection was proxied
func (c *conn) IsProxied() bool {
	return c.proxier != nil
}

// Proxy returns the proxy being used with this connection if one is being used.
func (c *conn) Proxy() jujuproxy.Proxier {
	return c.proxier
}

// ModelTag implements base.APICaller.ModelTag.
func (c *conn) ModelTag() (names.ModelTag, bool) {
	return c.modelTag, c.modelTag.Id() != ""
}

// ControllerTag implements base.APICaller.ControllerTag.
func (c *conn) ControllerTag() names.ControllerTag {
	return c.controllerTag
}

// APIHostPorts returns addresses that may be used to connect
// to the API server, including the address used to connect.
//
// The addresses are scoped (public, cloud-internal, etc.), so
// the client may choose which addresses to attempt. For the
// Juju CLI, all addresses must be attempted, as the CLI may
// be invoked both within and outside the model (think
// private clouds).
func (c *conn) APIHostPorts() []network.MachineHostPorts {
	// NOTE: We're making a copy of c.hostPorts before returning it,
	// for safety.
	hostPorts := make([]network.MachineHostPorts, len(c.hostPorts))
	for i, servers := range c.hostPorts {
		hostPorts[i] = append(network.MachineHostPorts{}, servers...)
	}
	return hostPorts
}

// PublicDNSName returns the host name for which an officially
// signed certificate will be used for TLS connection to the server.
// If empty, the private Juju CA certificate must be used to verify
// the connection.
func (c *conn) PublicDNSName() string {
	return c.publicDNSName
}

// BestFacadeVersion compares the versions of facades that we know about, and
// the versions available from the server, and reports back what version is the
// 'best available' to use.
// TODO(jam) this is the eventual implementation of what version of a given
// Facade we will want to use. It needs to line up the versions that the server
// reports to us, with the versions that our client knows how to use.
func (c *conn) BestFacadeVersion(facade string) int {
	return facades.BestVersion(facadeVersions[facade], c.facadeVersions[facade])
}

// serverRoot returns the cached API server address and port used
// to login, prefixed with "<URI scheme>://" (usually https).
func (c *conn) serverRoot() string {
	return c.serverScheme + "://" + c.serverRootAddress
}

func (c *conn) isLoggedIn() bool {
	return atomic.LoadInt32(&c.loggedIn) == 1
}

func (c *conn) setLoggedIn() {
	atomic.StoreInt32(&c.loggedIn, 1)
}

// emptyDNSCache implements DNSCache by
// never returning any entries but writing any
// added entries to the embedded DNSCache object.
type emptyDNSCache struct {
	DNSCache
}

func (emptyDNSCache) Lookup(host string) []string {
	return nil
}

type nopDNSCache struct{}

func (nopDNSCache) Lookup(host string) []string {
	return nil
}

func (nopDNSCache) Add(host string, ips []string) {
}<|MERGE_RESOLUTION|>--- conflicted
+++ resolved
@@ -35,7 +35,6 @@
 	jujuversion "github.com/juju/juju/core/version"
 	jujuhttp "github.com/juju/juju/internal/http"
 	internallogger "github.com/juju/juju/internal/logger"
-	internalmacaroon "github.com/juju/juju/internal/macaroon"
 	jujuproxy "github.com/juju/juju/internal/proxy"
 	proxy "github.com/juju/juju/internal/proxy/config"
 	"github.com/juju/juju/rpc"
@@ -355,24 +354,7 @@
 		Proxy:           proxy.DefaultConfig.GetProxy,
 		TLSClientConfig: c.tlsConfig,
 	}
-<<<<<<< HEAD
-	var requestHeader http.Header
-	if c.tag != "" {
-		requestHeader = jujuhttp.BasicAuthHeader(c.tag, c.password)
-	} else {
-		requestHeader = make(http.Header)
-	}
-	requestHeader.Set(params.JujuClientVersion, jujuversion.Current.String())
-	requestHeader.Set("Origin", "http://localhost/")
-	if c.nonce != "" {
-		requestHeader.Set(params.MachineNonceHeader, c.nonce)
-	}
-	// Add any cookies because they will not be sent to websocket
-	// connections by default.
-	err := c.addCookiesToHeader(requestHeader)
-=======
 	requestHeader, err := st.loginProvider.AuthHeader()
->>>>>>> 3e4a0580
 	if err != nil {
 		return nil, errors.Trace(err)
 	}
@@ -425,42 +407,6 @@
 	return nil
 }
 
-<<<<<<< HEAD
-// addCookiesToHeader adds any cookies associated with the
-// API host to the given header. This is necessary because
-// otherwise cookies are not sent to websocket endpoints.
-func (c *conn) addCookiesToHeader(h http.Header) error {
-	// net/http only allows adding cookies to a request,
-	// but when it sends a request to a non-http endpoint,
-	// it doesn't add the cookies, so make a request, starting
-	// with the given header, add the cookies to use, then
-	// throw away the request but keep the header.
-	req := &http.Request{
-		Header: h,
-	}
-	cookies := c.bakeryClient.Client.Jar.Cookies(c.cookieURL)
-	for _, c := range cookies {
-		req.AddCookie(c)
-	}
-	if len(cookies) == 0 && len(c.macaroons) > 0 {
-		// These macaroons must have been added directly rather than
-		// obtained from a request. Add them. (For example in the
-		// logtransfer connection for a migration.)
-		// See https://bugs.launchpad.net/juju/+bug/1650451
-		for _, macaroon := range c.macaroons {
-			cookie, err := httpbakery.NewCookie(internalmacaroon.MacaroonNamespace, macaroon)
-			if err != nil {
-				return errors.Trace(err)
-			}
-			req.AddCookie(cookie)
-		}
-	}
-	h.Set(httpbakery.BakeryProtocolHeader, fmt.Sprint(bakery.LatestVersion))
-	return nil
-}
-
-=======
->>>>>>> 3e4a0580
 // apiEndpoint returns a URL that refers to the given API slash-prefixed
 // endpoint path and query parameters.
 func (c *conn) apiEndpoint(path, query string) (*url.URL, error) {
