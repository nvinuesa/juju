// Copyright 2017 Canonical Ltd.
// Licensed under the AGPLv3, see LICENCE file for details.

package crossmodelrelations_test

import (
	"bytes"
	"context"
	"encoding/json"
	"fmt"
	"time"

	"github.com/juju/clock"
	"github.com/juju/errors"
	jujutesting "github.com/juju/testing"
	jc "github.com/juju/testing/checkers"
	gc "gopkg.in/check.v1"
<<<<<<< HEAD
	"gopkg.in/macaroon-bakery.v2/bakery"
	"gopkg.in/macaroon.v2"
=======
	"gopkg.in/juju/worker.v1/workertest"
	"gopkg.in/macaroon.v2-unstable"
>>>>>>> 343b684e

	"github.com/juju/juju/api/base"
	"github.com/juju/juju/api/base/testing"
	"github.com/juju/juju/api/crossmodelrelations"
	apitesting "github.com/juju/juju/api/testing"
	"github.com/juju/juju/apiserver/params"
	coretesting "github.com/juju/juju/testing"
)

var _ = gc.Suite(&CrossModelRelationsSuite{})

type CrossModelRelationsSuite struct {
	coretesting.BaseSuite

	cache *crossmodelrelations.MacaroonCache
}

func (s *CrossModelRelationsSuite) SetUpTest(c *gc.C) {
	s.cache = crossmodelrelations.NewMacaroonCache(clock.WallClock)
	s.BaseSuite.SetUpTest(c)
}

func (s *CrossModelRelationsSuite) TestNewClient(c *gc.C) {
	apiCaller := testing.APICallerFunc(func(objType string, version int, id, request string, arg, result interface{}) error {
		return nil
	})
	client := crossmodelrelations.NewClientWithCache(apiCaller, s.cache)
	c.Assert(client, gc.NotNil)
}

type mockDischargeAcquirer struct {
	base.MacaroonDischarger
}

func (m *mockDischargeAcquirer) DischargeAll(ctx context.Context, b *bakery.Macaroon) (macaroon.Slice, error) {
	if !bytes.Equal(b.M().Caveats()[0].Id, []byte("third party caveat")) {
		return nil, errors.New("permission denied")
	}
	mac, err := apitesting.NewMacaroon("discharge mac")
	if err != nil {
		return nil, err
	}
	return macaroon.Slice{mac}, nil
}

func (s *CrossModelRelationsSuite) newDischargeMacaroon(c *gc.C) *macaroon.Macaroon {
	mac, err := apitesting.NewMacaroon("id")
	c.Assert(err, jc.ErrorIsNil)
	err = mac.AddThirdPartyCaveat(nil, []byte("third party caveat"), "third party location")
	c.Assert(err, jc.ErrorIsNil)
	return mac
}

func (s *CrossModelRelationsSuite) fillResponse(c *gc.C, resp interface{}, value interface{}) {
	b, err := json.Marshal(value)
	c.Assert(err, jc.ErrorIsNil)
	err = json.Unmarshal(b, resp)
	c.Assert(err, jc.ErrorIsNil)
}

func (s *CrossModelRelationsSuite) TestPublishRelationChange(c *gc.C) {
	var callCount int
	mac, err := apitesting.NewMacaroon("id")
	c.Assert(err, jc.ErrorIsNil)
	apiCaller := testing.APICallerFunc(func(objType string, version int, id, request string, arg, result interface{}) error {
		c.Check(objType, gc.Equals, "CrossModelRelations")
		c.Check(version, gc.Equals, 0)
		c.Check(id, gc.Equals, "")
		c.Check(request, gc.Equals, "PublishRelationChanges")
		c.Check(arg, gc.DeepEquals, params.RemoteRelationsChanges{
			Changes: []params.RemoteRelationChangeEvent{{
				RelationToken: "token",
				DepartedUnits: []int{1}, Macaroons: macaroon.Slice{mac}}},
		})
		c.Assert(result, gc.FitsTypeOf, &params.ErrorResults{})
		*(result.(*params.ErrorResults)) = params.ErrorResults{
			Results: []params.ErrorResult{{
				Error: &params.Error{Message: "FAIL"},
			}},
		}
		callCount++
		return nil
	})
	client := crossmodelrelations.NewClientWithCache(apiCaller, s.cache)
	err = client.PublishRelationChange(params.RemoteRelationChangeEvent{
		RelationToken: "token",
		DepartedUnits: []int{1},
		Macaroons:     macaroon.Slice{mac},
	})
	c.Check(err, gc.ErrorMatches, "FAIL")
	// Call again with a different macaroon but the first one will be
	// cached and override the passed in macaroon.
	different, err := apitesting.NewMacaroon("different")
	c.Assert(err, jc.ErrorIsNil)
	s.cache.Upsert("token", macaroon.Slice{mac})
	err = client.PublishRelationChange(params.RemoteRelationChangeEvent{
		RelationToken: "token",
		DepartedUnits: []int{1},
		Macaroons:     macaroon.Slice{different},
	})
	c.Check(err, gc.ErrorMatches, "FAIL")
	c.Check(callCount, gc.Equals, 2)
}

func (s *CrossModelRelationsSuite) TestPublishRelationChangeDischargeRequired(c *gc.C) {
	var (
		callCount    int
		dischargeMac macaroon.Slice
	)
	apiCaller := testing.APICallerFunc(func(objType string, version int, id, request string, arg, result interface{}) error {
		var resultErr *params.Error
		if callCount == 0 {
			mac := s.newDischargeMacaroon(c)
			resultErr = &params.Error{
				Code: params.CodeDischargeRequired,
				Info: params.DischargeRequiredErrorInfo{
					Macaroon: mac,
				}.AsMap(),
			}
		}
		argParam := arg.(params.RemoteRelationsChanges)
		dischargeMac = argParam.Changes[0].Macaroons
		resp := params.ErrorResults{
			Results: []params.ErrorResult{{Error: resultErr}},
		}
		s.fillResponse(c, result, resp)
		callCount++
		return nil
	})
	acquirer := &mockDischargeAcquirer{}
	callerWithBakery := testing.APICallerWithBakery(apiCaller, acquirer)
	client := crossmodelrelations.NewClientWithCache(callerWithBakery, s.cache)
	err := client.PublishRelationChange(params.RemoteRelationChangeEvent{
		RelationToken: "token",
		DepartedUnits: []int{1},
	})
	c.Check(callCount, gc.Equals, 2)
	c.Check(err, jc.ErrorIsNil)
	c.Check(dischargeMac, gc.HasLen, 1)
	c.Assert(dischargeMac[0].Id(), jc.DeepEquals, []byte("discharge mac"))
	// Macaroon has been cached.
	ms, ok := s.cache.Get("token")
	c.Assert(ok, jc.IsTrue)
	apitesting.MacaroonEquals(c, ms[0], dischargeMac[0])
}

func (s *CrossModelRelationsSuite) TestRegisterRemoteRelations(c *gc.C) {
	var callCount int
	mac, err := apitesting.NewMacaroon("id")
	c.Assert(err, jc.ErrorIsNil)
	apiCaller := testing.APICallerFunc(func(objType string, version int, id, request string, arg, result interface{}) error {
		c.Check(objType, gc.Equals, "CrossModelRelations")
		c.Check(version, gc.Equals, 0)
		c.Check(id, gc.Equals, "")
		c.Check(request, gc.Equals, "RegisterRemoteRelations")
		c.Check(arg, gc.DeepEquals, params.RegisterRemoteRelationArgs{
			Relations: []params.RegisterRemoteRelationArg{{
				RelationToken: "token",
				OfferUUID:     "offer-uuid",
				Macaroons:     macaroon.Slice{mac}}}})
		c.Assert(result, gc.FitsTypeOf, &params.RegisterRemoteRelationResults{})
		*(result.(*params.RegisterRemoteRelationResults)) = params.RegisterRemoteRelationResults{
			Results: []params.RegisterRemoteRelationResult{{
				Error: &params.Error{Message: "FAIL"},
			}},
		}
		callCount++
		return nil
	})
	client := crossmodelrelations.NewClientWithCache(apiCaller, s.cache)
	result, err := client.RegisterRemoteRelations(params.RegisterRemoteRelationArg{
		RelationToken: "token",
		OfferUUID:     "offer-uuid",
		Macaroons:     macaroon.Slice{mac},
	})
	c.Check(err, jc.ErrorIsNil)
	c.Assert(result, gc.HasLen, 1)
	c.Check(result[0].Error, gc.ErrorMatches, "FAIL")
	// Call again with a different macaroon but the first one will be
	// cached and override the passed in macaroon.
	different, err := apitesting.NewMacaroon("different")
	c.Assert(err, jc.ErrorIsNil)
	s.cache.Upsert("token", macaroon.Slice{mac})
	result, err = client.RegisterRemoteRelations(params.RegisterRemoteRelationArg{
		RelationToken: "token",
		OfferUUID:     "offer-uuid",
		Macaroons:     macaroon.Slice{different},
	})
	c.Check(err, jc.ErrorIsNil)
	c.Assert(result, gc.HasLen, 1)
	c.Check(result[0].Error, gc.ErrorMatches, "FAIL")
	c.Check(callCount, gc.Equals, 2)
}

func (s *CrossModelRelationsSuite) TestRegisterRemoteRelationCount(c *gc.C) {
	apiCaller := testing.APICallerFunc(func(objType string, version int, id, request string, arg, result interface{}) error {
		*(result.(*params.RegisterRemoteRelationResults)) = params.RegisterRemoteRelationResults{
			Results: []params.RegisterRemoteRelationResult{
				{Error: &params.Error{Message: "FAIL"}},
				{Error: &params.Error{Message: "FAIL"}},
			},
		}
		return nil
	})
	client := crossmodelrelations.NewClientWithCache(apiCaller, s.cache)
	_, err := client.RegisterRemoteRelations(params.RegisterRemoteRelationArg{})
	c.Check(err, gc.ErrorMatches, `expected 1 result\(s\), got 2`)
}

func (s *CrossModelRelationsSuite) TestRegisterRemoteRelationDischargeRequired(c *gc.C) {
	var (
		callCount    int
		dischargeMac macaroon.Slice
	)
	apiCaller := testing.APICallerFunc(func(objType string, version int, id, request string, arg, result interface{}) error {
		var resultErr *params.Error
		if callCount == 0 {
			mac := s.newDischargeMacaroon(c)
			resultErr = &params.Error{
				Code: params.CodeDischargeRequired,
				Info: params.DischargeRequiredErrorInfo{
					Macaroon: mac,
				}.AsMap(),
			}
		}
		argParam := arg.(params.RegisterRemoteRelationArgs)
		dischargeMac = argParam.Relations[0].Macaroons
		resp := params.RegisterRemoteRelationResults{
			Results: []params.RegisterRemoteRelationResult{{Error: resultErr}},
		}
		s.fillResponse(c, result, resp)
		callCount++
		return nil
	})
	acquirer := &mockDischargeAcquirer{}
	callerWithBakery := testing.APICallerWithBakery(apiCaller, acquirer)
	client := crossmodelrelations.NewClientWithCache(callerWithBakery, s.cache)
	result, err := client.RegisterRemoteRelations(params.RegisterRemoteRelationArg{
		RelationToken: "token",
		OfferUUID:     "offer-uuid"})
	c.Check(err, jc.ErrorIsNil)
	c.Check(callCount, gc.Equals, 2)
	c.Assert(result, gc.HasLen, 1)
	c.Check(result[0].Error, gc.IsNil)
	c.Assert(dischargeMac, gc.HasLen, 1)
	c.Assert(dischargeMac[0].Id(), jc.DeepEquals, []byte("discharge mac"))
	// Macaroon has been cached.
	ms, ok := s.cache.Get("token")
	c.Assert(ok, jc.IsTrue)
	apitesting.MacaroonEquals(c, ms[0], dischargeMac[0])
}

func (s *CrossModelRelationsSuite) TestWatchRelationChanges(c *gc.C) {
	remoteRelationToken := "token"
	mac, err := apitesting.NewMacaroon("id")
	c.Assert(err, jc.ErrorIsNil)
	var callCount int
	apiCaller := testing.BestVersionCaller{
		APICallerFunc: testing.APICallerFunc(func(objType string, version int, id, request string, arg, result interface{}) error {
			c.Check(objType, gc.Equals, "CrossModelRelations")
			c.Check(version, gc.Equals, 2)
			c.Check(id, gc.Equals, "")
			c.Check(arg, jc.DeepEquals, params.RemoteEntityArgs{Args: []params.RemoteEntityArg{{
				Token: remoteRelationToken, Macaroons: macaroon.Slice{mac}}}})
			c.Check(request, gc.Equals, "WatchRelationChanges")
			c.Assert(result, gc.FitsTypeOf, &params.RemoteRelationWatchResults{})
			*(result.(*params.RemoteRelationWatchResults)) = params.RemoteRelationWatchResults{
				Results: []params.RemoteRelationWatchResult{{
					Error: &params.Error{Message: "FAIL"},
				}},
			}
			callCount++
			return nil
		}),
		BestVersion: 2,
	}
	client := crossmodelrelations.NewClientWithCache(apiCaller, s.cache)
	_, err = client.WatchRelationChanges(
		remoteRelationToken,
		"app-token",
		macaroon.Slice{mac},
	)
	c.Check(err, gc.ErrorMatches, "FAIL")
	// Call again with a different macaroon but the first one will be
	// cached and override the passed in macaroon.
	different, err := apitesting.NewMacaroon("different")
	c.Assert(err, jc.ErrorIsNil)
	s.cache.Upsert("token", macaroon.Slice{mac})
	_, err = client.WatchRelationChanges(
		remoteRelationToken,
		"app-token",
		macaroon.Slice{different},
	)
	c.Check(err, gc.ErrorMatches, "FAIL")
	c.Check(callCount, gc.Equals, 2)
}

func (s *CrossModelRelationsSuite) TestWatchRelationChangesDischargeRequired(c *gc.C) {
	var (
		callCount    int
		dischargeMac macaroon.Slice
	)
<<<<<<< HEAD
	apiCaller := testing.APICallerFunc(func(objType string, version int, id, request string, arg, result interface{}) error {
		var resultErr *params.Error
		switch callCount {
		case 2, 3: //Watcher Next, Stop
			return nil
		case 0:
			mac := s.newDischargeMacaroon(c)
			resultErr = &params.Error{
				Code: params.CodeDischargeRequired,
				Info: params.DischargeRequiredErrorInfo{
					Macaroon: mac,
				}.AsMap(),
=======
	apiCaller := testing.BestVersionCaller{
		BestVersion: 2,
		APICallerFunc: testing.APICallerFunc(func(objType string, version int, id, request string, arg, result interface{}) error {
			var resultErr *params.Error
			c.Logf("called")
			switch callCount {
			case 2, 3: //Watcher Next, Stop
				return nil
			case 0:
				mac = s.newDischargeMacaroon(c)
				resultErr = &params.Error{
					Code: params.CodeDischargeRequired,
					Info: params.DischargeRequiredErrorInfo{
						Macaroon: mac,
					}.AsMap(),
				}
			case 1:
				argParam := arg.(params.RemoteEntityArgs)
				dischargeMac = argParam.Args[0].Macaroons
>>>>>>> 343b684e
			}
			resp := params.RemoteRelationWatchResults{
				Results: []params.RemoteRelationWatchResult{{Error: resultErr}},
			}
			s.fillResponse(c, result, resp)
			callCount++
			return nil
		}),
	}
	acquirer := &mockDischargeAcquirer{}
	callerWithBakery := testing.APICallerWithBakery(apiCaller, acquirer)
	client := crossmodelrelations.NewClientWithCache(callerWithBakery, s.cache)
	_, err := client.WatchRelationChanges("token", "app-token", nil)
	c.Check(callCount, gc.Equals, 2)
	c.Check(err, jc.ErrorIsNil)
	c.Assert(dischargeMac, gc.HasLen, 1)
	c.Assert(dischargeMac[0].Id(), jc.DeepEquals, []byte("discharge mac"))
	// Macaroon has been cached.
	ms, ok := s.cache.Get("token")
	c.Assert(ok, jc.IsTrue)
	apitesting.MacaroonEquals(c, ms[0], dischargeMac[0])
}

func (s *CrossModelRelationsSuite) TestWatchRelationChangesV1Fallback(c *gc.C) {
	remoteRelationToken := "token"
	mac, err := apitesting.NewMacaroon("id")
	c.Assert(err, jc.ErrorIsNil)
	var calls jujutesting.Stub
	apiCaller := testing.BestVersionCaller{
		BestVersion: 1,
		APICallerFunc: testing.APICallerFunc(func(objType string, version int, id, request string, arg, result interface{}) error {
			fullRequest := fmt.Sprintf("%s.%s", objType, request)
			calls.AddCall(fullRequest)
			c.Check(version, gc.Equals, 1)
			switch fullRequest {
			case "CrossModelRelations.WatchRelationUnits":
				c.Check(id, gc.Equals, "")
				c.Check(arg, jc.DeepEquals, params.RemoteEntityArgs{Args: []params.RemoteEntityArg{{
					Token: remoteRelationToken, Macaroons: macaroon.Slice{mac}}}})
				c.Assert(result, gc.FitsTypeOf, &params.RelationUnitsWatchResults{})
				*(result.(*params.RelationUnitsWatchResults)) = params.RelationUnitsWatchResults{
					Results: []params.RelationUnitsWatchResult{{
						RelationUnitsWatcherId: "123",
						Changes: params.RelationUnitsChange{
							Changed: map[string]params.UnitSettings{
								"app/1": {456},
							},
						},
					}},
				}

			case "CrossModelRelations.RelationUnitSettings":
				c.Check(id, gc.Equals, "")
				c.Check(arg, jc.DeepEquals, params.RemoteRelationUnits{
					RelationUnits: []params.RemoteRelationUnit{{
						RelationToken: remoteRelationToken,
						Macaroons:     macaroon.Slice{mac},
						Unit:          "unit-app-1",
					}}})
				c.Assert(result, gc.FitsTypeOf, &params.SettingsResults{})
				*(result.(*params.SettingsResults)) = params.SettingsResults{
					Results: []params.SettingsResult{{
						Settings: map[string]string{
							"cartel-madras": "goonda",
						},
					}},
				}

			case "RelationUnitsWatcher.Next":
				c.Check(id, gc.Equals, "123")
				c.Check(arg, gc.Equals, nil)

				// The client-side watcher handling for result types
				// means that we get something here that is just
				// interface{}, not an interface{} containing
				// something that the gc.FitsTypeOf checker can see. I
				// don't totally understand this, but writing it out
				// using the Lovecraftian machinations of
				// json.Unmarshal works.
				data, err := json.Marshal(params.RelationUnitsWatchResult{
					Error: &params.Error{Message: "UHOH"},
				})
				c.Check(err, jc.ErrorIsNil)
				err = json.Unmarshal(data, result)
				c.Check(err, jc.ErrorIsNil)

			case "RelationUnitsWatcher.Stop":
				c.Check(id, gc.Equals, "123")
				c.Check(arg, gc.Equals, nil)

			default:
				c.Fatalf("bad objtype %q", objType)
			}
			return nil
		}),
	}
	client := crossmodelrelations.NewClientWithCache(apiCaller, s.cache)
	w, err := client.WatchRelationChanges(
		remoteRelationToken,
		"app-token",
		macaroon.Slice{mac},
	)
	c.Assert(err, jc.ErrorIsNil)

<<<<<<< HEAD
func (s *CrossModelRelationsSuite) TestRelationUnitSettingsDischargeRequired(c *gc.C) {
	var (
		callCount    int
		dischargeMac macaroon.Slice
	)
	apiCaller := testing.APICallerFunc(func(objType string, version int, id, request string, arg, result interface{}) error {
		var resultErr *params.Error
		if callCount == 0 {
			mac := s.newDischargeMacaroon(c)
			resultErr = &params.Error{
				Code: params.CodeDischargeRequired,
				Info: params.DischargeRequiredErrorInfo{
					Macaroon: mac,
				}.AsMap(),
			}
		}
		argParam := arg.(params.RemoteRelationUnits)
		dischargeMac = argParam.RelationUnits[0].Macaroons
		resp := params.SettingsResults{
			Results: []params.SettingsResult{{Error: resultErr}},
		}
		s.fillResponse(c, result, resp)
		callCount++
		return nil
	})
	acquirer := &mockDischargeAcquirer{}
	callerWithBakery := testing.APICallerWithBakery(apiCaller, acquirer)
	client := crossmodelrelations.NewClientWithCache(callerWithBakery, s.cache)
	result, err := client.RelationUnitSettings([]params.RemoteRelationUnit{
		{RelationToken: "token", Unit: "u"}})
	c.Check(err, jc.ErrorIsNil)
	c.Check(callCount, gc.Equals, 2)
	c.Assert(result, gc.HasLen, 1)
	c.Check(result[0].Error, gc.IsNil)
	c.Check(dischargeMac, gc.HasLen, 1)
	c.Assert(dischargeMac[0].Id(), jc.DeepEquals, []byte("discharge mac"))
	// Macaroon has been cached.
	ms, ok := s.cache.Get("token")
	c.Assert(ok, jc.IsTrue)
	apitesting.MacaroonEquals(c, ms[0], dischargeMac[0])
=======
	select {
	case change, ok := <-w.Changes():
		c.Assert(ok, gc.Equals, true)
		c.Assert(change, gc.DeepEquals, params.RemoteRelationChangeEvent{
			RelationToken:    remoteRelationToken,
			ApplicationToken: "app-token",
			ChangedUnits: []params.RemoteRelationUnitChange{{
				UnitId: 1,
				Settings: map[string]interface{}{
					"cartel-madras": "goonda",
				},
			}},
		})
	case <-time.After(coretesting.LongWait):
		c.Fatalf("timed out waiting for change")
	}

	err = workertest.CheckKilled(c, w)
	c.Check(err, gc.ErrorMatches, "UHOH")
	calls.CheckCallNames(c,
		"CrossModelRelations.WatchRelationUnits",
		"CrossModelRelations.RelationUnitSettings",
		"RelationUnitsWatcher.Next",
		// The watcher common loop gets back to calling Next again
		// before we see the error in the result.
		"RelationUnitsWatcher.Next",
		"RelationUnitsWatcher.Stop",
	)
>>>>>>> 343b684e
}

func (s *CrossModelRelationsSuite) TestWatchRelationStatus(c *gc.C) {
	remoteRelationToken := "token"
	mac, err := apitesting.NewMacaroon("id")
	c.Assert(err, jc.ErrorIsNil)
	var callCount int
	apiCaller := testing.APICallerFunc(func(objType string, version int, id, request string, arg, result interface{}) error {
		c.Check(objType, gc.Equals, "CrossModelRelations")
		c.Check(version, gc.Equals, 0)
		c.Check(id, gc.Equals, "")
		c.Check(arg, jc.DeepEquals, params.RemoteEntityArgs{Args: []params.RemoteEntityArg{{
			Token: remoteRelationToken, Macaroons: macaroon.Slice{mac}}}})
		c.Check(request, gc.Equals, "WatchRelationsSuspendedStatus")
		c.Assert(result, gc.FitsTypeOf, &params.RelationStatusWatchResults{})
		*(result.(*params.RelationStatusWatchResults)) = params.RelationStatusWatchResults{
			Results: []params.RelationLifeSuspendedStatusWatchResult{{
				Error: &params.Error{Message: "FAIL"},
			}},
		}
		callCount++
		return nil
	})
	client := crossmodelrelations.NewClientWithCache(apiCaller, s.cache)
	_, err = client.WatchRelationSuspendedStatus(params.RemoteEntityArg{
		Token:     remoteRelationToken,
		Macaroons: macaroon.Slice{mac},
	})
	c.Check(err, gc.ErrorMatches, "FAIL")
	// Call again with a different macaroon but the first one will be
	// cached and override the passed in macaroon.
	different, err := apitesting.NewMacaroon("different")
	c.Assert(err, jc.ErrorIsNil)
	s.cache.Upsert("token", macaroon.Slice{mac})
	_, err = client.WatchRelationSuspendedStatus(params.RemoteEntityArg{
		Token:     remoteRelationToken,
		Macaroons: macaroon.Slice{different},
	})
	c.Check(err, gc.ErrorMatches, "FAIL")
	c.Check(callCount, gc.Equals, 2)
}

func (s *CrossModelRelationsSuite) TestWatchRelationStatusDischargeRequired(c *gc.C) {
	var (
		callCount    int
		dischargeMac macaroon.Slice
	)
	apiCaller := testing.APICallerFunc(func(objType string, version int, id, request string, arg, result interface{}) error {
		var resultErr *params.Error
		switch callCount {
		case 2, 3: //Watcher Next, Stop
			return nil
		case 0:
			mac := s.newDischargeMacaroon(c)
			resultErr = &params.Error{
				Code: params.CodeDischargeRequired,
				Info: params.DischargeRequiredErrorInfo{
					Macaroon: mac,
				}.AsMap(),
			}
		case 1:
			argParam := arg.(params.RemoteEntityArgs)
			dischargeMac = argParam.Args[0].Macaroons
		}
		resp := params.RelationStatusWatchResults{
			Results: []params.RelationLifeSuspendedStatusWatchResult{{Error: resultErr}},
		}
		s.fillResponse(c, result, resp)
		callCount++
		return nil
	})
	acquirer := &mockDischargeAcquirer{}
	callerWithBakery := testing.APICallerWithBakery(apiCaller, acquirer)
	client := crossmodelrelations.NewClientWithCache(callerWithBakery, s.cache)
	_, err := client.WatchRelationSuspendedStatus(params.RemoteEntityArg{Token: "token"})
	c.Check(callCount, gc.Equals, 2)
	c.Check(err, jc.ErrorIsNil)
	c.Assert(dischargeMac, gc.HasLen, 1)
	c.Assert(dischargeMac[0].Id(), jc.DeepEquals, []byte("discharge mac"))
	// Macaroon has been cached.
	ms, ok := s.cache.Get("token")
	c.Assert(ok, jc.IsTrue)
	apitesting.MacaroonEquals(c, ms[0], dischargeMac[0])
}

func (s *CrossModelRelationsSuite) TestPublishIngressNetworkChange(c *gc.C) {
	mac, err := apitesting.NewMacaroon("id")
	c.Assert(err, jc.ErrorIsNil)
	var callCount int
	apiCaller := testing.APICallerFunc(func(objType string, version int, id, request string, arg, result interface{}) error {
		c.Check(objType, gc.Equals, "CrossModelRelations")
		c.Check(version, gc.Equals, 0)
		c.Check(id, gc.Equals, "")
		c.Check(request, gc.Equals, "PublishIngressNetworkChanges")
		c.Check(arg, gc.DeepEquals, params.IngressNetworksChanges{
			Changes: []params.IngressNetworksChangeEvent{{
				RelationToken: "token",
				Networks:      []string{"1.2.3.4/32"}, Macaroons: macaroon.Slice{mac}}},
		})
		c.Assert(result, gc.FitsTypeOf, &params.ErrorResults{})
		*(result.(*params.ErrorResults)) = params.ErrorResults{
			Results: []params.ErrorResult{{
				Error: &params.Error{Message: "FAIL"},
			}},
		}
		callCount++
		return nil
	})
	client := crossmodelrelations.NewClientWithCache(apiCaller, s.cache)
	err = client.PublishIngressNetworkChange(params.IngressNetworksChangeEvent{
		RelationToken: "token",
		Networks:      []string{"1.2.3.4/32"}, Macaroons: macaroon.Slice{mac}})
	c.Check(err, gc.ErrorMatches, "FAIL")
	// Call again with a different macaroon but the first one will be
	// cached and override the passed in macaroon.
	different, err := apitesting.NewMacaroon("different")
	c.Assert(err, jc.ErrorIsNil)
	s.cache.Upsert("token", macaroon.Slice{mac})
	err = client.PublishIngressNetworkChange(params.IngressNetworksChangeEvent{
		RelationToken: "token",
		Networks:      []string{"1.2.3.4/32"}, Macaroons: macaroon.Slice{different}})
	c.Check(err, gc.ErrorMatches, "FAIL")
	c.Check(callCount, gc.Equals, 2)
}

func (s *CrossModelRelationsSuite) TestPublishIngressNetworkChangeDischargeRequired(c *gc.C) {
	var (
		callCount    int
		dischargeMac macaroon.Slice
	)
	apiCaller := testing.APICallerFunc(func(objType string, version int, id, request string, arg, result interface{}) error {
		var resultErr *params.Error
		if callCount == 0 {
			mac := s.newDischargeMacaroon(c)
			resultErr = &params.Error{
				Code: params.CodeDischargeRequired,
				Info: params.DischargeRequiredErrorInfo{
					Macaroon: mac,
				}.AsMap(),
			}
		}
		argParam := arg.(params.IngressNetworksChanges)
		dischargeMac = argParam.Changes[0].Macaroons
		resp := params.ErrorResults{
			Results: []params.ErrorResult{{Error: resultErr}},
		}
		s.fillResponse(c, result, resp)
		callCount++
		return nil
	})
	acquirer := &mockDischargeAcquirer{}
	callerWithBakery := testing.APICallerWithBakery(apiCaller, acquirer)
	client := crossmodelrelations.NewClientWithCache(callerWithBakery, s.cache)
	err := client.PublishIngressNetworkChange(params.IngressNetworksChangeEvent{
		RelationToken: "token",
		Networks:      []string{"1.2.3.4/32"}})
	c.Check(callCount, gc.Equals, 2)
	c.Check(err, jc.ErrorIsNil)
	c.Assert(dischargeMac, gc.HasLen, 1)
	c.Assert(dischargeMac[0].Id(), jc.DeepEquals, []byte("discharge mac"))
	// Macaroon has been cached.
	ms, ok := s.cache.Get("token")
	c.Assert(ok, jc.IsTrue)
	apitesting.MacaroonEquals(c, ms[0], dischargeMac[0])
}

func (s *CrossModelRelationsSuite) TestWatchEgressAddressesForRelation(c *gc.C) {
	var callCount int
	remoteRelationToken := "token"
	mac, err := apitesting.NewMacaroon("id")
	relation := params.RemoteEntityArg{
		Token: remoteRelationToken, Macaroons: macaroon.Slice{mac}}
	c.Check(err, jc.ErrorIsNil)
	apiCaller := testing.APICallerFunc(func(objType string, version int, id, request string, arg, result interface{}) error {
		c.Check(objType, gc.Equals, "CrossModelRelations")
		c.Check(version, gc.Equals, 0)
		c.Check(id, gc.Equals, "")
		c.Check(request, gc.Equals, "WatchEgressAddressesForRelations")
		c.Check(arg, gc.DeepEquals, params.RemoteEntityArgs{
			Args: []params.RemoteEntityArg{relation}})
		c.Assert(result, gc.FitsTypeOf, &params.StringsWatchResults{})
		*(result.(*params.StringsWatchResults)) = params.StringsWatchResults{
			Results: []params.StringsWatchResult{{
				Error: &params.Error{Message: "FAIL"},
			}},
		}
		callCount++
		return nil
	})
	client := crossmodelrelations.NewClientWithCache(apiCaller, s.cache)
	_, err = client.WatchEgressAddressesForRelation(relation)
	c.Check(err, gc.ErrorMatches, "FAIL")
	// Call again with a different macaroon but the first one will be
	// cached and override the passed in macaroon.
	different, err := apitesting.NewMacaroon("different")
	c.Assert(err, jc.ErrorIsNil)
	s.cache.Upsert("token", macaroon.Slice{mac})
	rel2 := relation
	rel2.Macaroons = macaroon.Slice{different}
	_, err = client.WatchEgressAddressesForRelation(rel2)
	c.Check(err, gc.ErrorMatches, "FAIL")
	c.Check(callCount, gc.Equals, 2)
}

func (s *CrossModelRelationsSuite) TestWatchEgressAddressesForRelationDischargeRequired(c *gc.C) {
	var (
		callCount    int
		mac          *macaroon.Macaroon
		dischargeMac macaroon.Slice
	)
	apiCaller := testing.APICallerFunc(func(objType string, version int, id, request string, arg, result interface{}) error {
		var resultErr *params.Error
		switch callCount {
		case 2, 3: //Watcher Next, Stop
			return nil
		case 0:
			mac = s.newDischargeMacaroon(c)
			resultErr = &params.Error{
				Code: params.CodeDischargeRequired,
				Info: params.DischargeRequiredErrorInfo{
					Macaroon: mac,
				}.AsMap(),
			}
		case 1:
			argParam := arg.(params.RemoteEntityArgs)
			dischargeMac = argParam.Args[0].Macaroons
		}
		resp := params.StringsWatchResults{
			Results: []params.StringsWatchResult{{Error: resultErr}},
		}
		s.fillResponse(c, result, resp)
		callCount++
		return nil
	})
	acquirer := &mockDischargeAcquirer{}
	callerWithBakery := testing.APICallerWithBakery(apiCaller, acquirer)
	client := crossmodelrelations.NewClientWithCache(callerWithBakery, s.cache)
	_, err := client.WatchEgressAddressesForRelation(params.RemoteEntityArg{Token: "token"})
	c.Check(callCount, gc.Equals, 2)
	c.Check(err, jc.ErrorIsNil)
	c.Assert(dischargeMac, gc.HasLen, 1)
	c.Assert(dischargeMac[0].Id(), jc.DeepEquals, []byte("discharge mac"))
	// Macaroon has been cached.
	ms, ok := s.cache.Get("token")
	c.Assert(ok, jc.IsTrue)
	apitesting.MacaroonEquals(c, ms[0], dischargeMac[0])
}

func (s *CrossModelRelationsSuite) TestWatchOfferStatus(c *gc.C) {
	offerUUID := "offer-uuid"
	mac, err := apitesting.NewMacaroon("id")
	c.Assert(err, jc.ErrorIsNil)
	var callCount int
	apiCaller := testing.APICallerFunc(func(objType string, version int, id, request string, arg, result interface{}) error {
		c.Check(objType, gc.Equals, "CrossModelRelations")
		c.Check(version, gc.Equals, 0)
		c.Check(id, gc.Equals, "")
		c.Check(arg, jc.DeepEquals, params.OfferArgs{Args: []params.OfferArg{{
			OfferUUID: offerUUID, Macaroons: macaroon.Slice{mac}}}})
		c.Check(request, gc.Equals, "WatchOfferStatus")
		c.Assert(result, gc.FitsTypeOf, &params.OfferStatusWatchResults{})
		*(result.(*params.OfferStatusWatchResults)) = params.OfferStatusWatchResults{
			Results: []params.OfferStatusWatchResult{{
				Error: &params.Error{Message: "FAIL"},
			}},
		}
		callCount++
		return nil
	})
	client := crossmodelrelations.NewClientWithCache(apiCaller, s.cache)
	_, err = client.WatchOfferStatus(params.OfferArg{
		OfferUUID: offerUUID,
		Macaroons: macaroon.Slice{mac},
	})
	c.Check(err, gc.ErrorMatches, "FAIL")
	// Call again with a different macaroon but the first one will be
	// cached and override the passed in macaroon.
	different, err := apitesting.NewMacaroon("different")
	c.Assert(err, jc.ErrorIsNil)
	s.cache.Upsert("offer-uuid", macaroon.Slice{mac})
	_, err = client.WatchOfferStatus(params.OfferArg{
		OfferUUID: offerUUID,
		Macaroons: macaroon.Slice{different},
	})
	c.Check(err, gc.ErrorMatches, "FAIL")
	c.Check(callCount, gc.Equals, 2)
}

func (s *CrossModelRelationsSuite) TestWatchOfferStatusDischargeRequired(c *gc.C) {
	var (
		callCount    int
		dischargeMac macaroon.Slice
	)
	apiCaller := testing.APICallerFunc(func(objType string, version int, id, request string, arg, result interface{}) error {
		var resultErr *params.Error
		switch callCount {
		case 2, 3: //Watcher Next, Stop
			return nil
		case 0:
			mac := s.newDischargeMacaroon(c)
			resultErr = &params.Error{
				Code: params.CodeDischargeRequired,
				Info: params.DischargeRequiredErrorInfo{
					Macaroon: mac,
				}.AsMap(),
			}
		case 1:
			argParam := arg.(params.OfferArgs)
			dischargeMac = argParam.Args[0].Macaroons
		}
		resp := params.OfferStatusWatchResults{
			Results: []params.OfferStatusWatchResult{{Error: resultErr}},
		}
		s.fillResponse(c, result, resp)
		callCount++
		return nil
	})
	acquirer := &mockDischargeAcquirer{}
	callerWithBakery := testing.APICallerWithBakery(apiCaller, acquirer)
	client := crossmodelrelations.NewClientWithCache(callerWithBakery, s.cache)
	_, err := client.WatchOfferStatus(params.OfferArg{OfferUUID: "offer-uuid"})
	c.Check(callCount, gc.Equals, 2)
	c.Check(err, jc.ErrorIsNil)
	c.Assert(dischargeMac, gc.HasLen, 1)
	c.Assert(dischargeMac[0].Id(), jc.DeepEquals, []byte("discharge mac"))
	// Macaroon has been cached.
	ms, ok := s.cache.Get("offer-uuid")
	c.Assert(ok, jc.IsTrue)
	apitesting.MacaroonEquals(c, ms[0], dischargeMac[0])
}<|MERGE_RESOLUTION|>--- conflicted
+++ resolved
@@ -15,13 +15,9 @@
 	jujutesting "github.com/juju/testing"
 	jc "github.com/juju/testing/checkers"
 	gc "gopkg.in/check.v1"
-<<<<<<< HEAD
+	"gopkg.in/juju/worker.v1/workertest"
 	"gopkg.in/macaroon-bakery.v2/bakery"
 	"gopkg.in/macaroon.v2"
-=======
-	"gopkg.in/juju/worker.v1/workertest"
-	"gopkg.in/macaroon.v2-unstable"
->>>>>>> 343b684e
 
 	"github.com/juju/juju/api/base"
 	"github.com/juju/juju/api/base/testing"
@@ -324,20 +320,6 @@
 		callCount    int
 		dischargeMac macaroon.Slice
 	)
-<<<<<<< HEAD
-	apiCaller := testing.APICallerFunc(func(objType string, version int, id, request string, arg, result interface{}) error {
-		var resultErr *params.Error
-		switch callCount {
-		case 2, 3: //Watcher Next, Stop
-			return nil
-		case 0:
-			mac := s.newDischargeMacaroon(c)
-			resultErr = &params.Error{
-				Code: params.CodeDischargeRequired,
-				Info: params.DischargeRequiredErrorInfo{
-					Macaroon: mac,
-				}.AsMap(),
-=======
 	apiCaller := testing.BestVersionCaller{
 		BestVersion: 2,
 		APICallerFunc: testing.APICallerFunc(func(objType string, version int, id, request string, arg, result interface{}) error {
@@ -347,7 +329,7 @@
 			case 2, 3: //Watcher Next, Stop
 				return nil
 			case 0:
-				mac = s.newDischargeMacaroon(c)
+				mac := s.newDischargeMacaroon(c)
 				resultErr = &params.Error{
 					Code: params.CodeDischargeRequired,
 					Info: params.DischargeRequiredErrorInfo{
@@ -357,7 +339,6 @@
 			case 1:
 				argParam := arg.(params.RemoteEntityArgs)
 				dischargeMac = argParam.Args[0].Macaroons
->>>>>>> 343b684e
 			}
 			resp := params.RemoteRelationWatchResults{
 				Results: []params.RemoteRelationWatchResult{{Error: resultErr}},
@@ -462,48 +443,6 @@
 	)
 	c.Assert(err, jc.ErrorIsNil)
 
-<<<<<<< HEAD
-func (s *CrossModelRelationsSuite) TestRelationUnitSettingsDischargeRequired(c *gc.C) {
-	var (
-		callCount    int
-		dischargeMac macaroon.Slice
-	)
-	apiCaller := testing.APICallerFunc(func(objType string, version int, id, request string, arg, result interface{}) error {
-		var resultErr *params.Error
-		if callCount == 0 {
-			mac := s.newDischargeMacaroon(c)
-			resultErr = &params.Error{
-				Code: params.CodeDischargeRequired,
-				Info: params.DischargeRequiredErrorInfo{
-					Macaroon: mac,
-				}.AsMap(),
-			}
-		}
-		argParam := arg.(params.RemoteRelationUnits)
-		dischargeMac = argParam.RelationUnits[0].Macaroons
-		resp := params.SettingsResults{
-			Results: []params.SettingsResult{{Error: resultErr}},
-		}
-		s.fillResponse(c, result, resp)
-		callCount++
-		return nil
-	})
-	acquirer := &mockDischargeAcquirer{}
-	callerWithBakery := testing.APICallerWithBakery(apiCaller, acquirer)
-	client := crossmodelrelations.NewClientWithCache(callerWithBakery, s.cache)
-	result, err := client.RelationUnitSettings([]params.RemoteRelationUnit{
-		{RelationToken: "token", Unit: "u"}})
-	c.Check(err, jc.ErrorIsNil)
-	c.Check(callCount, gc.Equals, 2)
-	c.Assert(result, gc.HasLen, 1)
-	c.Check(result[0].Error, gc.IsNil)
-	c.Check(dischargeMac, gc.HasLen, 1)
-	c.Assert(dischargeMac[0].Id(), jc.DeepEquals, []byte("discharge mac"))
-	// Macaroon has been cached.
-	ms, ok := s.cache.Get("token")
-	c.Assert(ok, jc.IsTrue)
-	apitesting.MacaroonEquals(c, ms[0], dischargeMac[0])
-=======
 	select {
 	case change, ok := <-w.Changes():
 		c.Assert(ok, gc.Equals, true)
@@ -532,7 +471,6 @@
 		"RelationUnitsWatcher.Next",
 		"RelationUnitsWatcher.Stop",
 	)
->>>>>>> 343b684e
 }
 
 func (s *CrossModelRelationsSuite) TestWatchRelationStatus(c *gc.C) {
