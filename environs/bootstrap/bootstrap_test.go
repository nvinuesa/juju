// Copyright 2012, 2013 Canonical Ltd.
// Licensed under the AGPLv3, see LICENCE file for details.

package bootstrap_test

import (
	"context"
	"fmt"
	"net/http"
	"net/http/httptest"
	"os"
	"path/filepath"
	"strings"
	"time"

	"github.com/juju/cmd/v4/cmdtesting"
	"github.com/juju/errors"
	jujutesting "github.com/juju/testing"
	jc "github.com/juju/testing/checkers"
	"github.com/juju/version/v2"
	gc "gopkg.in/check.v1"

	"github.com/juju/juju/api"
	"github.com/juju/juju/cloud"
	"github.com/juju/juju/core/arch"
	corebase "github.com/juju/juju/core/base"
	"github.com/juju/juju/core/constraints"
	"github.com/juju/juju/core/instance"
	jujuos "github.com/juju/juju/core/os"
	"github.com/juju/juju/core/os/ostype"
	"github.com/juju/juju/environs"
	"github.com/juju/juju/environs/bootstrap"
	environscmd "github.com/juju/juju/environs/cmd"
	"github.com/juju/juju/environs/config"
	"github.com/juju/juju/environs/envcontext"
	"github.com/juju/juju/environs/filestorage"
	"github.com/juju/juju/environs/imagemetadata"
	"github.com/juju/juju/environs/simplestreams"
	sstesting "github.com/juju/juju/environs/simplestreams/testing"
	"github.com/juju/juju/environs/storage"
	"github.com/juju/juju/environs/sync"
	envtesting "github.com/juju/juju/environs/testing"
	envtools "github.com/juju/juju/environs/tools"
	"github.com/juju/juju/internal/charm"
	"github.com/juju/juju/internal/cloudconfig/instancecfg"
	"github.com/juju/juju/internal/cloudconfig/podcfg"
	_ "github.com/juju/juju/internal/provider/dummy"
	corestorage "github.com/juju/juju/internal/storage"
	"github.com/juju/juju/internal/tools"
	"github.com/juju/juju/juju/keys"
	"github.com/juju/juju/testcharms"
	coretesting "github.com/juju/juju/testing"
	jujuversion "github.com/juju/juju/version"
)

const (
	useDefaultKeys = true
	noKeysDefined  = false
)

var (
	bionicBootstrapBase = corebase.MustParseBaseFromString("ubuntu@18.04")
	focalBootstrapBase  = corebase.MustParseBaseFromString("ubuntu@20.04")
	jammyBootstrapBase  = corebase.MustParseBaseFromString("ubuntu@22.04")
	// Ensure that we add the default supported series so that tests that
	// use the default supported lts internally will always work in the
	// future.
	supportedJujuBases = append(coretesting.FakeSupportedJujuBases,
		corebase.MustParseBaseFromString("ubuntu@18.04"),
	)
)

type bootstrapSuite struct {
	coretesting.BaseSuite
	envtesting.ToolsFixture

	callContext envcontext.ProviderCallContext
}

var _ = gc.Suite(&bootstrapSuite{})

func (s *bootstrapSuite) SetUpTest(c *gc.C) {
	s.BaseSuite.SetUpTest(c)
	s.ToolsFixture.SetUpTest(c)

	s.PatchValue(&keys.JujuPublicKey, sstesting.SignedMetadataPublicKey)
	storageDir := c.MkDir()
	s.PatchValue(&envtools.DefaultBaseURL, storageDir)
	stor, err := filestorage.NewFileStorageWriter(storageDir)
	c.Assert(err, jc.ErrorIsNil)
	s.PatchValue(&jujuversion.Current, coretesting.FakeVersionNumber)
	envtesting.UploadFakeTools(c, stor, "released", "released")

	s.callContext = envcontext.WithoutCredentialInvalidator(context.Background())
}

func (s *bootstrapSuite) TearDownTest(c *gc.C) {
	s.ToolsFixture.TearDownTest(c)
	s.BaseSuite.TearDownTest(c)
}

func (s *bootstrapSuite) TestBootstrapNeedsSettings(c *gc.C) {
	env := newEnviron("bar", noKeysDefined, nil)
	s.setDummyStorage(c, env)

	err := bootstrap.Bootstrap(envtesting.BootstrapTestContext(c), env,
		s.callContext,
		bootstrap.BootstrapParams{
			ControllerConfig: coretesting.FakeControllerConfig(),
			CAPrivateKey:     coretesting.CAKey,
		})
	c.Assert(err, gc.ErrorMatches, "validating bootstrap parameters: admin-secret is empty")

	controllerCfg := coretesting.FakeControllerConfig()
	delete(controllerCfg, "ca-cert")
	err = bootstrap.Bootstrap(envtesting.BootstrapTestContext(c), env,
		s.callContext, bootstrap.BootstrapParams{
			ControllerConfig: controllerCfg,
			AdminSecret:      "admin-secret",
			CAPrivateKey:     coretesting.CAKey,
		})
	c.Assert(err, gc.ErrorMatches, "validating bootstrap parameters: controller configuration has no ca-cert")

	controllerCfg = coretesting.FakeControllerConfig()
	err = bootstrap.Bootstrap(envtesting.BootstrapTestContext(c), env,
		s.callContext, bootstrap.BootstrapParams{
			ControllerConfig: controllerCfg,
			AdminSecret:      "admin-secret",
		})
	c.Assert(err, gc.ErrorMatches, "validating bootstrap parameters: empty ca-private-key")

	err = bootstrap.Bootstrap(envtesting.BootstrapTestContext(c), env,
		s.callContext, bootstrap.BootstrapParams{
			ControllerConfig:        controllerCfg,
			AdminSecret:             "admin-secret",
			CAPrivateKey:            coretesting.CAKey,
			SupportedBootstrapBases: supportedJujuBases,
		})
	c.Assert(err, jc.ErrorIsNil)
}

func (s *bootstrapSuite) TestBootstrapCredentialMismatch(c *gc.C) {
	env := newEnviron("bar", noKeysDefined, nil)
	s.setDummyStorage(c, env)

	cred := cloud.NewCredential(cloud.InstanceRoleAuthType, nil)
	err := bootstrap.Bootstrap(envtesting.BootstrapTODOContext(c), env,
		s.callContext,
		bootstrap.BootstrapParams{
			ControllerConfig:        coretesting.FakeControllerConfig(),
			CAPrivateKey:            coretesting.CAKey,
			AdminSecret:             "admin-secret",
			SupportedBootstrapBases: supportedJujuBases,
			BootstrapConstraints:    constraints.MustParse("instance-role=foo"),
			CloudCredential:         &cred,
		})
	c.Assert(err, gc.ErrorMatches, "instance role constraint with instance role credential not supported")

	cred = cloud.NewCredential(cloud.ManagedIdentityAuthType, nil)
	err = bootstrap.Bootstrap(envtesting.BootstrapTODOContext(c), env,
		s.callContext,
		bootstrap.BootstrapParams{
			ControllerConfig:        coretesting.FakeControllerConfig(),
			CAPrivateKey:            coretesting.CAKey,
			AdminSecret:             "admin-secret",
			SupportedBootstrapBases: supportedJujuBases,
			BootstrapConstraints:    constraints.MustParse("instance-role=foo"),
			CloudCredential:         &cred,
		})
	c.Assert(err, gc.ErrorMatches, "instance role constraint with managed identity credential not supported")

}

func (s *bootstrapSuite) TestBootstrapTestingOptions(c *gc.C) {
	env := newEnviron("foo", useDefaultKeys, nil)
	s.setDummyStorage(c, env)
	err := bootstrap.Bootstrap(envtesting.BootstrapTestContext(c), env,
		s.callContext, bootstrap.BootstrapParams{
			ControllerConfig:           coretesting.FakeControllerConfig(),
			AdminSecret:                "admin-secret",
			CAPrivateKey:               coretesting.CAKey,
			SupportedBootstrapBases:    supportedJujuBases,
			ExtraAgentValuesForTesting: map[string]string{"foo": "bar"},
		})
	c.Assert(err, jc.ErrorIsNil)
	c.Assert(env.bootstrapCount, gc.Equals, 1)
	c.Assert(env.instanceConfig.AgentEnvironment, jc.DeepEquals, map[string]string{"foo": "bar"})
}

func (s *bootstrapSuite) TestBootstrapEmptyConstraints(c *gc.C) {
	env := newEnviron("foo", useDefaultKeys, nil)
	s.setDummyStorage(c, env)
	err := bootstrap.Bootstrap(envtesting.BootstrapTestContext(c), env,
		s.callContext, bootstrap.BootstrapParams{
			ControllerConfig:        coretesting.FakeControllerConfig(),
			AdminSecret:             "admin-secret",
			CAPrivateKey:            coretesting.CAKey,
			SupportedBootstrapBases: supportedJujuBases,
		})
	c.Assert(err, jc.ErrorIsNil)
	c.Assert(env.bootstrapCount, gc.Equals, 1)
	env.args.AvailableTools = nil
	env.args.SupportedBootstrapBases = nil
	c.Assert(env.args, gc.DeepEquals, environs.BootstrapParams{
		ControllerConfig:     coretesting.FakeControllerConfig(),
		BootstrapConstraints: constraints.MustParse("mem=3.5G"),
	})
}

func (s *bootstrapSuite) TestBootstrapSpecifiedConstraints(c *gc.C) {
	env := newEnviron("foo", useDefaultKeys, nil)
	s.setDummyStorage(c, env)
	bootstrapCons := constraints.MustParse("cores=3 mem=7G")
	modelCons := constraints.MustParse("cores=2 mem=4G")
	err := bootstrap.Bootstrap(envtesting.BootstrapTestContext(c), env,
		s.callContext, bootstrap.BootstrapParams{
			ControllerConfig:        coretesting.FakeControllerConfig(),
			AdminSecret:             "admin-secret",
			CAPrivateKey:            coretesting.CAKey,
			BootstrapConstraints:    bootstrapCons,
			ModelConstraints:        modelCons,
			SupportedBootstrapBases: supportedJujuBases,
		})
	c.Assert(err, jc.ErrorIsNil)
	c.Assert(env.bootstrapCount, gc.Equals, 1)
	c.Assert(env.args.BootstrapConstraints, gc.DeepEquals, bootstrapCons)
	c.Assert(env.args.ModelConstraints, gc.DeepEquals, modelCons)
}

func (s *bootstrapSuite) TestBootstrapWithStoragePools(c *gc.C) {
	env := newEnviron("foo", useDefaultKeys, nil)
	s.setDummyStorage(c, env)
	err := bootstrap.Bootstrap(envtesting.BootstrapTestContext(c), env,
		s.callContext, bootstrap.BootstrapParams{
			ControllerConfig:        coretesting.FakeControllerConfig(),
			AdminSecret:             "admin-secret",
			CAPrivateKey:            coretesting.CAKey,
			SupportedBootstrapBases: supportedJujuBases,
			StoragePools: map[string]corestorage.Attrs{
				"spool": {
					"type": "loop",
					"foo":  "bar",
				},
			},
		})
	c.Assert(err, jc.ErrorIsNil)
	c.Assert(env.bootstrapCount, gc.Equals, 1)
	c.Assert(env.args.StoragePools, gc.DeepEquals, map[string]corestorage.Attrs{
		"spool": {
			"type": "loop",
			"foo":  "bar",
		},
	})
}

func (s *bootstrapSuite) TestBootstrapSpecifiedBootstrapBase(c *gc.C) {
	env := newEnviron("foo", useDefaultKeys, nil)
	s.setDummyStorage(c, env)
	cfg, err := env.Config().Apply(map[string]interface{}{
		"default-base": "ubuntu@20.04",
	})
	c.Assert(err, jc.ErrorIsNil)
	env.cfg = cfg

	err = bootstrap.Bootstrap(envtesting.BootstrapTestContext(c), env,
		s.callContext, bootstrap.BootstrapParams{
			ControllerConfig:        coretesting.FakeControllerConfig(),
			AdminSecret:             "admin-secret",
			CAPrivateKey:            coretesting.CAKey,
			BootstrapBase:           jammyBootstrapBase,
			SupportedBootstrapBases: supportedJujuBases,
		})
	c.Assert(err, jc.ErrorIsNil)
	c.Check(env.bootstrapCount, gc.Equals, 1)
<<<<<<< HEAD
	c.Check(env.args.BootstrapBase, gc.Equals, jammyBootstrapBase)
=======
	c.Check(env.args.BootstrapBase, gc.Equals, corebase.MustParseBaseFromString("ubuntu@22.04"))
>>>>>>> d2fbdb8e
	c.Check(env.args.AvailableTools.AllReleases(), jc.SameContents, []string{"ubuntu"})
}

func (s *bootstrapSuite) TestBootstrapFallbackBootstrapBase(c *gc.C) {
	env := newEnviron("foo", useDefaultKeys, nil)
	s.setDummyStorage(c, env)
	cfg, err := env.Config().Apply(map[string]interface{}{
		"default-base": jujuversion.DefaultSupportedLTSBase().String(),
	})
	c.Assert(err, jc.ErrorIsNil)
	env.cfg = cfg

	err = bootstrap.Bootstrap(envtesting.BootstrapTestContext(c), env,
		s.callContext, bootstrap.BootstrapParams{
			ControllerConfig:        coretesting.FakeControllerConfig(),
			AdminSecret:             "admin-secret",
			CAPrivateKey:            coretesting.CAKey,
			SupportedBootstrapBases: supportedJujuBases,
		})
	c.Assert(err, jc.ErrorIsNil)
	c.Check(env.bootstrapCount, gc.Equals, 1)
	c.Check(env.args.AvailableTools.AllReleases(), jc.SameContents, []string{"ubuntu"})
}

func (s *bootstrapSuite) TestBootstrapForcedBootstrapBase(c *gc.C) {
	env := newEnviron("foo", useDefaultKeys, nil)
	s.setDummyStorage(c, env)
	cfg, err := env.Config().Apply(map[string]interface{}{
		"default-base": "ubuntu@22.04",
	})
	c.Assert(err, jc.ErrorIsNil)
	env.cfg = cfg

	err = bootstrap.Bootstrap(envtesting.BootstrapTestContext(c), env,
		s.callContext, bootstrap.BootstrapParams{
			ControllerConfig:        coretesting.FakeControllerConfig(),
			AdminSecret:             "admin-secret",
			CAPrivateKey:            coretesting.CAKey,
			BootstrapBase:           focalBootstrapBase,
			SupportedBootstrapBases: supportedJujuBases,
			Force:                   true,
		})
	c.Assert(err, jc.ErrorIsNil)
	c.Check(env.bootstrapCount, gc.Equals, 1)
<<<<<<< HEAD
	c.Check(env.args.BootstrapBase, gc.Equals, focalBootstrapBase)
=======
	c.Check(env.args.BootstrapBase, gc.Equals, corebase.MustParseBaseFromString("ubuntu@20.04"))
>>>>>>> d2fbdb8e
	c.Check(env.args.AvailableTools.AllReleases(), jc.SameContents, []string{"ubuntu"})
}

func (s *bootstrapSuite) TestBootstrapWithInvalidBootstrapBase(c *gc.C) {
	env := newEnviron("foo", useDefaultKeys, nil)
	s.setDummyStorage(c, env)
	cfg, err := env.Config().Apply(map[string]interface{}{
		"default-base": "ubuntu@22.04",
	})
	c.Assert(err, jc.ErrorIsNil)
	env.cfg = cfg

<<<<<<< HEAD
	err = bootstrap.Bootstrap(envtesting.BootstrapTestContext(c), env,
=======
	err = bootstrap.Bootstrap(envtesting.BootstrapTODOContext(c), env,
		s.callContext, bootstrap.BootstrapParams{
			ControllerConfig:        coretesting.FakeControllerConfig(),
			AdminSecret:             "admin-secret",
			CAPrivateKey:            coretesting.CAKey,
			BootstrapBase:           corebase.MustParseBaseFromString("spock@1"),
			SupportedBootstrapBases: supportedJujuBases,
		})
	c.Assert(err, gc.ErrorMatches, `non-ubuntu bootstrap base "spock@1/stable" not valid`)
}

func (s *bootstrapSuite) TestBootstrapWithInvalidBootstrapSeries(c *gc.C) {
	env := newEnviron("foo", useDefaultKeys, nil)
	s.setDummyStorage(c, env)
	cfg, err := env.Config().Apply(map[string]interface{}{
		"default-series": "jammy",
	})
	c.Assert(err, jc.ErrorIsNil)
	env.cfg = cfg

	err = bootstrap.Bootstrap(envtesting.BootstrapTODOContext(c), env,
>>>>>>> d2fbdb8e
		s.callContext, bootstrap.BootstrapParams{
			ControllerConfig:        coretesting.FakeControllerConfig(),
			AdminSecret:             "admin-secret",
			CAPrivateKey:            coretesting.CAKey,
			BootstrapBase:           corebase.MustParseBaseFromString("spock@1"),
			SupportedBootstrapBases: supportedJujuBases,
		})
	c.Assert(err, gc.ErrorMatches, `non-ubuntu bootstrap base "spock@1/stable" not valid`)
}

func (s *bootstrapSuite) TestBootstrapSpecifiedPlacement(c *gc.C) {
	env := newEnviron("foo", useDefaultKeys, nil)
	s.setDummyStorage(c, env)
	placement := "directive"
	err := bootstrap.Bootstrap(envtesting.BootstrapTestContext(c), env,
		s.callContext, bootstrap.BootstrapParams{
			ControllerConfig:        coretesting.FakeControllerConfig(),
			AdminSecret:             "admin-secret",
			CAPrivateKey:            coretesting.CAKey,
			Placement:               placement,
			SupportedBootstrapBases: supportedJujuBases,
		})
	c.Assert(err, jc.ErrorIsNil)
	c.Assert(env.bootstrapCount, gc.Equals, 1)
	c.Assert(env.args.Placement, gc.DeepEquals, placement)
}

func (s *bootstrapSuite) TestFinalizePodBootstrapConfig(c *gc.C) {
	s.assertFinalizePodBootstrapConfig(c, "", "", nil)
}

func (s *bootstrapSuite) TestFinalizePodBootstrapConfigExternalService(c *gc.C) {
	s.assertFinalizePodBootstrapConfig(c, "external", "externalName", []string{"10.0.0.1"})
}

func (s *bootstrapSuite) assertFinalizePodBootstrapConfig(c *gc.C, serviceType, externalName string, externalIps []string) {
	podConfig, err := podcfg.NewBootstrapControllerPodConfig(
		coretesting.FakeControllerConfig(),
		"test",
		"ubuntu",
		constraints.Value{},
	)
	c.Assert(err, jc.ErrorIsNil)

	modelCfg, err := config.New(config.UseDefaults, coretesting.FakeConfig().Merge(coretesting.Attrs{
		"agent-version": "6.6.6",
	}))
	c.Assert(err, jc.ErrorIsNil)
	params := bootstrap.BootstrapParams{
		CAPrivateKey:               coretesting.CAKey,
		ControllerServiceType:      serviceType,
		ControllerExternalName:     externalName,
		ControllerExternalIPs:      externalIps,
		ExtraAgentValuesForTesting: map[string]string{"foo": "bar"},
	}
	err = bootstrap.FinalizePodBootstrapConfig(envtesting.BootstrapTestContext(c), podConfig, params, modelCfg)
	c.Assert(err, jc.ErrorIsNil)
	c.Assert(podConfig.Bootstrap.ControllerModelConfig, jc.DeepEquals, modelCfg)
	c.Assert(podConfig.Bootstrap.ControllerServiceType, gc.Equals, serviceType)
	c.Assert(podConfig.Bootstrap.ControllerExternalName, gc.Equals, externalName)
	c.Assert(podConfig.Bootstrap.ControllerExternalIPs, jc.DeepEquals, externalIps)
	c.Assert(podConfig.AgentEnvironment, jc.DeepEquals, map[string]string{"foo": "bar"})
}

func intPtr(i uint64) *uint64 {
	return &i
}

func (s *bootstrapSuite) TestBootstrapImage(c *gc.C) {
	s.PatchValue(&arch.HostArch, func() string { return arch.AMD64 })

	metadataDir, metadata := createImageMetadata(c)
	stor, err := filestorage.NewFileStorageWriter(metadataDir)
	c.Assert(err, jc.ErrorIsNil)
	envtesting.UploadFakeTools(c, stor, "released", "released")

	env := bootstrapEnvironWithRegion{
		newEnviron("foo", useDefaultKeys, nil),
		simplestreams.CloudSpec{
			Region:   "nether",
			Endpoint: "hearnoretheir",
		},
	}
	s.setDummyStorage(c, env.bootstrapEnviron)

	bootstrapCons := constraints.MustParse("arch=amd64")
	err = bootstrap.Bootstrap(envtesting.BootstrapTestContext(c), env,
		s.callContext, bootstrap.BootstrapParams{
			ControllerConfig:        coretesting.FakeControllerConfig(),
			AdminSecret:             "admin-secret",
			CAPrivateKey:            coretesting.CAKey,
			BootstrapImage:          "img-id",
			BootstrapBase:           jammyBootstrapBase,
			SupportedBootstrapBases: supportedJujuBases,
			BootstrapConstraints:    bootstrapCons,
			MetadataDir:             metadataDir,
		})
	c.Assert(err, jc.ErrorIsNil)
	c.Assert(env.bootstrapCount, gc.Equals, 1)
	c.Assert(env.args.ImageMetadata, gc.HasLen, 1)
	c.Assert(env.args.ImageMetadata[0], jc.DeepEquals, &imagemetadata.ImageMetadata{
		Id:         "img-id",
		Arch:       "amd64",
		Version:    "22.04",
		RegionName: "nether",
		Endpoint:   "hearnoretheir",
		Stream:     "released",
	})
	c.Assert(env.instanceConfig.Bootstrap.CustomImageMetadata, gc.HasLen, 2)
	c.Assert(env.instanceConfig.Bootstrap.CustomImageMetadata[0], jc.DeepEquals, metadata[0])
	c.Assert(env.instanceConfig.Bootstrap.CustomImageMetadata[1], jc.DeepEquals, env.args.ImageMetadata[0])
	expectedCons := bootstrapCons
	expectedCons.Mem = intPtr(3584)
	c.Assert(env.instanceConfig.Bootstrap.BootstrapMachineConstraints, jc.DeepEquals, expectedCons)
	c.Assert(env.instanceConfig.Bootstrap.ControllerModelEnvironVersion, gc.Equals, 123)
}

func (s *bootstrapSuite) TestBootstrapAddsArchFromImageToExistingProviderSupportedArches(c *gc.C) {
	data := s.setupImageMetadata(c)
	env := s.setupProviderWithSomeSupportedArches(c)
	// Even though test provider does not explicitly support architecture used by this test,
	// the fact that we have an image for it, adds this architecture to those supported by provider.
	// Bootstrap should succeed with no failures as constraints validator used internally
	// would have both provider supported architectures and architectures retrieved from images metadata.
	bootstrapCons := constraints.MustParse(fmt.Sprintf("arch=%v", data.architecture))
	err := bootstrap.Bootstrap(envtesting.BootstrapTestContext(c), env,
		s.callContext, bootstrap.BootstrapParams{
			ControllerConfig:        coretesting.FakeControllerConfig(),
			AdminSecret:             "admin-secret",
			CAPrivateKey:            coretesting.CAKey,
			BootstrapImage:          "img-id",
			BootstrapBase:           jammyBootstrapBase,
			SupportedBootstrapBases: supportedJujuBases,
			BootstrapConstraints:    bootstrapCons,
			MetadataDir:             data.metadataDir,
		})
	c.Assert(err, jc.ErrorIsNil)
	expectedCons := bootstrapCons
	expectedCons.Mem = intPtr(3584)
	s.assertBootstrapImageMetadata(c, env.bootstrapEnviron, data, expectedCons)
}

type testImageMetadata struct {
	architecture string
	metadataDir  string
	metadata     []*imagemetadata.ImageMetadata
}

// setupImageMetadata returns architecture for which metadata was setup
func (s *bootstrapSuite) setupImageMetadata(c *gc.C) testImageMetadata {
	testArch := arch.S390X
	s.PatchValue(&arch.HostArch, func() string { return testArch })

	metadataDir, metadata := createImageMetadataForArch(c, testArch)
	stor, err := filestorage.NewFileStorageWriter(metadataDir)
	c.Assert(err, jc.ErrorIsNil)
	envtesting.UploadFakeTools(c, stor, "released", "released")

	return testImageMetadata{testArch, metadataDir, metadata}
}

func (s *bootstrapSuite) assertBootstrapImageMetadata(c *gc.C, env *bootstrapEnviron, testData testImageMetadata, bootstrapCons constraints.Value) {
	c.Assert(env.bootstrapCount, gc.Equals, 1)
	c.Assert(env.args.ImageMetadata, gc.HasLen, 1)
	c.Assert(env.args.ImageMetadata[0], jc.DeepEquals, &imagemetadata.ImageMetadata{
		Id:         "img-id",
		Arch:       testData.architecture,
		Version:    "22.04",
		RegionName: "nether",
		Endpoint:   "hearnoretheir",
		Stream:     "released",
	})
	c.Assert(env.instanceConfig.Bootstrap.CustomImageMetadata, gc.HasLen, 2)
	c.Assert(env.instanceConfig.Bootstrap.CustomImageMetadata[0], jc.DeepEquals, testData.metadata[0])
	c.Assert(env.instanceConfig.Bootstrap.CustomImageMetadata[1], jc.DeepEquals, env.args.ImageMetadata[0])
	c.Assert(env.instanceConfig.Bootstrap.BootstrapMachineConstraints, jc.DeepEquals, bootstrapCons)

}
func (s *bootstrapSuite) setupProviderWithSomeSupportedArches(c *gc.C) bootstrapEnvironWithRegion {
	env := bootstrapEnvironWithRegion{
		newEnviron("foo", useDefaultKeys, nil),
		simplestreams.CloudSpec{
			Region:   "nether",
			Endpoint: "hearnoretheir",
		},
	}
	s.setDummyStorage(c, env.bootstrapEnviron)

	// test provider constraints only has amd64 and arm64 as supported architectures
	consBefore, err := env.ConstraintsValidator(envcontext.WithoutCredentialInvalidator(context.Background()))
	c.Assert(err, jc.ErrorIsNil)
	desiredArch := constraints.MustParse("arch=s390x")
	unsupported, err := consBefore.Validate(desiredArch)
	c.Assert(err.Error(), jc.Contains, `invalid constraint value: arch=s390x`)
	c.Assert(unsupported, gc.HasLen, 0)

	return env
}

func (s *bootstrapSuite) TestBootstrapAddsArchFromImageToProviderWithNoSupportedArches(c *gc.C) {
	data := s.setupImageMetadata(c)
	env := s.setupProviderWithNoSupportedArches(c)
	// Even though test provider does not explicitly support architecture used by this test,
	// the fact that we have an image for it, adds this architecture to those supported by provider.
	// Bootstrap should succeed with no failures as constraints validator used internally
	// would have both provider supported architectures and architectures retrieved from images metadata.
	bootstrapCons := constraints.MustParse(fmt.Sprintf("arch=%v", data.architecture))
	err := bootstrap.Bootstrap(envtesting.BootstrapTestContext(c), env,
		s.callContext, bootstrap.BootstrapParams{
			ControllerConfig:        coretesting.FakeControllerConfig(),
			AdminSecret:             "admin-secret",
			CAPrivateKey:            coretesting.CAKey,
			BootstrapImage:          "img-id",
			BootstrapBase:           jammyBootstrapBase,
			SupportedBootstrapBases: supportedJujuBases,
			BootstrapConstraints:    bootstrapCons,
			MetadataDir:             data.metadataDir,
		})
	c.Assert(err, jc.ErrorIsNil)
	expectedCons := bootstrapCons
	expectedCons.Mem = intPtr(3584)
	s.assertBootstrapImageMetadata(c, env.bootstrapEnviron, data, expectedCons)
}

func (s *bootstrapSuite) setupProviderWithNoSupportedArches(c *gc.C) bootstrapEnvironNoExplicitArchitectures {
	env := bootstrapEnvironNoExplicitArchitectures{
		&bootstrapEnvironWithRegion{
			newEnviron("foo", useDefaultKeys, nil),
			simplestreams.CloudSpec{
				Region:   "nether",
				Endpoint: "hearnoretheir",
			},
		},
	}
	s.setDummyStorage(c, env.bootstrapEnviron)

	consBefore, err := env.ConstraintsValidator(envcontext.WithoutCredentialInvalidator(context.Background()))
	c.Assert(err, jc.ErrorIsNil)
	// test provider constraints only has amd64 and arm64 as supported architectures
	desiredArch := constraints.MustParse("arch=s390x")
	unsupported, err := consBefore.Validate(desiredArch)
	c.Assert(err, jc.ErrorIsNil)
	c.Assert(unsupported, gc.HasLen, 0)

	return env
}

// TestBootstrapImageMetadataFromAllSources tests that we are looking for
// image metadata in all data sources available to environment.
// Abandoning look up too soon led to misleading bootstrap failures:
// Juju reported no images available for a particular configuration,
// despite image metadata in other data sources compatible with the same configuration as well.
// Related to bug#1560625.
func (s *bootstrapSuite) TestBootstrapImageMetadataFromAllSources(c *gc.C) {
	server := httptest.NewServer(http.HandlerFunc(func(w http.ResponseWriter, r *http.Request) {
		w.WriteHeader(404)
	}))
	defer server.Close()

	s.PatchValue(&imagemetadata.DefaultUbuntuBaseURL, server.URL)
	s.PatchValue(&arch.HostArch, func() string { return arch.AMD64 })

	// Ensure that we can find at least one image metadata
	// early on in the image metadata lookup.
	// We should continue looking despite it.
	metadataDir, _ := createImageMetadata(c)
	stor, err := filestorage.NewFileStorageWriter(metadataDir)
	c.Assert(err, jc.ErrorIsNil)
	envtesting.UploadFakeTools(c, stor, "released", "released")

	env := bootstrapEnvironWithRegion{
		newEnviron("foo", useDefaultKeys, nil),
		simplestreams.CloudSpec{
			Region:   "region",
			Endpoint: "endpoint",
		},
	}
	s.setDummyStorage(c, env.bootstrapEnviron)

	ctx, ss := bootstrapContext(c)
	bootstrapCons := constraints.MustParse("arch=amd64")
	err = bootstrap.Bootstrap(ctx, env,
		s.callContext, bootstrap.BootstrapParams{
			ControllerConfig:        coretesting.FakeControllerConfig(),
			AdminSecret:             "admin-secret",
			CAPrivateKey:            coretesting.CAKey,
			BootstrapConstraints:    bootstrapCons,
			MetadataDir:             metadataDir,
			SupportedBootstrapBases: supportedJujuBases,
		})
	c.Assert(err, jc.ErrorIsNil)

	datasources, err := environs.ImageMetadataSources(env, ss)
	c.Assert(err, jc.ErrorIsNil)
	for _, source := range datasources {
		// make sure we looked in each and all...
		c.Assert(c.GetTestLog(), jc.Contains, fmt.Sprintf("image metadata in %s", source.Description()))
	}
}

func (s *bootstrapSuite) TestBootstrapLocalTools(c *gc.C) {
	// Client host is CentOS system, wanting to bootstrap a trusty
	// controller. This is fine.

	s.PatchValue(&jujuos.HostOS, func() ostype.OSType { return ostype.CentOS })
	s.PatchValue(&arch.HostArch, func() string { return arch.AMD64 })
	s.PatchValue(bootstrap.FindTools, func(context.Context, envtools.SimplestreamsFetcher, environs.BootstrapEnviron, int, int, []string, tools.Filter) (tools.List, error) {
		return nil, errors.NotFoundf("tools")
	})
	env := newEnviron("foo", useDefaultKeys, nil)
	err := bootstrap.Bootstrap(envtesting.BootstrapTestContext(c), env,
		s.callContext, bootstrap.BootstrapParams{
			AdminSecret:      "admin-secret",
			CAPrivateKey:     coretesting.CAKey,
			ControllerConfig: coretesting.FakeControllerConfig(),
			BuildAgentTarball: func(bool, string, func(localBinaryVersion version.Number) version.Number) (*sync.BuiltAgent, error) {
				return &sync.BuiltAgent{Dir: c.MkDir()}, nil
			},
			BootstrapBase:           jammyBootstrapBase,
			SupportedBootstrapBases: supportedJujuBases,
		})
	c.Assert(err, jc.ErrorIsNil)

	c.Check(env.bootstrapCount, gc.Equals, 1)
<<<<<<< HEAD
	c.Check(env.args.BootstrapBase, gc.Equals, jammyBootstrapBase)
=======
	c.Check(env.args.BootstrapBase, gc.Equals, corebase.MustParseBaseFromString("ubuntu@22.04"))
>>>>>>> d2fbdb8e
	c.Check(env.args.AvailableTools.AllReleases(), jc.SameContents, []string{"ubuntu"})
}

func (s *bootstrapSuite) TestBootstrapLocalToolsMismatchingOS(c *gc.C) {
	// Client host is a Windows system, wanting to bootstrap a jammy
	// controller with local tools. This can't work.

	s.PatchValue(&jujuos.HostOS, func() ostype.OSType { return ostype.Windows })
	s.PatchValue(&arch.HostArch, func() string { return arch.AMD64 })
	s.PatchValue(bootstrap.FindTools, func(context.Context, envtools.SimplestreamsFetcher, environs.BootstrapEnviron, int, int, []string, tools.Filter) (tools.List, error) {
		return nil, errors.NotFoundf("tools")
	})
	env := newEnviron("foo", useDefaultKeys, nil)
	err := bootstrap.Bootstrap(envtesting.BootstrapTestContext(c), env,
		s.callContext, bootstrap.BootstrapParams{
			AdminSecret:      "admin-secret",
			CAPrivateKey:     coretesting.CAKey,
			ControllerConfig: coretesting.FakeControllerConfig(),
			BuildAgentTarball: func(bool, string, func(localBinaryVersion version.Number) version.Number) (*sync.BuiltAgent, error) {
				return &sync.BuiltAgent{Dir: c.MkDir()}, nil
			},
			BootstrapBase:           jammyBootstrapBase,
			SupportedBootstrapBases: supportedJujuBases,
		})
	c.Assert(err, gc.ErrorMatches, `cannot use agent built for "ubuntu@22.04/stable" using a machine running "Windows"`)
}

func (s *bootstrapSuite) TestBootstrapLocalToolsDifferentLinuxes(c *gc.C) {
	// Client host is some unspecified Linux system, wanting to
	// bootstrap a trusty controller with local tools. This should be
	// OK.

	s.PatchValue(&jujuos.HostOS, func() ostype.OSType { return ostype.GenericLinux })
	s.PatchValue(&arch.HostArch, func() string { return arch.AMD64 })
	s.PatchValue(bootstrap.FindTools, func(context.Context, envtools.SimplestreamsFetcher, environs.BootstrapEnviron, int, int, []string, tools.Filter) (tools.List, error) {
		return nil, errors.NotFoundf("tools")
	})
	env := newEnviron("foo", useDefaultKeys, nil)
	err := bootstrap.Bootstrap(envtesting.BootstrapTestContext(c), env,
		s.callContext, bootstrap.BootstrapParams{
			AdminSecret:      "admin-secret",
			CAPrivateKey:     coretesting.CAKey,
			ControllerConfig: coretesting.FakeControllerConfig(),
			BuildAgentTarball: func(bool, string, func(localBinaryVersion version.Number) version.Number) (*sync.BuiltAgent, error) {
				return &sync.BuiltAgent{Dir: c.MkDir()}, nil
			},
			BootstrapBase:           jammyBootstrapBase,
			SupportedBootstrapBases: supportedJujuBases,
		})
	c.Assert(err, jc.ErrorIsNil)

	c.Check(env.bootstrapCount, gc.Equals, 1)
<<<<<<< HEAD
	c.Check(env.args.BootstrapBase, gc.Equals, jammyBootstrapBase)
=======
	c.Check(env.args.BootstrapBase, gc.Equals, corebase.MustParseBaseFromString("ubuntu@22.04"))
>>>>>>> d2fbdb8e
	c.Check(env.args.AvailableTools.AllReleases(), jc.SameContents, []string{"ubuntu"})
}

func (s *bootstrapSuite) TestBootstrapBuildAgent(c *gc.C) {
	// Patch out HostArch and FindTools to allow the test to pass on other architectures,
	// such as s390.
	s.PatchValue(&arch.HostArch, func() string { return arch.ARM64 })
	s.PatchValue(bootstrap.FindTools, func(context.Context, envtools.SimplestreamsFetcher, environs.BootstrapEnviron, int, int, []string, tools.Filter) (tools.List, error) {
		c.Fatal("should not call FindTools if BuildAgent is specified")
		return nil, errors.NotFoundf("tools")
	})

	env := newEnviron("foo", useDefaultKeys, nil)
	err := bootstrap.Bootstrap(envtesting.BootstrapTestContext(c), env,
		s.callContext, bootstrap.BootstrapParams{
			BuildAgent:       true,
			AdminSecret:      "admin-secret",
			CAPrivateKey:     coretesting.CAKey,
			ControllerConfig: coretesting.FakeControllerConfig(),
			BuildAgentTarball: func(build bool, _ string,
				getForceVersion func(version.Number) version.Number,
			) (*sync.BuiltAgent, error) {
				ver := getForceVersion(version.Zero)
				c.Logf("BuildAgentTarball version %s", ver)
				c.Assert(build, jc.IsTrue)
				c.Assert(ver.String(), gc.Equals, "2.99.0.1")
				localVer := ver
				return &sync.BuiltAgent{
					Dir:      c.MkDir(),
					Official: true,
					Version: version.Binary{
						// If we found an official build we suppress the build number.
						Number:  localVer.ToPatch(),
						Release: "ubuntu",
						Arch:    "arm64",
					},
				}, nil
			},
			SupportedBootstrapBases: supportedJujuBases,
		})
	c.Assert(err, jc.ErrorIsNil)
	// Check that the model config has the correct version set.
	cfg := env.instanceConfig.Bootstrap.ControllerModelConfig
	agentVersion, valid := cfg.AgentVersion()
	c.Check(valid, jc.IsTrue)
	c.Check(agentVersion.String(), gc.Equals, "2.99.0")
}

func (s *bootstrapSuite) assertBootstrapPackagedToolsAvailable(c *gc.C, clientArch string) {
	// Patch out HostArch and FindTools to allow the test to pass on other architectures,
	// such as s390.
	s.PatchValue(&arch.HostArch, func() string { return clientArch })
	toolsArch := clientArch
	findToolsOk := false
	s.PatchValue(bootstrap.FindTools, func(_ context.Context, _ envtools.SimplestreamsFetcher, _ environs.BootstrapEnviron, _ int, _ int, _ []string, filter tools.Filter) (tools.List, error) {
		c.Assert(filter.Arch, gc.Equals, toolsArch)
		c.Assert(filter.OSType, gc.Equals, "ubuntu")
		findToolsOk = true
		vers := version.Binary{
			Number:  jujuversion.Current,
			Release: "ubuntu",
			Arch:    toolsArch,
		}
		return tools.List{{
			Version: vers,
		}}, nil
	})

	env := newEnviron("foo", useDefaultKeys, nil)
	err := bootstrap.Bootstrap(envtesting.BootstrapTestContext(c), env,
		s.callContext, bootstrap.BootstrapParams{
			AdminSecret:             "admin-secret",
			CAPrivateKey:            coretesting.CAKey,
			ControllerConfig:        coretesting.FakeControllerConfig(),
			BootstrapBase:           jammyBootstrapBase,
			SupportedBootstrapBases: supportedJujuBases,
			BuildAgentTarball: func(bool, string, func(localBinaryVersion version.Number) version.Number) (*sync.BuiltAgent, error) {
				c.Fatal("should not call BuildAgentTarball if there are packaged tools")
				return nil, nil
			},
		})
	c.Assert(err, jc.ErrorIsNil)
	c.Assert(findToolsOk, jc.IsTrue)
}

func (s *bootstrapSuite) TestBootstrapPackagedTools(c *gc.C) {
	for _, a := range arch.AllSupportedArches {
		s.assertBootstrapPackagedToolsAvailable(c, a)
	}
}

func (s *bootstrapSuite) TestBootstrapNoToolsNonReleaseStream(c *gc.C) {
	// Patch out HostArch and FindTools to allow the test to pass on other architectures,
	// such as s390.
	s.PatchValue(&arch.HostArch, func() string { return arch.ARM64 })
	s.PatchValue(bootstrap.FindTools, func(context.Context, envtools.SimplestreamsFetcher, environs.BootstrapEnviron, int, int, []string, tools.Filter) (tools.List, error) {
		return nil, errors.NotFoundf("tools")
	})
	env := newEnviron("foo", useDefaultKeys, map[string]interface{}{
		"agent-stream": "proposed"})
	err := bootstrap.Bootstrap(envtesting.BootstrapTestContext(c), env,
		s.callContext, bootstrap.BootstrapParams{
			AdminSecret:      "admin-secret",
			CAPrivateKey:     coretesting.CAKey,
			ControllerConfig: coretesting.FakeControllerConfig(),
			BuildAgentTarball: func(bool, string, func(localBinaryVersion version.Number) version.Number) (*sync.BuiltAgent, error) {
				return &sync.BuiltAgent{Dir: c.MkDir()}, nil
			},
			SupportedBootstrapBases: supportedJujuBases,
		})
	// bootstrap.Bootstrap leaves it to the provider to
	// locate bootstrap tools.
	c.Assert(err, jc.ErrorIsNil)
}

func (s *bootstrapSuite) TestBootstrapNoToolsDevelopmentConfig(c *gc.C) {
	s.PatchValue(&arch.HostArch, func() string { return arch.ARM64 })
	s.PatchValue(bootstrap.FindTools, func(context.Context, envtools.SimplestreamsFetcher, environs.BootstrapEnviron, int, int, []string, tools.Filter) (tools.List, error) {
		return nil, errors.NotFoundf("tools")
	})
	env := newEnviron("foo", useDefaultKeys, map[string]interface{}{
		"development": true})
	err := bootstrap.Bootstrap(envtesting.BootstrapTestContext(c), env,
		s.callContext, bootstrap.BootstrapParams{
			ControllerConfig: coretesting.FakeControllerConfig(),
			AdminSecret:      "admin-secret",
			CAPrivateKey:     coretesting.CAKey,
			BuildAgentTarball: func(bool, string, func(localBinaryVersion version.Number) version.Number) (*sync.BuiltAgent, error) {
				return &sync.BuiltAgent{Dir: c.MkDir()}, nil
			},
			SupportedBootstrapBases: supportedJujuBases,
		})
	// bootstrap.Bootstrap leaves it to the provider to
	// locate bootstrap tools.
	c.Assert(err, jc.ErrorIsNil)
}

func (s *bootstrapSuite) TestBootstrapToolsVersion(c *gc.C) {
	availableVersions := []version.Binary{
		version.MustParseBinary("1.18.0-ubuntu-arm64"),
		version.MustParseBinary("1.18.1-ubuntu-arm64"),
		version.MustParseBinary("1.18.1.1-ubuntu-arm64"),
		version.MustParseBinary("1.18.1.2-ubuntu-arm64"),
		version.MustParseBinary("1.18.1.3-ubuntu-arm64"),
	}
	availableTools := make(tools.List, len(availableVersions))
	for i, v := range availableVersions {
		availableTools[i] = &tools.Tools{Version: v}
	}

	type test struct {
		currentVersion version.Number
		expectedTools  version.Number
	}
	tests := []test{{
		currentVersion: version.MustParse("1.18.0"),
		expectedTools:  version.MustParse("1.18.0"),
	}, {
		currentVersion: version.MustParse("1.18.1.4"),
		expectedTools:  version.MustParse("1.18.1.3"),
	}, {
		// build number is ignored unless major/minor don't
		// match the latest.
		currentVersion: version.MustParse("1.18.1.2"),
		expectedTools:  version.MustParse("1.18.1.3"),
	}, {
		// If the current patch level exceeds whatever's in
		// the tools source (e.g. when bootstrapping from trunk)
		// then the latest available tools will be chosen.
		currentVersion: version.MustParse("1.18.2"),
		expectedTools:  version.MustParse("1.18.1.3"),
	}}

	env := newEnviron("foo", useDefaultKeys, nil)
	for i, t := range tests {
		c.Logf("test %d: %+v", i, t)
		cfg, err := env.Config().Remove([]string{"agent-version"})
		c.Assert(err, jc.ErrorIsNil)
		err = env.SetConfig(context.Background(), cfg)
		c.Assert(err, jc.ErrorIsNil)
		s.PatchValue(&jujuversion.Current, t.currentVersion)
		tools, err := bootstrap.GetBootstrapToolsVersion(availableTools)
		c.Assert(err, jc.ErrorIsNil)
		c.Assert(tools, gc.Not(gc.HasLen), 0)
		toolsVersion, _ := tools.Newest()
		c.Assert(toolsVersion, gc.Equals, t.expectedTools)
	}
}

func (s *bootstrapSuite) TestBootstrapControllerCharmLocal(c *gc.C) {
	path := testcharms.RepoForSeries("quantal").CharmDir("juju-controller").Path
	env := newEnviron("foo", useDefaultKeys, nil)
	ctx := cmdtesting.Context(c)
	err := bootstrap.Bootstrap(environscmd.BootstrapContext(context.Background(), ctx), env,
		s.callContext, bootstrap.BootstrapParams{
			ControllerConfig:        coretesting.FakeControllerConfig(),
			AdminSecret:             "admin-secret",
			CAPrivateKey:            coretesting.CAKey,
			SupportedBootstrapBases: supportedJujuBases,
			ControllerCharmPath:     path,
		})
	c.Assert(err, jc.ErrorIsNil)
	c.Assert(env.instanceConfig.Bootstrap.ControllerCharm, gc.Equals, path)
}

func (s *bootstrapSuite) TestBootstrapControllerCharmChannel(c *gc.C) {
	env := newEnviron("foo", useDefaultKeys, nil)
	ctx := cmdtesting.Context(c)
	ch := charm.Channel{Track: "3.0", Risk: "beta"}
	err := bootstrap.Bootstrap(environscmd.BootstrapContext(context.Background(), ctx), env,
		s.callContext, bootstrap.BootstrapParams{
			ControllerConfig:        coretesting.FakeControllerConfig(),
			AdminSecret:             "admin-secret",
			CAPrivateKey:            coretesting.CAKey,
			SupportedBootstrapBases: supportedJujuBases,
			ControllerCharmChannel:  ch,
		})
	c.Assert(err, jc.ErrorIsNil)
	c.Assert(env.instanceConfig.Bootstrap.ControllerCharmChannel, gc.Equals, ch)
}

// createImageMetadata creates some image metadata in a local directory.
func createImageMetadata(c *gc.C) (dir string, _ []*imagemetadata.ImageMetadata) {
	return createImageMetadataForArch(c, "amd64")
}

// createImageMetadataForArch creates some image metadata in a local directory for
// specified arch.
func createImageMetadataForArch(c *gc.C, arch string) (dir string, _ []*imagemetadata.ImageMetadata) {
	// Generate some image metadata.
	im := []*imagemetadata.ImageMetadata{{
		Id:         "1234",
		Arch:       arch,
		Version:    "22.04",
		RegionName: "region",
		Endpoint:   "endpoint",
	}}
	cloudSpec := &simplestreams.CloudSpec{
		Region:   "region",
		Endpoint: "endpoint",
	}
	sourceDir := c.MkDir()
	sourceStor, err := filestorage.NewFileStorageWriter(sourceDir)
	c.Assert(err, jc.ErrorIsNil)
	ss := simplestreams.NewSimpleStreams(sstesting.TestDataSourceFactory())
	base := corebase.MustParseBaseFromString("ubuntu@22.04")
	err = imagemetadata.MergeAndWriteMetadata(context.Background(), ss, base, im, cloudSpec, sourceStor)
	c.Assert(err, jc.ErrorIsNil)
	return sourceDir, im
}

// TestBootstrapMetadata tests:
// `juju bootstrap --metadata-source <dir>` where <dir>/images
// and <dir>/tools exist
func (s *bootstrapSuite) TestBootstrapMetadata(c *gc.C) {
	environs.UnregisterImageDataSourceFunc("bootstrap metadata")

	metadataDir, metadata := createImageMetadata(c)
	stor, err := filestorage.NewFileStorageWriter(metadataDir)
	c.Assert(err, jc.ErrorIsNil)
	envtesting.UploadFakeTools(c, stor, "released", "released")

	ctx, ss := bootstrapContext(c)
	env := newEnviron("foo", useDefaultKeys, nil)
	s.setDummyStorage(c, env)
	err = bootstrap.Bootstrap(ctx, env,
		s.callContext, bootstrap.BootstrapParams{
			ControllerConfig:        coretesting.FakeControllerConfig(),
			AdminSecret:             "admin-secret",
			CAPrivateKey:            coretesting.CAKey,
			MetadataDir:             metadataDir,
			SupportedBootstrapBases: supportedJujuBases,
		})
	c.Assert(err, jc.ErrorIsNil)
	c.Assert(env.bootstrapCount, gc.Equals, 1)
	c.Assert(envtools.DefaultBaseURL, gc.Equals, metadataDir)

	datasources, err := environs.ImageMetadataSources(env, ss)
	c.Assert(err, jc.ErrorIsNil)
	c.Assert(datasources, gc.HasLen, 2)
	c.Assert(datasources[0].Description(), gc.Equals, "bootstrap metadata")
	// This data source does not require to contain signed data.
	// However, it may still contain it.
	// Since we will always try to read signed data first,
	// we want to be able to try to read this signed data
	// with a user provided key.
	// for this test, user provided key is empty.
	// Bugs #1542127, #1542131
	c.Assert(datasources[0].PublicSigningKey(), gc.Equals, "")
	c.Assert(env.instanceConfig, gc.NotNil)
	c.Assert(env.instanceConfig.Bootstrap.CustomImageMetadata, gc.HasLen, 1)
	c.Assert(env.instanceConfig.Bootstrap.CustomImageMetadata[0], gc.DeepEquals, metadata[0])
}

func (s *bootstrapSuite) TestBootstrapMetadataDirNonexistend(c *gc.C) {
	env := newEnviron("foo", useDefaultKeys, nil)
	nonExistentFileName := "/tmp/TestBootstrapMetadataDirNonexistend"
	err := bootstrap.Bootstrap(envtesting.BootstrapTestContext(c), env,
		s.callContext, bootstrap.BootstrapParams{
			ControllerConfig:        coretesting.FakeControllerConfig(),
			AdminSecret:             "admin-secret",
			CAPrivateKey:            coretesting.CAKey,
			MetadataDir:             nonExistentFileName,
			SupportedBootstrapBases: supportedJujuBases,
		})
	c.Assert(err, gc.NotNil)
	c.Assert(err, gc.ErrorMatches, fmt.Sprintf("simplestreams metadata source: %s not found", nonExistentFileName))
}

// TestBootstrapMetadataImagesNoTools tests 2 cases:
// juju bootstrap --metadata-source <dir>
// juju bootstrap --metadata-source <dir>/images
// where <dir>/tools doesn't exist
func (s *bootstrapSuite) TestBootstrapMetadataImagesNoTools(c *gc.C) {

	metadataDir, _ := createImageMetadata(c)
	env := newEnviron("foo", useDefaultKeys, nil)
	s.setDummyStorage(c, env)

	startingDefaultBaseURL := envtools.DefaultBaseURL
	for i, suffix := range []string{"", "images"} {
		environs.UnregisterImageDataSourceFunc("bootstrap metadata")

		ctx, ss := bootstrapContext(c)
		err := bootstrap.Bootstrap(ctx, env,
			s.callContext, bootstrap.BootstrapParams{
				ControllerConfig:        coretesting.FakeControllerConfig(),
				AdminSecret:             "admin-secret",
				CAPrivateKey:            coretesting.CAKey,
				MetadataDir:             filepath.Join(metadataDir, suffix),
				SupportedBootstrapBases: supportedJujuBases,
			})
		c.Assert(err, jc.ErrorIsNil)
		c.Assert(env.bootstrapCount, gc.Equals, i+1)
		c.Assert(envtools.DefaultBaseURL, gc.Equals, startingDefaultBaseURL)

		datasources, err := environs.ImageMetadataSources(env, ss)
		c.Assert(err, jc.ErrorIsNil)
		c.Assert(datasources, gc.HasLen, 2)
		c.Assert(datasources[0].Description(), gc.Equals, "bootstrap metadata")
	}
}

// TestBootstrapMetadataToolsNoImages tests 2 cases:
// juju bootstrap --metadata-source <dir>
// juju bootstrap --metadata-source <dir>/tools
// where <dir>/images doesn't exist
func (s *bootstrapSuite) TestBootstrapMetadataToolsNoImages(c *gc.C) {
	environs.UnregisterImageDataSourceFunc("bootstrap metadata")

	metadataDir := c.MkDir()
	stor, err := filestorage.NewFileStorageWriter(metadataDir)
	c.Assert(err, jc.ErrorIsNil)
	envtesting.UploadFakeTools(c, stor, "released", "released")

	env := newEnviron("foo", useDefaultKeys, nil)
	s.setDummyStorage(c, env)
	for i, suffix := range []string{"", "tools"} {
		ctx, ss := bootstrapContext(c)
		err = bootstrap.Bootstrap(ctx, env,
			s.callContext, bootstrap.BootstrapParams{
				ControllerConfig:        coretesting.FakeControllerConfig(),
				AdminSecret:             "admin-secret",
				CAPrivateKey:            coretesting.CAKey,
				MetadataDir:             filepath.Join(metadataDir, suffix),
				SupportedBootstrapBases: supportedJujuBases,
			})
		c.Assert(err, jc.ErrorIsNil)
		c.Assert(env.bootstrapCount, gc.Equals, i+1)
		c.Assert(envtools.DefaultBaseURL, gc.Equals, metadataDir)

		datasources, err := environs.ImageMetadataSources(env, ss)
		c.Assert(err, jc.ErrorIsNil)
		c.Assert(datasources, gc.HasLen, 1)
		c.Assert(datasources[0].Description(), gc.Not(gc.Equals), "bootstrap metadata")
	}
}

func (s *bootstrapSuite) TestBootstrapCloudCredential(c *gc.C) {
	env := newEnviron("foo", useDefaultKeys, nil)
	s.setDummyStorage(c, env)
	credential := cloud.NewCredential(cloud.EmptyAuthType, map[string]string{"what": "ever"})
	args := bootstrap.BootstrapParams{
		ControllerConfig: coretesting.FakeControllerConfig(),
		AdminSecret:      "admin-secret",
		CAPrivateKey:     coretesting.CAKey,
		Cloud: cloud.Cloud{
			Name:      "cloud-name",
			Type:      "dummy",
			AuthTypes: []cloud.AuthType{cloud.EmptyAuthType},
			Regions:   []cloud.Region{{Name: "region-name"}},
		},
		CloudRegion:             "region-name",
		CloudCredentialName:     "credential-name",
		CloudCredential:         &credential,
		SupportedBootstrapBases: supportedJujuBases,
	}
	err := bootstrap.Bootstrap(envtesting.BootstrapTestContext(c), env, s.callContext, args)
	c.Assert(err, jc.ErrorIsNil)
	c.Assert(env.bootstrapCount, gc.Equals, 1)
	c.Assert(env.instanceConfig, gc.NotNil)
	c.Assert(env.instanceConfig.Bootstrap.ControllerCloud, jc.DeepEquals, args.Cloud)
	c.Assert(env.instanceConfig.Bootstrap.ControllerCloudRegion, jc.DeepEquals, args.CloudRegion)
	c.Assert(env.instanceConfig.Bootstrap.ControllerCloudCredential, jc.DeepEquals, args.CloudCredential)
	c.Assert(env.instanceConfig.Bootstrap.ControllerCloudCredentialName, jc.DeepEquals, args.CloudCredentialName)
}

func (s *bootstrapSuite) TestPublicKeyEnvVar(c *gc.C) {
	path := filepath.Join(c.MkDir(), "key")
	os.WriteFile(path, []byte("publickey"), 0644)
	s.PatchEnvironment("JUJU_STREAMS_PUBLICKEY_FILE", path)

	env := newEnviron("foo", useDefaultKeys, nil)
	err := bootstrap.Bootstrap(envtesting.BootstrapTestContext(c), env,
		s.callContext, bootstrap.BootstrapParams{
			ControllerConfig:        coretesting.FakeControllerConfig(),
			AdminSecret:             "admin-secret",
			CAPrivateKey:            coretesting.CAKey,
			SupportedBootstrapBases: supportedJujuBases,
		})
	c.Assert(err, jc.ErrorIsNil)
	c.Assert(env.instanceConfig.PublicImageSigningKey, gc.Equals, "publickey")
}

func (s *bootstrapSuite) TestFinishBootstrapConfig(c *gc.C) {
	path := filepath.Join(c.MkDir(), "key")
	os.WriteFile(path, []byte("publickey"), 0644)
	s.PatchEnvironment("JUJU_STREAMS_PUBLICKEY_FILE", path)

	password := "lisboan-pork"

	dummyCloud := cloud.Cloud{
		Name: "dummy",
		RegionConfig: cloud.RegionConfig{
			"a-region": cloud.Attrs{
				"a-key": "a-value",
			},
			"b-region": cloud.Attrs{
				"b-key": "b-value",
			},
		},
	}

	env := newEnviron("foo", useDefaultKeys, nil)
	err := bootstrap.Bootstrap(envtesting.BootstrapTestContext(c), env,
		s.callContext, bootstrap.BootstrapParams{
			ControllerConfig:          coretesting.FakeControllerConfig(),
			ControllerInheritedConfig: map[string]interface{}{"ftp-proxy": "http://proxy"},
			Cloud:                     dummyCloud,
			AdminSecret:               password,
			CAPrivateKey:              coretesting.CAKey,
			SupportedBootstrapBases:   supportedJujuBases,
		})
	c.Assert(err, jc.ErrorIsNil)
	icfg := env.instanceConfig

	c.Check(icfg.APIInfo, jc.DeepEquals, &api.Info{
		Password: password,
		CACert:   coretesting.CACert,
		ModelTag: coretesting.ModelTag,
	})
	c.Check(icfg.Bootstrap.ControllerInheritedConfig, gc.DeepEquals, map[string]interface{}{"ftp-proxy": "http://proxy"})
	c.Check(icfg.Bootstrap.RegionInheritedConfig, jc.DeepEquals, cloud.RegionConfig{
		"a-region": cloud.Attrs{
			"a-key": "a-value",
		},
		"b-region": cloud.Attrs{
			"b-key": "b-value",
		},
	})
	controllerCfg := icfg.ControllerConfig
	c.Check(controllerCfg["ca-private-key"], gc.IsNil)
	c.Check(icfg.Bootstrap.StateServingInfo.StatePort, gc.Equals, controllerCfg.StatePort())
	c.Check(icfg.Bootstrap.StateServingInfo.APIPort, gc.Equals, controllerCfg.APIPort())
	c.Check(icfg.Bootstrap.StateServingInfo.CAPrivateKey, gc.Equals, coretesting.CAKey)
}

func (s *bootstrapSuite) TestBootstrapMetadataImagesMissing(c *gc.C) {
	environs.UnregisterImageDataSourceFunc("bootstrap metadata")

	noImagesDir := c.MkDir()
	stor, err := filestorage.NewFileStorageWriter(noImagesDir)
	c.Assert(err, jc.ErrorIsNil)
	envtesting.UploadFakeTools(c, stor, "released", "released")

	ctx, ss := bootstrapContext(c)

	env := newEnviron("foo", useDefaultKeys, nil)
	s.setDummyStorage(c, env)
	err = bootstrap.Bootstrap(ctx, env,
		s.callContext, bootstrap.BootstrapParams{
			ControllerConfig:        coretesting.FakeControllerConfig(),
			AdminSecret:             "admin-secret",
			CAPrivateKey:            coretesting.CAKey,
			MetadataDir:             noImagesDir,
			SupportedBootstrapBases: supportedJujuBases,
		})
	c.Assert(err, jc.ErrorIsNil)
	c.Assert(env.bootstrapCount, gc.Equals, 1)

	datasources, err := environs.ImageMetadataSources(env, ss)
	c.Assert(err, jc.ErrorIsNil)
	c.Assert(datasources, gc.HasLen, 1)
	c.Assert(datasources[0].Description(), gc.Equals, "default ubuntu cloud images")
}

func (s *bootstrapSuite) setupBootstrapSpecificVersion(c *gc.C, clientMajor, clientMinor int, toolsVersion *version.Number) (error, int, version.Number) {
	currentVersion := jujuversion.Current
	currentVersion.Major = clientMajor
	currentVersion.Minor = clientMinor
	currentVersion.Tag = ""
	s.PatchValue(&jujuversion.Current, currentVersion)
	s.PatchValue(&arch.HostArch, func() string { return arch.AMD64 })

	env := newEnviron("foo", useDefaultKeys, nil)
	s.setDummyStorage(c, env)
	envtools.RegisterToolsDataSourceFunc("local storage", func(environs.Environ) (simplestreams.DataSource, error) {
		return storage.NewStorageSimpleStreamsDataSource("test datasource", env.storage, "tools", simplestreams.CUSTOM_CLOUD_DATA, false), nil
	})
	defer envtools.UnregisterToolsDataSourceFunc("local storage")

	toolsBinaries := []version.Binary{
		version.MustParseBinary("10.11.12-ubuntu-amd64"),
		version.MustParseBinary("10.11.13-ubuntu-amd64"),
		version.MustParseBinary("10.11-beta1-ubuntu-amd64"),
	}
	stream := "released"
	if toolsVersion != nil && toolsVersion.Tag != "" {
		stream = "devel"
		currentVersion.Tag = toolsVersion.Tag
	}
	_, err := envtesting.UploadFakeToolsVersions(env.storage, stream, stream, toolsBinaries...)
	c.Assert(err, jc.ErrorIsNil)

	env.checkToolsFunc = func(t tools.List) {
		mockInstanceCfg := &instancecfg.InstanceConfig{}
		// All providers call SetTools on instance config during StartInstance
		// (which is called by Bootstrap). Checking here that the call will pass.
		err := mockInstanceCfg.SetTools(t)
		c.Assert(err, jc.ErrorIsNil)
	}

	err = bootstrap.Bootstrap(envtesting.BootstrapTestContext(c), env,
		s.callContext, bootstrap.BootstrapParams{
			ControllerConfig: coretesting.FakeControllerConfig(),
			AdminSecret:      "admin-secret",
			CAPrivateKey:     coretesting.CAKey,
			AgentVersion:     toolsVersion,
			BuildAgentTarball: func(
				build bool, _ string,
				getForceVersion func(version.Number) version.Number,
			) (*sync.BuiltAgent, error) {
				ver := getForceVersion(version.Zero)
				c.Logf("BuildAgentTarball version %s", ver)
				c.Assert(build, jc.IsFalse)
				return &sync.BuiltAgent{Dir: c.MkDir()}, nil
			},
			SupportedBootstrapBases: supportedJujuBases,
		})
	vers, _ := env.cfg.AgentVersion()
	return err, env.bootstrapCount, vers
}

func (s *bootstrapSuite) TestBootstrapSpecificVersion(c *gc.C) {
	toolsVersion := version.MustParse("10.11.12")
	err, bootstrapCount, vers := s.setupBootstrapSpecificVersion(c, 10, 11, &toolsVersion)
	c.Assert(err, jc.ErrorIsNil)
	c.Assert(bootstrapCount, gc.Equals, 1)
	c.Assert(vers, gc.DeepEquals, version.Number{
		Major: 10,
		Minor: 11,
		Patch: 12,
	})
}

func (s *bootstrapSuite) TestBootstrapSpecificVersionWithTag(c *gc.C) {
	toolsVersion := version.MustParse("10.11-beta1")
	err, bootstrapCount, vers := s.setupBootstrapSpecificVersion(c, 10, 11, &toolsVersion)
	c.Assert(err, jc.ErrorIsNil)
	c.Assert(bootstrapCount, gc.Equals, 1)
	c.Assert(vers, gc.DeepEquals, version.Number{
		Major: 10,
		Minor: 11,
		Patch: 1,
		Tag:   "beta",
	})
}

func (s *bootstrapSuite) TestBootstrapNoSpecificVersion(c *gc.C) {
	// bootstrap with no specific version will use latest major.minor tools version.
	err, bootstrapCount, vers := s.setupBootstrapSpecificVersion(c, 10, 11, nil)
	c.Assert(err, jc.ErrorIsNil)
	c.Assert(bootstrapCount, gc.Equals, 1)
	c.Assert(vers, gc.DeepEquals, version.Number{
		Major: 10,
		Minor: 11,
		Patch: 13,
	})
}

func (s *bootstrapSuite) TestBootstrapSpecificVersionClientMinorMismatch(c *gc.C) {
	// bootstrap using a specified version only works if the patch number is different.
	// The bootstrap client major and minor versions need to match the tools asked for.
	toolsVersion := version.MustParse("10.11.12")
	err, bootstrapCount, _ := s.setupBootstrapSpecificVersion(c, 10, 1, &toolsVersion)
	c.Assert(strings.Replace(err.Error(), "\n", "", -1), gc.Matches, ".* no agent binaries are available .*")
	c.Assert(bootstrapCount, gc.Equals, 0)
}

func (s *bootstrapSuite) TestBootstrapSpecificVersionClientMajorMismatch(c *gc.C) {
	// bootstrap using a specified version only works if the patch number is different.
	// The bootstrap client major and minor versions need to match the tools asked for.
	toolsVersion := version.MustParse("10.11.12")
	err, bootstrapCount, _ := s.setupBootstrapSpecificVersion(c, 1, 11, &toolsVersion)
	c.Assert(strings.Replace(err.Error(), "\n", "", -1), gc.Matches, ".* no agent binaries are available .*")
	c.Assert(bootstrapCount, gc.Equals, 0)
}

func (s *bootstrapSuite) TestAvailableToolsInvalidArch(c *gc.C) {
	s.PatchValue(&arch.HostArch, func() string {
		return arch.S390X
	})
	s.PatchValue(bootstrap.FindTools, func(context.Context, envtools.SimplestreamsFetcher, environs.BootstrapEnviron, int, int, []string, tools.Filter) (tools.List, error) {
		c.Fatal("find packaged tools should not be called")
		return nil, errors.New("unexpected")
	})

	env := newEnviron("foo", useDefaultKeys, nil)
	err := bootstrap.Bootstrap(envtesting.BootstrapTestContext(c), env,
		s.callContext, bootstrap.BootstrapParams{
			BuildAgent:       true,
			AdminSecret:      "admin-secret",
			CAPrivateKey:     coretesting.CAKey,
			ControllerConfig: coretesting.FakeControllerConfig(),
			BuildAgentTarball: func(
				build bool, _ string,
				getForceVersion func(version.Number) version.Number,
			) (*sync.BuiltAgent, error) {
				ver := getForceVersion(version.Zero)
				c.Logf("BuildAgentTarball version %s", ver)
				c.Assert(build, jc.IsTrue)
				return &sync.BuiltAgent{Dir: c.MkDir()}, nil
			},
			SupportedBootstrapBases: supportedJujuBases,
		})
	c.Assert(err, gc.ErrorMatches, `model "foo" of type dummy does not support instances running on "s390x"`)
}

func (s *bootstrapSuite) TestTargetSeriesOverride(c *gc.C) {
	env := newBootstrapEnvironWithHardwareDetection("foo", corebase.MustParseBaseFromString("ubuntu@17.10"), "amd64", useDefaultKeys, nil)
<<<<<<< HEAD
	err := bootstrap.Bootstrap(envtesting.BootstrapTestContext(c), env,
=======
	err := bootstrap.Bootstrap(envtesting.BootstrapTODOContext(c), env,
>>>>>>> d2fbdb8e
		s.callContext, bootstrap.BootstrapParams{
			AdminSecret:             "fake-moon-landing",
			CAPrivateKey:            coretesting.CAKey,
			ControllerConfig:        coretesting.FakeControllerConfig(),
			SupportedBootstrapBases: supportedJujuBases,
		})

	c.Assert(err, gc.ErrorMatches, ".*ubuntu@17.10/stable not supported.*", gc.Commentf("expected bootstrap series to be overridden using the value returned by the environment"))
}

func (s *bootstrapSuite) TestTargetArchOverride(c *gc.C) {
	env := newBootstrapEnvironWithHardwareDetection("foo", corebase.MustParseBaseFromString("ubuntu@18.04"), "riscv", useDefaultKeys, nil)
<<<<<<< HEAD
	err := bootstrap.Bootstrap(envtesting.BootstrapTestContext(c), env,
=======
	err := bootstrap.Bootstrap(envtesting.BootstrapTODOContext(c), env,
>>>>>>> d2fbdb8e
		s.callContext, bootstrap.BootstrapParams{
			AdminSecret:             "fake-moon-landing",
			CAPrivateKey:            coretesting.CAKey,
			ControllerConfig:        coretesting.FakeControllerConfig(),
			SupportedBootstrapBases: supportedJujuBases,
			BuildAgentTarball: func(
				build bool, _ string,
				getForceVersion func(version.Number) version.Number,
			) (*sync.BuiltAgent, error) {
				ver := getForceVersion(version.Zero)
				c.Logf("BuildAgentTarball version %s", ver)
				c.Assert(build, jc.IsTrue)
				return &sync.BuiltAgent{Dir: c.MkDir()}, nil
			},
		})

	c.Assert(err, gc.ErrorMatches, "(?s)invalid constraint value: arch=riscv.*", gc.Commentf("expected bootstrap arch to be overridden using the value returned by the environment"))
}

func (s *bootstrapSuite) TestTargetSeriesAndArchOverridePriority(c *gc.C) {
	s.PatchValue(&arch.HostArch, func() string {
		return arch.AMD64
	})
	metadataDir := c.MkDir()
	s.PatchValue(&envtools.DefaultBaseURL, metadataDir)
	stor, err := filestorage.NewFileStorageWriter(metadataDir)
	c.Assert(err, jc.ErrorIsNil)
	envtesting.UploadFakeTools(c, stor, "released", "released")

	env := newBootstrapEnvironWithHardwareDetection("foo", corebase.MustParseBaseFromString("ubuntu@17.04"), "riscv", useDefaultKeys, nil)
<<<<<<< HEAD
	err = bootstrap.Bootstrap(envtesting.BootstrapTestContext(c), env,
=======
	err = bootstrap.Bootstrap(envtesting.BootstrapTODOContext(c), env,
>>>>>>> d2fbdb8e
		s.callContext, bootstrap.BootstrapParams{
			AdminSecret:             "fake-moon-landing",
			CAPrivateKey:            coretesting.CAKey,
			ControllerConfig:        coretesting.FakeControllerConfig(),
			SupportedBootstrapBases: supportedJujuBases,
			BuildAgentTarball: func(
				build bool, _ string,
				getForceVersion func(version.Number) version.Number,
			) (*sync.BuiltAgent, error) {
				ver := getForceVersion(version.Zero)
				c.Logf("BuildAgentTarball version %s", ver)
				c.Assert(build, jc.IsTrue)
				return &sync.BuiltAgent{Dir: c.MkDir()}, nil
			},
			// Operator provided constraints must always supersede
			// any values reported by the environment.
			BootstrapBase:        bionicBootstrapBase,
			BootstrapConstraints: constraints.MustParse("arch=amd64"),
			MetadataDir:          metadataDir,
		})

	c.Assert(err, jc.ErrorIsNil)
	c.Assert(env.bootstrapEnviron.instanceConfig.ToolsList().String(), gc.Matches, ".*-ubuntu-amd64", gc.Commentf("expected bootstrap constraints to supersede the values detected by the environment"))
}

type bootstrapEnviron struct {
	cfg              *config.Config
	environs.Environ // stub out all methods we don't care about.

	// The following fields are filled in when Bootstrap is called.
	bootstrapCount            int
	finalizerCount            int
	constraintsValidatorCount int
	args                      environs.BootstrapParams
	instanceConfig            *instancecfg.InstanceConfig
	storage                   storage.Storage

	// Providers are expected to receive a list of available
	// agent binaries (aka tools). This list needs to be valid.
	// For example, as discovered in lp#1745951, all items in that list
	// must be of the same version.
	checkToolsFunc func(tools.List)
}

func newEnviron(name string, defaultKeys bool, extraAttrs map[string]interface{}) *bootstrapEnviron {
	m := coretesting.FakeConfig().Merge(extraAttrs)
	if !defaultKeys {
		m = m.Delete(
			"ca-cert",
			"ca-private-key",
			"admin-secret",
		)
	}
	m["name"] = name // overwrite name provided by dummy.SampleConfig
	cfg, err := config.New(config.NoDefaults, m)
	if err != nil {
		panic(fmt.Errorf("cannot create config from %#v: %v", m, err))
	}
	return &bootstrapEnviron{
		cfg:            cfg,
		checkToolsFunc: func(t tools.List) {},
	}
}

// setDummyStorage injects the local provider's fake storage implementation
// into the given environment, so that tests can manipulate storage as if it
// were real.
func (s *bootstrapSuite) setDummyStorage(c *gc.C, env *bootstrapEnviron) {
	closer, stor, _ := envtesting.CreateLocalTestStorage(c)
	env.storage = stor
	s.AddCleanup(func(c *gc.C) { closer.Close() })
}

func (e *bootstrapEnviron) Bootstrap(ctx environs.BootstrapContext, callCtx envcontext.ProviderCallContext, args environs.BootstrapParams) (*environs.BootstrapResult, error) {
	e.bootstrapCount++
	e.args = args

	e.checkToolsFunc(args.AvailableTools)

	finalizer := func(_ environs.BootstrapContext, icfg *instancecfg.InstanceConfig, _ environs.BootstrapDialOpts) error {
		e.finalizerCount++
		e.instanceConfig = icfg
		return nil
	}
	base := args.BootstrapBase
	if base.Empty() {
		base = jujuversion.DefaultSupportedLTSBase()
	}
	arch, _ := args.AvailableTools.OneArch()
	return &environs.BootstrapResult{
		Arch:                    arch,
		Base:                    base,
		CloudBootstrapFinalizer: finalizer,
	}, nil
}

func (e *bootstrapEnviron) Config() *config.Config {
	return e.cfg
}

func (e *bootstrapEnviron) SetConfig(ctx context.Context, cfg *config.Config) error {
	e.cfg = cfg
	return nil
}

func (e *bootstrapEnviron) Storage() storage.Storage {
	return e.storage
}

func (e *bootstrapEnviron) ConstraintsValidator(ctx envcontext.ProviderCallContext) (constraints.Validator, error) {
	e.constraintsValidatorCount++
	v := constraints.NewValidator()
	v.RegisterVocabulary(constraints.Arch, []string{arch.AMD64, arch.ARM64})
	return v, nil
}

func (e *bootstrapEnviron) Provider() environs.EnvironProvider {
	return bootstrapEnvironProvider{}
}

type bootstrapEnvironProvider struct {
	environs.EnvironProvider
}

func (p bootstrapEnvironProvider) Version() int {
	return 123
}

type bootstrapEnvironWithRegion struct {
	*bootstrapEnviron
	region simplestreams.CloudSpec
}

func (e bootstrapEnvironWithRegion) Region() (simplestreams.CloudSpec, error) {
	return e.region, nil
}

type bootstrapEnvironNoExplicitArchitectures struct {
	*bootstrapEnvironWithRegion
}

func (e bootstrapEnvironNoExplicitArchitectures) ConstraintsValidator(envcontext.ProviderCallContext) (constraints.Validator, error) {
	e.constraintsValidatorCount++
	v := constraints.NewValidator()
	return v, nil
}

// A bootstrapEnviron that implements environs.HardwareCharacteristicsDetector.
type bootstrapEnvironWithHardwareDetection struct {
	*bootstrapEnviron

	detectedBase corebase.Base
	detectedHW   *instance.HardwareCharacteristics
}

func newBootstrapEnvironWithHardwareDetection(name string, detectedBase corebase.Base, detectedArch string, defaultKeys bool, extraAttrs map[string]interface{}) *bootstrapEnvironWithHardwareDetection {
	var hw = new(instance.HardwareCharacteristics)
	if detectedArch != "" {
		hw.Arch = &detectedArch
	}

	return &bootstrapEnvironWithHardwareDetection{
		bootstrapEnviron: newEnviron(name, defaultKeys, extraAttrs),
		detectedBase:     detectedBase,
		detectedHW:       hw,
	}
}

func (e bootstrapEnvironWithHardwareDetection) DetectBase() (corebase.Base, error) {
	return e.detectedBase, nil
}
func (e bootstrapEnvironWithHardwareDetection) DetectHardware() (*instance.HardwareCharacteristics, error) {
	return e.detectedHW, nil
}
func (e bootstrapEnvironWithHardwareDetection) UpdateModelConstraints() bool {
	return false
}

func bootstrapContext(c *gc.C) (environs.BootstrapContext, *simplestreams.Simplestreams) {
	ss := simplestreams.NewSimpleStreams(sstesting.TestDataSourceFactory())
	ctx := context.WithValue(context.Background(), bootstrap.SimplestreamsFetcherContextKey, ss)
	return envtesting.BootstrapContext(ctx, c), ss
}

type BootstrapContextSuite struct {
	jujutesting.IsolationSuite
}

var _ = gc.Suite(&BootstrapContextSuite{})

func (s *BootstrapContextSuite) TestContextDone(c *gc.C) {
	testCases := []struct {
		name string
		ctx  context.Context
		done bool
	}{{
		name: "todo context",
		ctx:  context.Background(),
		done: false,
	}, {
		name: "background context",
		ctx:  context.Background(),
		done: false,
	}, {
		name: "cancel context",
		ctx: func() context.Context {
			ctx, cancel := context.WithCancel(context.Background())
			cancel()

			return ctx
		}(),
		done: true,
	}, {
		name: "timeout context",
		ctx: func() context.Context {
			ctx, cancel := context.WithTimeout(context.Background(), time.Nanosecond)
			time.Sleep(time.Millisecond)
			// Cancel is called here to not leak the context. In reality it
			// will still be trapped as "context deadline exceeded"
			cancel()
			return ctx
		}(),
		done: true,
	}}
	for _, t := range testCases {
		c.Logf("test %q", t.name)
		done := bootstrap.IsContextDone(t.ctx)
		c.Assert(done, jc.DeepEquals, t.done)
	}
}<|MERGE_RESOLUTION|>--- conflicted
+++ resolved
@@ -144,7 +144,7 @@
 	s.setDummyStorage(c, env)
 
 	cred := cloud.NewCredential(cloud.InstanceRoleAuthType, nil)
-	err := bootstrap.Bootstrap(envtesting.BootstrapTODOContext(c), env,
+	err := bootstrap.Bootstrap(envtesting.BootstrapTestContext(c), env,
 		s.callContext,
 		bootstrap.BootstrapParams{
 			ControllerConfig:        coretesting.FakeControllerConfig(),
@@ -157,7 +157,7 @@
 	c.Assert(err, gc.ErrorMatches, "instance role constraint with instance role credential not supported")
 
 	cred = cloud.NewCredential(cloud.ManagedIdentityAuthType, nil)
-	err = bootstrap.Bootstrap(envtesting.BootstrapTODOContext(c), env,
+	err = bootstrap.Bootstrap(envtesting.BootstrapTestContext(c), env,
 		s.callContext,
 		bootstrap.BootstrapParams{
 			ControllerConfig:        coretesting.FakeControllerConfig(),
@@ -272,11 +272,7 @@
 		})
 	c.Assert(err, jc.ErrorIsNil)
 	c.Check(env.bootstrapCount, gc.Equals, 1)
-<<<<<<< HEAD
 	c.Check(env.args.BootstrapBase, gc.Equals, jammyBootstrapBase)
-=======
-	c.Check(env.args.BootstrapBase, gc.Equals, corebase.MustParseBaseFromString("ubuntu@22.04"))
->>>>>>> d2fbdb8e
 	c.Check(env.args.AvailableTools.AllReleases(), jc.SameContents, []string{"ubuntu"})
 }
 
@@ -321,11 +317,7 @@
 		})
 	c.Assert(err, jc.ErrorIsNil)
 	c.Check(env.bootstrapCount, gc.Equals, 1)
-<<<<<<< HEAD
 	c.Check(env.args.BootstrapBase, gc.Equals, focalBootstrapBase)
-=======
-	c.Check(env.args.BootstrapBase, gc.Equals, corebase.MustParseBaseFromString("ubuntu@20.04"))
->>>>>>> d2fbdb8e
 	c.Check(env.args.AvailableTools.AllReleases(), jc.SameContents, []string{"ubuntu"})
 }
 
@@ -338,31 +330,7 @@
 	c.Assert(err, jc.ErrorIsNil)
 	env.cfg = cfg
 
-<<<<<<< HEAD
 	err = bootstrap.Bootstrap(envtesting.BootstrapTestContext(c), env,
-=======
-	err = bootstrap.Bootstrap(envtesting.BootstrapTODOContext(c), env,
-		s.callContext, bootstrap.BootstrapParams{
-			ControllerConfig:        coretesting.FakeControllerConfig(),
-			AdminSecret:             "admin-secret",
-			CAPrivateKey:            coretesting.CAKey,
-			BootstrapBase:           corebase.MustParseBaseFromString("spock@1"),
-			SupportedBootstrapBases: supportedJujuBases,
-		})
-	c.Assert(err, gc.ErrorMatches, `non-ubuntu bootstrap base "spock@1/stable" not valid`)
-}
-
-func (s *bootstrapSuite) TestBootstrapWithInvalidBootstrapSeries(c *gc.C) {
-	env := newEnviron("foo", useDefaultKeys, nil)
-	s.setDummyStorage(c, env)
-	cfg, err := env.Config().Apply(map[string]interface{}{
-		"default-series": "jammy",
-	})
-	c.Assert(err, jc.ErrorIsNil)
-	env.cfg = cfg
-
-	err = bootstrap.Bootstrap(envtesting.BootstrapTODOContext(c), env,
->>>>>>> d2fbdb8e
 		s.callContext, bootstrap.BootstrapParams{
 			ControllerConfig:        coretesting.FakeControllerConfig(),
 			AdminSecret:             "admin-secret",
@@ -687,11 +655,7 @@
 	c.Assert(err, jc.ErrorIsNil)
 
 	c.Check(env.bootstrapCount, gc.Equals, 1)
-<<<<<<< HEAD
 	c.Check(env.args.BootstrapBase, gc.Equals, jammyBootstrapBase)
-=======
-	c.Check(env.args.BootstrapBase, gc.Equals, corebase.MustParseBaseFromString("ubuntu@22.04"))
->>>>>>> d2fbdb8e
 	c.Check(env.args.AvailableTools.AllReleases(), jc.SameContents, []string{"ubuntu"})
 }
 
@@ -744,11 +708,7 @@
 	c.Assert(err, jc.ErrorIsNil)
 
 	c.Check(env.bootstrapCount, gc.Equals, 1)
-<<<<<<< HEAD
 	c.Check(env.args.BootstrapBase, gc.Equals, jammyBootstrapBase)
-=======
-	c.Check(env.args.BootstrapBase, gc.Equals, corebase.MustParseBaseFromString("ubuntu@22.04"))
->>>>>>> d2fbdb8e
 	c.Check(env.args.AvailableTools.AllReleases(), jc.SameContents, []string{"ubuntu"})
 }
 
@@ -1399,11 +1359,7 @@
 
 func (s *bootstrapSuite) TestTargetSeriesOverride(c *gc.C) {
 	env := newBootstrapEnvironWithHardwareDetection("foo", corebase.MustParseBaseFromString("ubuntu@17.10"), "amd64", useDefaultKeys, nil)
-<<<<<<< HEAD
-	err := bootstrap.Bootstrap(envtesting.BootstrapTestContext(c), env,
-=======
-	err := bootstrap.Bootstrap(envtesting.BootstrapTODOContext(c), env,
->>>>>>> d2fbdb8e
+	err := bootstrap.Bootstrap(envtesting.BootstrapTestContext(c), env,
 		s.callContext, bootstrap.BootstrapParams{
 			AdminSecret:             "fake-moon-landing",
 			CAPrivateKey:            coretesting.CAKey,
@@ -1416,11 +1372,7 @@
 
 func (s *bootstrapSuite) TestTargetArchOverride(c *gc.C) {
 	env := newBootstrapEnvironWithHardwareDetection("foo", corebase.MustParseBaseFromString("ubuntu@18.04"), "riscv", useDefaultKeys, nil)
-<<<<<<< HEAD
-	err := bootstrap.Bootstrap(envtesting.BootstrapTestContext(c), env,
-=======
-	err := bootstrap.Bootstrap(envtesting.BootstrapTODOContext(c), env,
->>>>>>> d2fbdb8e
+	err := bootstrap.Bootstrap(envtesting.BootstrapTestContext(c), env,
 		s.callContext, bootstrap.BootstrapParams{
 			AdminSecret:             "fake-moon-landing",
 			CAPrivateKey:            coretesting.CAKey,
@@ -1451,11 +1403,7 @@
 	envtesting.UploadFakeTools(c, stor, "released", "released")
 
 	env := newBootstrapEnvironWithHardwareDetection("foo", corebase.MustParseBaseFromString("ubuntu@17.04"), "riscv", useDefaultKeys, nil)
-<<<<<<< HEAD
 	err = bootstrap.Bootstrap(envtesting.BootstrapTestContext(c), env,
-=======
-	err = bootstrap.Bootstrap(envtesting.BootstrapTODOContext(c), env,
->>>>>>> d2fbdb8e
 		s.callContext, bootstrap.BootstrapParams{
 			AdminSecret:             "fake-moon-landing",
 			CAPrivateKey:            coretesting.CAKey,
