--- conflicted
+++ resolved
@@ -503,13 +503,9 @@
 			"syslog-client-cert": testing.CACert,
 			"syslog-client-key":  testing.CAKey,
 		}),
-<<<<<<< HEAD
-		err: `invalid syslog forwarding config: validating TLS config: parsing CA certificate: x509: malformed certificate`,
-=======
 		// NOTE(achilleasa): TLS parsing errors have changed in go 1.17
 		// hence the alternative in the regex.
 		err: `invalid syslog forwarding config: validating TLS config: parsing CA certificate: (?:asn1: syntax error: data truncated|x509: malformed certificate)`,
->>>>>>> d6e9bf56
 	}, {
 		about:       "invalid syslog cert",
 		useDefaults: config.UseDefaults,
@@ -520,13 +516,9 @@
 			"syslog-client-cert": invalidCACert,
 			"syslog-client-key":  testing.CAKey,
 		}),
-<<<<<<< HEAD
-		err: `invalid syslog forwarding config: validating TLS config: parsing client key pair: x509: malformed certificate`,
-=======
 		// NOTE(achilleasa): TLS parsing errors have changed in go 1.17
 		// hence the alternative in the regex.
 		err: `invalid syslog forwarding config: validating TLS config: parsing client key pair: (?:asn1: syntax error: data truncated|x509: malformed certificate)`,
->>>>>>> d6e9bf56
 	}, {
 		about:       "invalid syslog key",
 		useDefaults: config.UseDefaults,
