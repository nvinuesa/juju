// Copyright 2012, 2013 Canonical Ltd.
// Licensed under the AGPLv3, see LICENCE file for details.

package config

import (
	"fmt"
	"io/ioutil"
	"net/url"
	"os"
	"os/exec"
	"path/filepath"
	"strings"
	"time"

	"github.com/juju/errors"
	"github.com/juju/loggo"
	"github.com/juju/schema"
	"github.com/juju/utils"
	"github.com/juju/utils/proxy"
	"gopkg.in/juju/charm.v6-unstable"
	"gopkg.in/juju/charmrepo.v1"
	"gopkg.in/juju/environschema.v1"
	"gopkg.in/macaroon-bakery.v1/bakery"

	"github.com/juju/juju/cert"
	"github.com/juju/juju/environs/tags"
	"github.com/juju/juju/juju/osenv"
	"github.com/juju/juju/version"
)

var logger = loggo.GetLogger("juju.environs.config")

const (
	// FwInstance requests the use of an individual firewall per instance.
	FwInstance = "instance"

	// FwGlobal requests the use of a single firewall group for all machines.
	// When ports are opened for one machine, all machines will have the same
	// port opened.
	FwGlobal = "global"

	// FwNone requests that no firewalling should be performed inside
	// the environment. No firewaller worker will be started. It's
	// useful for clouds without support for either global or per
	// instance security groups.
	FwNone = "none"

	// DefaultStatePort is the default port the state server is listening on.
	DefaultStatePort int = 37017

	// DefaultApiPort is the default port the API server is listening on.
	DefaultAPIPort int = 17070

	// DefaultSyslogPort is the default port that the syslog UDP/TCP listener is
	// listening on.
	DefaultSyslogPort int = 6514

	// DefaultBootstrapSSHTimeout is the amount of time to wait
	// contacting a state server, in seconds.
	DefaultBootstrapSSHTimeout int = 600

	// DefaultBootstrapSSHRetryDelay is the amount of time between
	// attempts to connect to an address, in seconds.
	DefaultBootstrapSSHRetryDelay int = 5

	// DefaultBootstrapSSHAddressesDelay is the amount of time between
	// refreshing the addresses, in seconds. Not too frequent, as we
	// refresh addresses from the provider each time.
	DefaultBootstrapSSHAddressesDelay int = 10

	// fallbackLtsSeries is the latest LTS series we'll use, if we fail to
	// obtain this information from the system.
	fallbackLtsSeries string = "trusty"

	// DefaultNumaControlPolicy should not be used by default.
	// Only use numactl if user specifically requests it
	DefaultNumaControlPolicy = false

	// DefaultPreventDestroyEnvironment should not be used by default.
	// Only prevent destroy-environment from running
	// if user specifically requests it. Otherwise, let it run.
	DefaultPreventDestroyEnvironment = false

	// DefaultPreventRemoveObject should not be used by default.
	// Only prevent remove-object from running
	// if user specifically requests it. Otherwise, let it run.
	// Object here is a juju artifact - machine, service, unit or relation.
	DefaultPreventRemoveObject = false

	// DefaultPreventAllChanges should not be used by default.
	// Only prevent all-changes from running
	// if user specifically requests it. Otherwise, let them run.
	DefaultPreventAllChanges = false

	// DefaultLXCDefaultMTU is the default value for "lxc-default-mtu"
	// config setting. Only non-zero, positive integer values will
	// have effect.
	DefaultLXCDefaultMTU = 0
)

// TODO(katco-): Please grow this over time.
// Centralized place to store values of config keys. This transitions
// mistakes in referencing key-values to a compile-time error.
const (
	//
	// Settings Attributes
	//

	// ProvisionerHarvestModeKey stores the key for this setting.
	ProvisionerHarvestModeKey = "provisioner-harvest-mode"

	// AgentStreamKey stores the key for this setting.
	AgentStreamKey = "agent-stream"

	// AgentMetadataURLKey stores the key for this setting.
	AgentMetadataURLKey = "agent-metadata-url"

	// HttpProxyKey stores the key for this setting.
	HttpProxyKey = "http-proxy"

	// HttpsProxyKey stores the key for this setting.
	HttpsProxyKey = "https-proxy"

	// FtpProxyKey stores the key for this setting.
	FtpProxyKey = "ftp-proxy"

	// AptHttpProxyKey stores the key for this setting.
	AptHttpProxyKey = "apt-http-proxy"

	// AptHttpsProxyKey stores the key for this setting.
	AptHttpsProxyKey = "apt-https-proxy"

	// AptFtpProxyKey stores the key for this setting.
	AptFtpProxyKey = "apt-ftp-proxy"

	// NoProxyKey stores the key for this setting.
	NoProxyKey = "no-proxy"

	// LxcClone stores the value for this setting.
	LxcClone = "lxc-clone"

	// NumaControlPolicyKey stores the value for this setting
	SetNumaControlPolicyKey = "set-numa-control-policy"

	// BlockKeyPrefix is the prefix used for environment variables that block commands
	// TODO(anastasiamac 2015-02-27) remove it and all related post 1.24 as obsolete
	BlockKeyPrefix = "block-"

	// PreventDestroyEnvironmentKey stores the value for this setting
	PreventDestroyEnvironmentKey = BlockKeyPrefix + "destroy-environment"

	// PreventRemoveObjectKey stores the value for this setting
	PreventRemoveObjectKey = BlockKeyPrefix + "remove-object"

	// PreventAllChangesKey stores the value for this setting
	PreventAllChangesKey = BlockKeyPrefix + "all-changes"

	// The default block storage source.
	StorageDefaultBlockSourceKey = "storage-default-block-source"

	// ResourceTagsKey is an optional list or space-separated string
	// of k=v pairs, defining the tags for ResourceTags.
	ResourceTagsKey = "resource-tags"

	// For LXC containers, is the container allowed to mount block
	// devices. A theoretical security issue, so must be explicitly
	// allowed by the user.
	AllowLXCLoopMounts = "allow-lxc-loop-mounts"

	// LXCDefaultMTU, when set to a positive integer, overrides the
	// Machine Transmission Unit (MTU) setting of all network
	// interfaces created for LXC containers. See also bug #1442257.
	LXCDefaultMTU = "lxc-default-mtu"

<<<<<<< HEAD
	// CloudImageBaseURL allows a user to override the default url that the
	// 'ubuntu-cloudimg-query' executable uses to find container images. This
	// is primarily for enabling Juju to work cleanly in a closed network.
	CloudImageBaseURL = "cloudimg-base-url"
=======
	// IdentityURL sets the url of the identity manager.
	IdentityURL = "identity-url"

	// IdentityPublicKey sets the public key of the identity manager.
	IdentityPublicKey = "identity-public-key"
>>>>>>> ed597ae2

	//
	// Deprecated Settings Attributes
	//

	// Deprecated by provisioner-harvest-mode
	// ProvisionerSafeModeKey stores the key for this setting.
	ProvisionerSafeModeKey = "provisioner-safe-mode"

	// Deprecated by agent-stream
	// ToolsStreamKey stores the key for this setting.
	ToolsStreamKey = "tools-stream"

	// Deprecated by agent-metadata-url
	// ToolsMetadataURLKey stores the key for this setting.
	ToolsMetadataURLKey = "tools-metadata-url"

	// Deprecated by use-clone
	// LxcUseClone stores the key for this setting.
	LxcUseClone = "lxc-use-clone"

	// IgnoreMachineAddresses, when true, will cause the
	// machine worker not to discover any machine addresses
	// on start up.
	IgnoreMachineAddresses = "ignore-machine-addresses"
)

// ParseHarvestMode parses description of harvesting method and
// returns the representation.
func ParseHarvestMode(description string) (HarvestMode, error) {
	description = strings.ToLower(description)
	for method, descr := range harvestingMethodToFlag {
		if description == descr {
			return method, nil
		}
	}
	return 0, fmt.Errorf("unknown harvesting method: %s", description)
}

// HarvestMode is a bit field which is used to store the harvesting
// behavior for Juju.
type HarvestMode uint32

const (
	// HarvestNone signifies that Juju should not harvest any
	// machines.
	HarvestNone HarvestMode = 1 << iota
	// HarvestUnknown signifies that Juju should only harvest machines
	// which exist, but we don't know about.
	HarvestUnknown
	// HarvestDestroyed signifies that Juju should only harvest
	// machines which have been explicitly released by the user
	// through a destroy of a service/environment/unit.
	HarvestDestroyed
	// HarvestAll signifies that Juju should harvest both unknown and
	// destroyed instances. ♫ Don't fear the reaper. ♫
	HarvestAll HarvestMode = HarvestUnknown | HarvestDestroyed
)

// A mapping from method to description. Going this way will be the
// more common operation, so we want this type of lookup to be O(1).
var harvestingMethodToFlag = map[HarvestMode]string{
	HarvestAll:       "all",
	HarvestNone:      "none",
	HarvestUnknown:   "unknown",
	HarvestDestroyed: "destroyed",
}

// proxyAttrs contains attribute names that could contain loopback URLs, pointing to localhost
var ProxyAttributes = []string{
	HttpProxyKey,
	HttpsProxyKey,
	FtpProxyKey,
	AptHttpProxyKey,
	AptHttpsProxyKey,
	AptFtpProxyKey,
}

// String returns the description of the harvesting mode.
func (method HarvestMode) String() string {
	if description, ok := harvestingMethodToFlag[method]; ok {
		return description
	}
	panic("Unknown harvesting method.")
}

// None returns whether or not the None harvesting flag is set.
func (method HarvestMode) HarvestNone() bool {
	return method&HarvestNone != 0
}

// Destroyed returns whether or not the Destroyed harvesting flag is set.
func (method HarvestMode) HarvestDestroyed() bool {
	return method&HarvestDestroyed != 0
}

// Unknown returns whether or not the Unknown harvesting flag is set.
func (method HarvestMode) HarvestUnknown() bool {
	return method&HarvestUnknown != 0
}

var latestLtsSeries string

type HasDefaultSeries interface {
	DefaultSeries() (string, bool)
}

// PreferredSeries returns the preferred series to use when a charm does not
// explicitly specify a series.
func PreferredSeries(cfg HasDefaultSeries) string {
	if series, ok := cfg.DefaultSeries(); ok {
		return series
	}
	return LatestLtsSeries()
}

func LatestLtsSeries() string {
	if latestLtsSeries == "" {
		series, err := distroLtsSeries()
		if err != nil {
			latestLtsSeries = fallbackLtsSeries
		} else {
			latestLtsSeries = series
		}
	}
	return latestLtsSeries
}

var distroLtsSeries = distroLtsSeriesFunc

// distroLtsSeriesFunc returns the latest LTS series, if this information is
// available on this system.
func distroLtsSeriesFunc() (string, error) {
	out, err := exec.Command("distro-info", "--lts").Output()
	if err != nil {
		return "", err
	}
	series := strings.TrimSpace(string(out))
	if !charm.IsValidSeries(series) {
		return "", fmt.Errorf("not a valid LTS series: %q", series)
	}
	return series, nil
}

// Config holds an immutable environment configuration.
type Config struct {
	// defined holds the attributes that are defined for Config.
	// unknown holds the other attributes that are passed in (aka UnknownAttrs).
	// the union of these two are AllAttrs
	defined, unknown map[string]interface{}
}

// Defaulting is a value that specifies whether a configuration
// creator should use defaults from the environment.
type Defaulting bool

const (
	UseDefaults Defaulting = true
	NoDefaults  Defaulting = false
)

// TODO(rog) update the doc comment below - it's getting messy
// and it assumes too much prior knowledge.

// New returns a new configuration.  Fields that are common to all
// environment providers are verified.  If useDefaults is UseDefaults,
// default values will be taken from the environment.
//
// Specifically, the "authorized-keys-path" key
// is translated into "authorized-keys" by loading the content from
// respective file.  Similarly, "ca-cert-path" and "ca-private-key-path"
// are translated into the "ca-cert" and "ca-private-key" values.  If
// not specified, authorized SSH keys and CA details will be read from:
//
//     ~/.ssh/id_dsa.pub
//     ~/.ssh/id_rsa.pub
//     ~/.ssh/identity.pub
//     ~/.juju/<name>-cert.pem
//     ~/.juju/<name>-private-key.pem
//
// The required keys (after any files have been read) are "name",
// "type" and "authorized-keys", all of type string.  Additional keys
// recognised are "agent-version" (string) and "development" (bool).
func New(withDefaults Defaulting, attrs map[string]interface{}) (*Config, error) {
	checker := noDefaultsChecker
	if withDefaults {
		checker = withDefaultsChecker
	}
	defined, err := checker.Coerce(attrs, nil)
	if err != nil {
		return nil, err
	}
	c := &Config{
		defined: defined.(map[string]interface{}),
		unknown: make(map[string]interface{}),
	}
	if withDefaults {
		if err := c.fillInDefaults(); err != nil {
			return nil, err
		}
	}
	if err := c.ensureUnitLogging(); err != nil {
		return nil, err
	}
	// no old config to compare against
	if err := Validate(c, nil); err != nil {
		return nil, err
	}
	// Copy unknown attributes onto the type-specific map.
	for k, v := range attrs {
		if _, ok := fields[k]; !ok {
			c.unknown[k] = v
		}
	}
	return c, nil
}

func (c *Config) ensureUnitLogging() error {
	loggingConfig := c.asString("logging-config")
	// If the logging config hasn't been set, then look for the os environment
	// variable, and failing that, get the config from loggo itself.
	if loggingConfig == "" {
		if environmentValue := os.Getenv(osenv.JujuLoggingConfigEnvKey); environmentValue != "" {
			loggingConfig = environmentValue
		} else {
			loggingConfig = loggo.LoggerInfo()
		}
	}
	levels, err := loggo.ParseConfigurationString(loggingConfig)
	if err != nil {
		return err
	}
	// If there is is no specified level for "unit", then set one.
	if _, ok := levels["unit"]; !ok {
		loggingConfig = loggingConfig + ";unit=DEBUG"
	}
	c.defined["logging-config"] = loggingConfig
	return nil
}

func (c *Config) fillInDefaults() error {
	// For backward compatibility purposes, we treat as unset string
	// valued attributes that are set to the empty string, and fill
	// out their defaults accordingly.
	c.fillInStringDefault("firewall-mode")

	// Load authorized-keys-path into authorized-keys if necessary.
	path := c.asString("authorized-keys-path")
	keys := c.asString("authorized-keys")
	if path != "" || keys == "" {
		var err error
		c.defined["authorized-keys"], err = ReadAuthorizedKeys(path)
		if err != nil {
			return err
		}
	}
	delete(c.defined, "authorized-keys-path")

	// Don't use c.Name() because the name hasn't
	// been verified yet.
	name := c.asString("name")
	if name == "" {
		return fmt.Errorf("empty name in environment configuration")
	}
	err := maybeReadAttrFromFile(c.defined, "ca-cert", name+"-cert.pem")
	if err != nil {
		return err
	}
	err = maybeReadAttrFromFile(c.defined, "ca-private-key", name+"-private-key.pem")
	if err != nil {
		return err
	}
	return nil
}

func (c *Config) fillInStringDefault(attr string) {
	if c.asString(attr) == "" {
		c.defined[attr] = defaults[attr]
	}
}

// ProcessDeprecatedAttributes gathers any deprecated attributes in attrs and adds or replaces
// them with new name value pairs for the replacement attrs.
// Ths ensures that older versions of Juju which require that deprecated
// attribute values still be used will work as expected.
func ProcessDeprecatedAttributes(attrs map[string]interface{}) map[string]interface{} {
	processedAttrs := make(map[string]interface{}, len(attrs))
	for k, v := range attrs {
		processedAttrs[k] = v
	}
	// The tools url has changed so ensure that both old and new values are in the config so that
	// upgrades work. "agent-metadata-url" is the old attribute name.
	if oldToolsURL, ok := attrs[ToolsMetadataURLKey]; ok && oldToolsURL.(string) != "" {
		if newTools, ok := attrs[AgentMetadataURLKey]; !ok || newTools.(string) == "" {
			// Ensure the new attribute name "agent-metadata-url" is set.
			processedAttrs[AgentMetadataURLKey] = oldToolsURL
		}
		// Even if the user has edited their environment yaml to remove the deprecated tools-metadata-url value,
		// we still want it in the config for upgrades.
		processedAttrs[ToolsMetadataURLKey] = processedAttrs[AgentMetadataURLKey]
	}

	// Copy across lxc-use-clone to lxc-clone.
	if lxcUseClone, ok := attrs[LxcUseClone]; ok {
		_, newValSpecified := attrs[LxcClone]
		// Ensure the new attribute name "lxc-clone" is set.
		if !newValSpecified {
			processedAttrs[LxcClone] = lxcUseClone
		}
	}

	// Update the provider type from null to manual.
	if attrs["type"] == "null" {
		processedAttrs["type"] = "manual"
	}

	if _, ok := attrs[ProvisionerHarvestModeKey]; !ok {
		if safeMode, ok := attrs[ProvisionerSafeModeKey].(bool); ok {

			var harvestModeDescr string
			if safeMode {
				harvestModeDescr = HarvestDestroyed.String()
			} else {
				harvestModeDescr = HarvestAll.String()
			}

			processedAttrs[ProvisionerHarvestModeKey] = harvestModeDescr

			logger.Infof(
				`Based on your "%s" setting, configuring "%s" to "%s".`,
				ProvisionerSafeModeKey,
				ProvisionerHarvestModeKey,
				harvestModeDescr,
			)
		}
	}

	// Update agent-stream from tools-stream if agent-stream was not specified but tools-stream was.
	if _, ok := attrs[AgentStreamKey]; !ok {
		if toolsKey, ok := attrs[ToolsStreamKey]; ok {
			processedAttrs[AgentStreamKey] = toolsKey
			logger.Infof(
				`Based on your "%s" setting, configuring "%s" to "%s".`,
				ToolsStreamKey,
				AgentStreamKey,
				toolsKey,
			)
		}
	}
	return processedAttrs
}

// InvalidConfigValue is an error type for a config value that failed validation.
type InvalidConfigValueError struct {
	// Key is the config key used to access the value.
	Key string
	// Value is the value that failed validation.
	Value string
	// Reason indicates why the value failed validation.
	Reason error
}

// Error returns the error string.
func (e *InvalidConfigValueError) Error() string {
	msg := fmt.Sprintf("invalid config value for %s: %q", e.Key, e.Value)
	if e.Reason != nil {
		msg = msg + ": " + e.Reason.Error()
	}
	return msg
}

// Validate ensures that config is a valid configuration.  If old is not nil,
// it holds the previous environment configuration for consideration when
// validating changes.
func Validate(cfg, old *Config) error {
	// Check that we don't have any disallowed fields.
	for _, attr := range allowedWithDefaultsOnly {
		if _, ok := cfg.defined[attr]; ok {
			return fmt.Errorf("attribute %q is not allowed in configuration", attr)
		}
	}
	// Check that mandatory fields are specified.
	for _, attr := range mandatoryWithoutDefaults {
		if _, ok := cfg.defined[attr]; !ok {
			return fmt.Errorf("%s missing from environment configuration", attr)
		}
	}

	// Check that all other fields that have been specified are non-empty,
	// unless they're allowed to be empty for backward compatibility,
	for attr, val := range cfg.defined {
		if !isEmpty(val) {
			continue
		}
		if !allowEmpty(attr) {
			return fmt.Errorf("empty %s in environment configuration", attr)
		}
	}

	if strings.ContainsAny(cfg.mustString("name"), "/\\") {
		return fmt.Errorf("environment name contains unsafe characters")
	}

	// Check that the agent version parses ok if set explicitly; otherwise leave
	// it alone.
	if v, ok := cfg.defined["agent-version"].(string); ok {
		if _, err := version.Parse(v); err != nil {
			return fmt.Errorf("invalid agent version in environment configuration: %q", v)
		}
	}

	// If the logging config is set, make sure it is valid.
	if v, ok := cfg.defined["logging-config"].(string); ok {
		if _, err := loggo.ParseConfigurationString(v); err != nil {
			return err
		}
	}

	if v, ok := cfg.defined[IdentityURL].(string); ok {
		u, err := url.Parse(v)
		if err != nil {
			return fmt.Errorf("invalid identity URL: %v", err)
		}
		if u.Scheme != "https" {
			return fmt.Errorf("URL needs to be https")
		}

	}

	if v, ok := cfg.defined[IdentityPublicKey].(string); ok {
		var key bakery.PublicKey
		if err := key.UnmarshalText([]byte(v)); err != nil {
			return fmt.Errorf("invalid identity public key: %v", err)
		}
	}

	caCert, caCertOK := cfg.CACert()
	caKey, caKeyOK := cfg.CAPrivateKey()
	if caCertOK || caKeyOK {
		if err := verifyKeyPair(caCert, caKey); err != nil {
			return errors.Annotate(err, "bad CA certificate/key in configuration")
		}
	}

	if uuid, ok := cfg.defined["uuid"]; ok && !utils.IsValidUUIDString(uuid.(string)) {
		return errors.Errorf("uuid: expected uuid, got string(%q)", uuid)
	}

	// Ensure the resource tags have the expected k=v format.
	if _, err := cfg.resourceTags(); err != nil {
		return errors.Annotate(err, "validating resource tags")
	}

	// Check the immutable config values.  These can't change
	if old != nil {
		for _, attr := range immutableAttributes {
			switch attr {
			case "uuid":
				// uuid is special cased because currently (24/July/2014) there exist no juju
				// environments whose environment configuration's contain a uuid key so we must
				// treat uuid as field that can be updated from non existant to a valid uuid.
				// We do not need to deal with the case of the uuid key being blank as the schema
				// only permits valid uuids in that field.
				oldv, oldexists := old.defined[attr]
				newv := cfg.defined[attr]
				if oldexists && oldv != newv {
					newv := cfg.defined[attr]
					return fmt.Errorf("cannot change %s from %#v to %#v", attr, oldv, newv)
				}
			default:
				if newv, oldv := cfg.defined[attr], old.defined[attr]; newv != oldv {
					return fmt.Errorf("cannot change %s from %#v to %#v", attr, oldv, newv)
				}
			}
		}
		if _, oldFound := old.AgentVersion(); oldFound {
			if _, newFound := cfg.AgentVersion(); !newFound {
				return fmt.Errorf("cannot clear agent-version")
			}
		}
	}

	// Check LXCDefaultMTU is a positive integer, when set.
	if lxcDefaultMTU, ok := cfg.LXCDefaultMTU(); ok && lxcDefaultMTU < 0 {
		return errors.Errorf("%s: expected positive integer, got %v", LXCDefaultMTU, lxcDefaultMTU)
	}

	cfg.defined = ProcessDeprecatedAttributes(cfg.defined)
	return nil
}

func isEmpty(val interface{}) bool {
	switch val := val.(type) {
	case nil:
		return true
	case bool:
		return false
	case int:
		// TODO(rog) fix this to return false when
		// we can lose backward compatibility.
		// https://bugs.launchpad.net/juju-core/+bug/1224492
		return val == 0
	case string:
		return val == ""
	case []interface{}:
		return len(val) == 0
	case map[string]string:
		return len(val) == 0
	}
	panic(fmt.Errorf("unexpected type %T in configuration", val))
}

// maybeReadAttrFromFile sets defined[attr] to:
//
// 1) The content of the file defined[attr+"-path"], if that's set
// 2) The value of defined[attr] if it is already set.
// 3) The content of defaultPath if it exists and defined[attr] is unset
// 4) Preserves the content of defined[attr], otherwise
//
// The defined[attr+"-path"] key is always deleted.
func maybeReadAttrFromFile(defined map[string]interface{}, attr, defaultPath string) error {
	if !osenv.IsJujuHomeSet() {
		logger.Debugf("JUJU_HOME not set, not attempting to read file %q", defaultPath)
		return nil
	}
	pathAttr := attr + "-path"
	path, _ := defined[pathAttr].(string)
	delete(defined, pathAttr)
	hasPath := path != ""
	if !hasPath {
		// No path and attribute is already set; leave it be.
		if s, _ := defined[attr].(string); s != "" {
			return nil
		}
		path = defaultPath
	}
	path, err := utils.NormalizePath(path)
	if err != nil {
		return err
	}
	if !filepath.IsAbs(path) {
		path = osenv.JujuHomePath(path)
	}
	data, err := ioutil.ReadFile(path)
	if err != nil {
		if os.IsNotExist(err) && !hasPath {
			// If the default path isn't found, it's
			// not an error.
			return nil
		}
		return err
	}
	if len(data) == 0 {
		return fmt.Errorf("file %q is empty", path)
	}
	defined[attr] = string(data)
	return nil
}

// asString is a private helper method to keep the ugly string casting
// in once place. It returns the given named attribute as a string,
// returning "" if it isn't found.
func (c *Config) asString(name string) string {
	value, _ := c.defined[name].(string)
	return value
}

// mustString returns the named attribute as an string, panicking if
// it is not found or is empty.
func (c *Config) mustString(name string) string {
	value, _ := c.defined[name].(string)
	if value == "" {
		panic(fmt.Errorf("empty value for %q found in configuration (type %T, val %v)", name, c.defined[name], c.defined[name]))
	}
	return value
}

// mustInt returns the named attribute as an integer, panicking if
// it is not found or is zero. Zero values should have been
// diagnosed at Validate time.
func (c *Config) mustInt(name string) int {
	value, _ := c.defined[name].(int)
	if value == 0 {
		panic(fmt.Errorf("empty value for %q found in configuration", name))
	}
	return value
}

// Type returns the environment type.
func (c *Config) Type() string {
	return c.mustString("type")
}

// Name returns the environment name.
func (c *Config) Name() string {
	return c.mustString("name")
}

// UUID returns the uuid for the environment.
// For backwards compatability with 1.20 and earlier the value may be blank if
// no uuid is present in this configuration. Once all enviroment configurations
// have been upgraded, this relaxation will be dropped. The absence of a uuid
// is indicated by a result of "", false.
func (c *Config) UUID() (string, bool) {
	value, exists := c.defined["uuid"].(string)
	return value, exists
}

// DefaultSeries returns the configured default Ubuntu series for the environment,
// and whether the default series was explicitly configured on the environment.
func (c *Config) DefaultSeries() (string, bool) {
	if s, ok := c.defined["default-series"]; ok {
		if series, ok := s.(string); ok && series != "" {
			return series, true
		} else if !ok {
			logger.Warningf("invalid default-series: %q", s)
		}
	}
	return "", false
}

// StatePort returns the state server port for the environment.
func (c *Config) StatePort() int {
	return c.mustInt("state-port")
}

// APIPort returns the API server port for the environment.
func (c *Config) APIPort() int {
	return c.mustInt("api-port")
}

// SyslogPort returns the syslog port for the environment.
func (c *Config) SyslogPort() int {
	return c.mustInt("syslog-port")
}

// NumaCtlPreference returns if numactl is preferred.
func (c *Config) NumaCtlPreference() bool {
	if numa, ok := c.defined[SetNumaControlPolicyKey]; ok {
		return numa.(bool)
	}
	return DefaultNumaControlPolicy
}

// PreventDestroyEnvironment returns if destroy-environment
// should be blocked from proceeding, thus preventing the operation.
func (c *Config) PreventDestroyEnvironment() bool {
	if attrValue, ok := c.defined[PreventDestroyEnvironmentKey]; ok {
		return attrValue.(bool)
	}
	return DefaultPreventDestroyEnvironment
}

// PreventRemoveObject returns if remove-object
// should be blocked from proceeding, thus preventing the operation.
// Object in this context is a juju artifact: either a machine,
// a service, a unit or a relation.
func (c *Config) PreventRemoveObject() bool {
	if attrValue, ok := c.defined[PreventRemoveObjectKey]; ok {
		return attrValue.(bool)
	}
	return DefaultPreventRemoveObject
}

// PreventAllChanges returns if all-changes
// should be blocked from proceeding, thus preventing the operation.
// Changes in this context are any alterations to current environment.
func (c *Config) PreventAllChanges() bool {
	if attrValue, ok := c.defined[PreventAllChangesKey]; ok {
		return attrValue.(bool)
	}
	return DefaultPreventAllChanges
}

// RsyslogCACert returns the certificate of the CA that signed the
// rsyslog certificate, in PEM format, or nil if one hasn't been
// generated yet.
func (c *Config) RsyslogCACert() string {
	if s, ok := c.defined["rsyslog-ca-cert"]; ok {
		return s.(string)
	}
	return ""
}

// RsyslogCAKey returns the key of the CA that signed the
// rsyslog certificate, in PEM format, or nil if one hasn't been
// generated yet.
func (c *Config) RsyslogCAKey() string {
	if s, ok := c.defined["rsyslog-ca-key"]; ok {
		return s.(string)
	}
	return ""
}

// AuthorizedKeys returns the content for ssh's authorized_keys file.
func (c *Config) AuthorizedKeys() string {
	return c.mustString("authorized-keys")
}

// ProxySSH returns a flag indicating whether SSH commands
// should be proxied through the API server.
func (c *Config) ProxySSH() bool {
	value, _ := c.defined["proxy-ssh"].(bool)
	return value
}

// ProxySettings returns all four proxy settings; http, https, ftp, and no
// proxy.
func (c *Config) ProxySettings() proxy.Settings {
	return proxy.Settings{
		Http:    c.HttpProxy(),
		Https:   c.HttpsProxy(),
		Ftp:     c.FtpProxy(),
		NoProxy: c.NoProxy(),
	}
}

// HttpProxy returns the http proxy for the environment.
func (c *Config) HttpProxy() string {
	return c.asString(HttpProxyKey)
}

// HttpsProxy returns the https proxy for the environment.
func (c *Config) HttpsProxy() string {
	return c.asString(HttpsProxyKey)
}

// FtpProxy returns the ftp proxy for the environment.
func (c *Config) FtpProxy() string {
	return c.asString(FtpProxyKey)
}

// NoProxy returns the 'no proxy' for the environment.
func (c *Config) NoProxy() string {
	return c.asString(NoProxyKey)
}

func (c *Config) getWithFallback(key, fallback string) string {
	value := c.asString(key)
	if value == "" {
		value = c.asString(fallback)
	}
	return value
}

// addSchemeIfMissing adds a scheme to a URL if it is missing
func addSchemeIfMissing(defaultScheme string, url string) string {
	if url != "" && !strings.Contains(url, "://") {
		url = defaultScheme + "://" + url
	}
	return url
}

// AptProxySettings returns all three proxy settings; http, https and ftp.
func (c *Config) AptProxySettings() proxy.Settings {
	return proxy.Settings{
		Http:  c.AptHttpProxy(),
		Https: c.AptHttpsProxy(),
		Ftp:   c.AptFtpProxy(),
	}
}

// AptHttpProxy returns the apt http proxy for the environment.
// Falls back to the default http-proxy if not specified.
func (c *Config) AptHttpProxy() string {
	return addSchemeIfMissing("http", c.getWithFallback(AptHttpProxyKey, HttpProxyKey))
}

// AptHttpsProxy returns the apt https proxy for the environment.
// Falls back to the default https-proxy if not specified.
func (c *Config) AptHttpsProxy() string {
	return addSchemeIfMissing("https", c.getWithFallback(AptHttpsProxyKey, HttpsProxyKey))
}

// AptFtpProxy returns the apt ftp proxy for the environment.
// Falls back to the default ftp-proxy if not specified.
func (c *Config) AptFtpProxy() string {
	return addSchemeIfMissing("ftp", c.getWithFallback(AptFtpProxyKey, FtpProxyKey))
}

// AptMirror sets the apt mirror for the environment.
func (c *Config) AptMirror() string {
	return c.asString("apt-mirror")
}

// BootstrapSSHOpts returns the SSH timeout and retry delays used
// during bootstrap.
func (c *Config) BootstrapSSHOpts() SSHTimeoutOpts {
	opts := SSHTimeoutOpts{
		Timeout:        time.Duration(DefaultBootstrapSSHTimeout) * time.Second,
		RetryDelay:     time.Duration(DefaultBootstrapSSHRetryDelay) * time.Second,
		AddressesDelay: time.Duration(DefaultBootstrapSSHAddressesDelay) * time.Second,
	}
	if v, ok := c.defined["bootstrap-timeout"].(int); ok && v != 0 {
		opts.Timeout = time.Duration(v) * time.Second
	}
	if v, ok := c.defined["bootstrap-retry-delay"].(int); ok && v != 0 {
		opts.RetryDelay = time.Duration(v) * time.Second
	}
	if v, ok := c.defined["bootstrap-addresses-delay"].(int); ok && v != 0 {
		opts.AddressesDelay = time.Duration(v) * time.Second
	}
	return opts
}

// CACert returns the certificate of the CA that signed the state server
// certificate, in PEM format, and whether the setting is available.
func (c *Config) CACert() (string, bool) {
	if s, ok := c.defined["ca-cert"]; ok {
		return s.(string), true
	}
	return "", false
}

// CAPrivateKey returns the private key of the CA that signed the state
// server certificate, in PEM format, and whether the setting is available.
func (c *Config) CAPrivateKey() (key string, ok bool) {
	if s, ok := c.defined["ca-private-key"]; ok && s != "" {
		return s.(string), true
	}
	return "", false
}

// AdminSecret returns the administrator password.
// It's empty if the password has not been set.
func (c *Config) AdminSecret() string {
	if s, ok := c.defined["admin-secret"]; ok && s != "" {
		return s.(string)
	}
	return ""
}

// FirewallMode returns whether the firewall should
// manage ports per machine, globally, or not at all.
// (FwInstance, FwGlobal, or FwNone).
func (c *Config) FirewallMode() string {
	return c.mustString("firewall-mode")
}

// AgentVersion returns the proposed version number for the agent tools,
// and whether it has been set. Once an environment is bootstrapped, this
// must always be valid.
func (c *Config) AgentVersion() (version.Number, bool) {
	if v, ok := c.defined["agent-version"].(string); ok {
		n, err := version.Parse(v)
		if err != nil {
			panic(err) // We should have checked it earlier.
		}
		return n, true
	}
	return version.Zero, false
}

// AgentMetadataURL returns the URL that locates the agent tarballs and metadata,
// and whether it has been set.
func (c *Config) AgentMetadataURL() (string, bool) {
	if url, ok := c.defined[AgentMetadataURLKey]; ok && url != "" {
		return url.(string), true
	}
	return "", false
}

// ImageMetadataURL returns the URL at which the metadata used to locate image ids is located,
// and wether it has been set.
func (c *Config) ImageMetadataURL() (string, bool) {
	if url, ok := c.defined["image-metadata-url"]; ok && url != "" {
		return url.(string), true
	}
	return "", false
}

// Development returns whether the environment is in development mode.
func (c *Config) Development() bool {
	return c.defined["development"].(bool)
}

// PreferIPv6 returns whether IPv6 addresses for API endpoints and
// machines will be preferred (when available) over IPv4.
func (c *Config) PreferIPv6() bool {
	v, _ := c.defined["prefer-ipv6"].(bool)
	return v
}

// EnableOSRefreshUpdate returns whether or not newly provisioned
// instances should run their respective OS's update capability.
func (c *Config) EnableOSRefreshUpdate() bool {
	if val, ok := c.defined["enable-os-refresh-update"].(bool); !ok {
		return true
	} else {
		return val
	}
}

// EnableOSUpgrade returns whether or not newly provisioned instances
// should run their respective OS's upgrade capability.
func (c *Config) EnableOSUpgrade() bool {
	if val, ok := c.defined["enable-os-upgrade"].(bool); !ok {
		return true
	} else {
		return val
	}
}

// SSLHostnameVerification returns weather the environment has requested
// SSL hostname verification to be enabled.
func (c *Config) SSLHostnameVerification() bool {
	return c.defined["ssl-hostname-verification"].(bool)
}

// LoggingConfig returns the configuration string for the loggers.
func (c *Config) LoggingConfig() string {
	return c.asString("logging-config")
}

// ProvisionerHarvestMode reports the harvesting methodology the
// provisioner should take.
func (c *Config) ProvisionerHarvestMode() HarvestMode {
	if v, ok := c.defined[ProvisionerHarvestModeKey].(string); ok {
		if method, err := ParseHarvestMode(v); err != nil {
			// This setting should have already been validated. Don't
			// burden the caller with handling any errors.
			panic(err)
		} else {
			return method
		}
	} else {
		return HarvestDestroyed
	}
}

// ImageStream returns the simplestreams stream
// used to identify which image ids to search
// when starting an instance.
func (c *Config) ImageStream() string {
	v, _ := c.defined["image-stream"].(string)
	if v != "" {
		return v
	}
	return "released"
}

// AgentStream returns the simplestreams stream
// used to identify which tools to use when
// when bootstrapping or upgrading an environment.
func (c *Config) AgentStream() string {
	v, _ := c.defined[AgentStreamKey].(string)
	if v != "" {
		return v
	}
	return "released"
}

// TestMode indicates if the environment is intended for testing.
// In this case, accessing the charm store does not affect statistical
// data of the store.
func (c *Config) TestMode() bool {
	return c.defined["test-mode"].(bool)
}

// LXCUseClone reports whether the LXC provisioner should create a
// template and use cloning to speed up container provisioning.
func (c *Config) LXCUseClone() (bool, bool) {
	v, ok := c.defined[LxcClone].(bool)
	return v, ok
}

// LXCUseCloneAUFS reports whether the LXC provisioner should create a
// lxc clone using aufs if available.
func (c *Config) LXCUseCloneAUFS() (bool, bool) {
	v, ok := c.defined["lxc-clone-aufs"].(bool)
	return v, ok
}

// LXCDefaultMTU reports whether the LXC provisioner should create a
// containers with a specific MTU value for all network intefaces.
func (c *Config) LXCDefaultMTU() (int, bool) {
	v, ok := c.defined[LXCDefaultMTU].(int)
	if !ok {
		return DefaultLXCDefaultMTU, false
	}
	return v, ok
}

// DisableNetworkManagement reports whether Juju is allowed to
// configure and manage networking inside the environment.
func (c *Config) DisableNetworkManagement() (bool, bool) {
	v, ok := c.defined["disable-network-management"].(bool)
	return v, ok
}

// IgnoreMachineAddresses reports whether Juju will discover
// and store machine addresses on startup.
func (c *Config) IgnoreMachineAddresses() (bool, bool) {
	v, ok := c.defined[IgnoreMachineAddresses].(bool)
	return v, ok
}

// StorageDefaultBlockSource returns the default block storage
// source for the environment.
func (c *Config) StorageDefaultBlockSource() (string, bool) {
	bs := c.asString(StorageDefaultBlockSourceKey)
	return bs, bs != ""
}

// AllowLXCLoopMounts returns whether loop devices are allowed
// to be mounted inside lxc containers.
func (c *Config) AllowLXCLoopMounts() (bool, bool) {
	v, ok := c.defined[AllowLXCLoopMounts].(bool)
	return v, ok
}

// CloudImageBaseURL returns the specified override url that the 'ubuntu-
// cloudimg-query' executable uses to find container images. The empty string
// means that the default URL is used.
func (c *Config) CloudImageBaseURL() string {
	return c.asString(CloudImageBaseURL)
}

// ResourceTags returns a set of tags to set on environment resources
// that Juju creates and manages, if the provider supports them. These
// tags have no special meaning to Juju, but may be used for existing
// chargeback accounting schemes or other identification purposes.
func (c *Config) ResourceTags() (map[string]string, bool) {
	tags, err := c.resourceTags()
	if err != nil {
		panic(err) // should be prevented by Validate
	}
	return tags, tags != nil
}

func (c *Config) resourceTags() (map[string]string, error) {
	v, ok := c.defined[ResourceTagsKey].(map[string]string)
	if !ok {
		return nil, nil
	}
	for k := range v {
		if strings.HasPrefix(k, tags.JujuTagPrefix) {
			return nil, errors.Errorf("tag %q uses reserved prefix %q", k, tags.JujuTagPrefix)
		}
	}
	return v, nil
}

// UnknownAttrs returns a copy of the raw configuration attributes
// that are supposedly specific to the environment type. They could
// also be wrong attributes, though. Only the specific environment
// implementation can tell.
func (c *Config) UnknownAttrs() map[string]interface{} {
	newAttrs := make(map[string]interface{})
	for k, v := range c.unknown {
		newAttrs[k] = v
	}
	return newAttrs
}

// AllAttrs returns a copy of the raw configuration attributes.
func (c *Config) AllAttrs() map[string]interface{} {
	allAttrs := c.UnknownAttrs()
	for k, v := range c.defined {
		allAttrs[k] = v
	}
	return allAttrs
}

// Remove returns a new configuration that has the attributes of c minus attrs.
func (c *Config) Remove(attrs []string) (*Config, error) {
	defined := c.AllAttrs()
	for _, k := range attrs {
		delete(defined, k)
	}
	return New(NoDefaults, defined)
}

// Apply returns a new configuration that has the attributes of c plus attrs.
func (c *Config) Apply(attrs map[string]interface{}) (*Config, error) {
	defined := c.AllAttrs()
	for k, v := range attrs {
		defined[k] = v
	}
	return New(NoDefaults, defined)
}

// IdentityURL returns the url of the identity manager.
func (c *Config) IdentityURL() string {
	return c.asString(IdentityURL)
}

// IdentityPublicKey returns the public key of the identity manager.
func (c *Config) IdentityPublicKey() *bakery.PublicKey {
	key := c.asString(IdentityPublicKey)
	if key == "" {
		return nil
	}
	var pubKey bakery.PublicKey
	err := pubKey.UnmarshalText([]byte(key))
	if err != nil {
		// We check if the key string can be unmarshalled into a PublicKey in the
		// Validate function, so we really do not expect this to fail.
		panic(err)
	}
	return &pubKey
}

// fields holds the validation schema fields derived from configSchema.
var fields = func() schema.Fields {
	fs, _, err := configSchema.ValidationSchema()
	if err != nil {
		panic(err)
	}
	return fs
}()

// alwaysOptional holds configuration defaults for attributes that may
// be unspecified even after a configuration has been created with all
// defaults filled out.
//
// This table is not definitive: it specifies those attributes which are
// optional when the config goes through its initial schema coercion,
// but some fields listed as optional here are actually mandatory
// with NoDefaults and are checked at the later Validate stage.
var alwaysOptional = schema.Defaults{
	"agent-version":              schema.Omit,
	"ca-cert":                    schema.Omit,
	"authorized-keys":            schema.Omit,
	"authorized-keys-path":       schema.Omit,
	"ca-cert-path":               schema.Omit,
	"ca-private-key-path":        schema.Omit,
	"logging-config":             schema.Omit,
	ProvisionerHarvestModeKey:    schema.Omit,
	"bootstrap-timeout":          schema.Omit,
	"bootstrap-retry-delay":      schema.Omit,
	"bootstrap-addresses-delay":  schema.Omit,
	"rsyslog-ca-cert":            schema.Omit,
	"rsyslog-ca-key":             schema.Omit,
	HttpProxyKey:                 schema.Omit,
	HttpsProxyKey:                schema.Omit,
	FtpProxyKey:                  schema.Omit,
	NoProxyKey:                   schema.Omit,
	AptHttpProxyKey:              schema.Omit,
	AptHttpsProxyKey:             schema.Omit,
	AptFtpProxyKey:               schema.Omit,
	"apt-mirror":                 schema.Omit,
	LxcClone:                     schema.Omit,
	LXCDefaultMTU:                schema.Omit,
	"disable-network-management": schema.Omit,
	IgnoreMachineAddresses:       schema.Omit,
	AgentStreamKey:               schema.Omit,
	IdentityURL:                  schema.Omit,
	IdentityPublicKey:            schema.Omit,
	SetNumaControlPolicyKey:      DefaultNumaControlPolicy,
	AllowLXCLoopMounts:           false,
	ResourceTagsKey:              schema.Omit,
	CloudImageBaseURL:            schema.Omit,

	// Storage related config.
	// Environ providers will specify their own defaults.
	StorageDefaultBlockSourceKey: schema.Omit,

	// Deprecated fields, retain for backwards compatibility.
	ToolsMetadataURLKey:          "",
	LxcUseClone:                  schema.Omit,
	ProvisionerSafeModeKey:       schema.Omit,
	ToolsStreamKey:               schema.Omit,
	PreventDestroyEnvironmentKey: schema.Omit,
	PreventRemoveObjectKey:       schema.Omit,
	PreventAllChangesKey:         schema.Omit,

	// For backward compatibility reasons, the following
	// attributes default to empty strings rather than being
	// omitted.
	// TODO(rog) remove this support when we can
	// remove upgrade compatibility with versions prior to 1.14.
	"admin-secret":       "", // TODO(rog) omit
	"ca-private-key":     "", // TODO(rog) omit
	"image-metadata-url": "", // TODO(rog) omit
	AgentMetadataURLKey:  "", // TODO(rog) omit

	"default-series": "",

	// For backward compatibility only - default ports were
	// not filled out in previous versions of the configuration.
	"state-port":  DefaultStatePort,
	"api-port":    DefaultAPIPort,
	"syslog-port": DefaultSyslogPort,
	// Previously image-stream could be set to an empty value
	"image-stream":             "",
	"test-mode":                false,
	"proxy-ssh":                false,
	"lxc-clone-aufs":           false,
	"prefer-ipv6":              false,
	"enable-os-refresh-update": schema.Omit,
	"enable-os-upgrade":        schema.Omit,

	// uuid may be missing for backwards compatability.
	"uuid": schema.Omit,
}

func allowEmpty(attr string) bool {
	return alwaysOptional[attr] == ""
}

var defaults = allDefaults()

// allDefaults returns a schema.Defaults that contains
// defaults to be used when creating a new config with
// UseDefaults.
func allDefaults() schema.Defaults {
	d := schema.Defaults{
		"firewall-mode":              FwInstance,
		"development":                false,
		"ssl-hostname-verification":  true,
		"state-port":                 DefaultStatePort,
		"api-port":                   DefaultAPIPort,
		"syslog-port":                DefaultSyslogPort,
		"bootstrap-timeout":          DefaultBootstrapSSHTimeout,
		"bootstrap-retry-delay":      DefaultBootstrapSSHRetryDelay,
		"bootstrap-addresses-delay":  DefaultBootstrapSSHAddressesDelay,
		"proxy-ssh":                  true,
		"prefer-ipv6":                false,
		"disable-network-management": false,
		IgnoreMachineAddresses:       false,
		SetNumaControlPolicyKey:      DefaultNumaControlPolicy,
	}
	for attr, val := range alwaysOptional {
		if _, ok := d[attr]; !ok {
			d[attr] = val
		}
	}
	return d
}

// allowedWithDefaultsOnly holds those attributes
// that are only allowed in a configuration that is
// being created with UseDefaults.
var allowedWithDefaultsOnly = []string{
	"ca-cert-path",
	"ca-private-key-path",
	"authorized-keys-path",
}

// mandatoryWithoutDefaults holds those attributes
// that are mandatory if the configuration is created
// with no defaults but optional otherwise.
var mandatoryWithoutDefaults = []string{
	"authorized-keys",
}

// immutableAttributes holds those attributes
// which are not allowed to change in the lifetime
// of an environment.
var immutableAttributes = []string{
	"name",
	"type",
	"uuid",
	"firewall-mode",
	"state-port",
	"api-port",
	"bootstrap-timeout",
	"bootstrap-retry-delay",
	"bootstrap-addresses-delay",
	LxcClone,
	LXCDefaultMTU,
	"lxc-clone-aufs",
	"syslog-port",
	"prefer-ipv6",
	IdentityURL,
	IdentityPublicKey,
}

var (
	withDefaultsChecker = schema.FieldMap(fields, defaults)
	noDefaultsChecker   = schema.FieldMap(fields, alwaysOptional)
)

// ValidateUnknownAttrs checks the unknown attributes of the config against
// the supplied fields and defaults, and returns an error if any fails to
// validate. Unknown fields are warned about, but preserved, on the basis
// that they are reasonably likely to have been written by or for a version
// of juju that does recognise the fields, but that their presence is still
// anomalous to some degree and should be flagged (and that there is thereby
// a mechanism for observing fields that really are typos etc).
func (cfg *Config) ValidateUnknownAttrs(fields schema.Fields, defaults schema.Defaults) (map[string]interface{}, error) {
	attrs := cfg.UnknownAttrs()
	checker := schema.FieldMap(fields, defaults)
	coerced, err := checker.Coerce(attrs, nil)
	if err != nil {
		// TODO(ericsnow) Drop this?
		logger.Debugf("coercion failed attributes: %#v, checker: %#v, %v", attrs, checker, err)
		return nil, err
	}
	result := coerced.(map[string]interface{})
	for name, value := range attrs {
		if fields[name] == nil {
			if val, isString := value.(string); isString && val != "" {
				// only warn about attributes with non-empty string values
				logger.Warningf("unknown config field %q", name)
			}
			result[name] = value
		}
	}
	return result, nil
}

// GenerateStateServerCertAndKey makes sure that the config has a CACert and
// CAPrivateKey, generates and returns new certificate and key.
func (cfg *Config) GenerateStateServerCertAndKey(hostAddresses []string) (string, string, error) {
	caCert, hasCACert := cfg.CACert()
	if !hasCACert {
		return "", "", fmt.Errorf("environment configuration has no ca-cert")
	}
	caKey, hasCAKey := cfg.CAPrivateKey()
	if !hasCAKey {
		return "", "", fmt.Errorf("environment configuration has no ca-private-key")
	}
	return cert.NewDefaultServer(caCert, caKey, hostAddresses)
}

// SpecializeCharmRepo customizes a repository for a given configuration.
// It returns a charm repository with test mode enabled if applicable.
func SpecializeCharmRepo(repo charmrepo.Interface, cfg *Config) charmrepo.Interface {
	type specializer interface {
		WithTestMode() charmrepo.Interface
	}
	if store, ok := repo.(specializer); ok {
		if cfg.TestMode() {
			return store.WithTestMode()
		}
	}
	return repo
}

// SSHTimeoutOpts lists the amount of time we will wait for various
// parts of the SSH connection to complete. This is similar to
// DialOpts, see http://pad.lv/1258889 about possibly deduplicating
// them.
type SSHTimeoutOpts struct {
	// Timeout is the amount of time to wait contacting a state
	// server.
	Timeout time.Duration

	// RetryDelay is the amount of time between attempts to connect to
	// an address.
	RetryDelay time.Duration

	// AddressesDelay is the amount of time between refreshing the
	// addresses.
	AddressesDelay time.Duration
}

func addIfNotEmpty(settings map[string]interface{}, key, value string) {
	if value != "" {
		settings[key] = value
	}
}

// ProxyConfigMap returns a map suitable to be applied to a Config to update
// proxy settings.
func ProxyConfigMap(proxySettings proxy.Settings) map[string]interface{} {
	settings := make(map[string]interface{})
	addIfNotEmpty(settings, HttpProxyKey, proxySettings.Http)
	addIfNotEmpty(settings, HttpsProxyKey, proxySettings.Https)
	addIfNotEmpty(settings, FtpProxyKey, proxySettings.Ftp)
	addIfNotEmpty(settings, NoProxyKey, proxySettings.NoProxy)
	return settings
}

// AptProxyConfigMap returns a map suitable to be applied to a Config to update
// proxy settings.
func AptProxyConfigMap(proxySettings proxy.Settings) map[string]interface{} {
	settings := make(map[string]interface{})
	addIfNotEmpty(settings, AptHttpProxyKey, proxySettings.Http)
	addIfNotEmpty(settings, AptHttpsProxyKey, proxySettings.Https)
	addIfNotEmpty(settings, AptFtpProxyKey, proxySettings.Ftp)
	return settings
}

// Schema returns a configuration schema that includes both
// the given extra fields and all the fields defined in this package.
// It returns an error if extra defines any fields defined in this
// package.
func Schema(extra environschema.Fields) (environschema.Fields, error) {
	fields := make(environschema.Fields)
	for name, field := range configSchema {
		fields[name] = field
	}
	for name, field := range extra {
		if _, ok := fields[name]; ok {
			return nil, errors.Errorf("config field %q clashes with global config", name)
		}
		fields[name] = field
	}
	return fields, nil
}

// configSchema holds information on all the fields defined by
// the config package.
// TODO(rog) make this available to external packages.
var configSchema = environschema.Fields{
	"admin-secret": {
		Description: "The password for the administrator user",
		Type:        environschema.Tstring,
		Secret:      true,
		Example:     "<random secret>",
		Group:       environschema.EnvironGroup,
	},
	AgentMetadataURLKey: {
		Description: "URL of private stream",
		Type:        environschema.Tstring,
		Group:       environschema.EnvironGroup,
	},
	AgentStreamKey: {
		Description: `Version of Juju to use for deploy/upgrades.`,
		Type:        environschema.Tstring,
		Group:       environschema.EnvironGroup,
	},
	"agent-version": {
		Description: "The desired Juju agent version to use",
		Type:        environschema.Tstring,
		Group:       environschema.JujuGroup,
		Immutable:   true,
	},
	AllowLXCLoopMounts: {
		Description: `whether loop devices are allowed to be mounted inside lxc containers.`,
		Type:        environschema.Tbool,
		Group:       environschema.EnvironGroup,
	},
	"api-port": {
		Description: "The TCP port for the API servers to listen on",
		Type:        environschema.Tint,
		Group:       environschema.EnvironGroup,
		Immutable:   true,
	},
	AptFtpProxyKey: {
		// TODO document acceptable format
		Description: "The APT FTP proxy for the environment",
		Type:        environschema.Tstring,
		Group:       environschema.EnvironGroup,
	},
	AptHttpProxyKey: {
		// TODO document acceptable format
		Description: "The APT HTTP proxy for the environment",
		Type:        environschema.Tstring,
		Group:       environschema.EnvironGroup,
	},
	AptHttpsProxyKey: {
		// TODO document acceptable format
		Description: "The APT HTTPS proxy for the environment",
		Type:        environschema.Tstring,
		Group:       environschema.EnvironGroup,
	},
	"apt-mirror": {
		// TODO document acceptable format
		Description: "The APT mirror for the environment",
		Type:        environschema.Tstring,
		Group:       environschema.EnvironGroup,
	},
	"authorized-keys": {
		// TODO what to do about authorized-keys-path ?
		Description: "Any authorized SSH public keys for the environment, as found in a ~/.ssh/authorized_keys file",
		Type:        environschema.Tstring,
		Group:       environschema.EnvironGroup,
	},
	"authorized-keys-path": {
		Description: "Path to file containing SSH authorized keys",
		Type:        environschema.Tstring,
	},
	PreventAllChangesKey: {
		Description: `Whether all changes to the environment will be prevented`,
		Type:        environschema.Tbool,
		Group:       environschema.EnvironGroup,
	},
	PreventDestroyEnvironmentKey: {
		Description: `Whether the environment will be prevented from destruction`,
		Type:        environschema.Tbool,
		Group:       environschema.EnvironGroup,
	},
	PreventRemoveObjectKey: {
		Description: `Whether remove operations (machine, service, unit or relation) will be prevented`,
		Type:        environschema.Tbool,
		Group:       environschema.EnvironGroup,
	},
	"bootstrap-addresses-delay": {
		Description: "The amount of time between refreshing the addresses in seconds. Not too frequent as we refresh addresses from the provider each time.",
		Type:        environschema.Tint,
		Immutable:   true,
		Group:       environschema.EnvironGroup,
	},
	"bootstrap-retry-delay": {
		Description: "Time between attempts to connect to an address in seconds.",
		Type:        environschema.Tint,
		Immutable:   true,
		Group:       environschema.EnvironGroup,
	},
	"bootstrap-timeout": {
		Description: "The amount of time to wait contacting a state server in seconds",
		Type:        environschema.Tint,
		Immutable:   true,
		Group:       environschema.EnvironGroup,
	},
	"ca-cert": {
		Description: `The certificate of the CA that signed the state server certificate, in PEM format`,
		Type:        environschema.Tstring,
		Group:       environschema.EnvironGroup,
	},
	"ca-cert-path": {
		Description: "Path to file containing CA certificate",
		Type:        environschema.Tstring,
	},
	"ca-private-key": {
		Description: `The private key of the CA that signed the state server certificate, in PEM format`,
		Type:        environschema.Tstring,
		Group:       environschema.EnvironGroup,
	},
	"ca-private-key-path": {
		Description: "Path to file containing CA private key",
		Type:        environschema.Tstring,
	},
	CloudImageBaseURL: {
		Description: "A URL to use instead of the default 'https://cloud-images.ubuntu.com/query' that the 'ubuntu-cloudimg-query' executable uses to find container images. This is primarily for enabling Juju to work cleanly in a closed network.",
		Type:        environschema.Tstring,
		Group:       environschema.EnvironGroup,
	},
	"default-series": {
		Description: "The default series of Ubuntu to use for deploying charms",
		Type:        environschema.Tstring,
		Group:       environschema.EnvironGroup,
	},
	"development": {
		Description: "Whether the environment is in development mode",
		Type:        environschema.Tbool,
		Group:       environschema.EnvironGroup,
	},
	"disable-network-management": {
		Description: "Whether the provider should control networks (on MAAS environments, set to true for MAAS to control networks",
		Type:        environschema.Tbool,
		Group:       environschema.EnvironGroup,
	},
	IgnoreMachineAddresses: {
		Description: "Whether the machine worker should discover machine addresses on startup",
		Type:        environschema.Tbool,
		Group:       environschema.EnvironGroup,
	},
	"enable-os-refresh-update": {
		Description: `Whether newly provisioned instances should run their respective OS's update capability.`,
		Type:        environschema.Tbool,
		Group:       environschema.EnvironGroup,
	},
	"enable-os-upgrade": {
		Description: `Whether newly provisioned instances should run their respective OS's upgrade capability.`,
		Type:        environschema.Tbool,
		Group:       environschema.EnvironGroup,
	},
	"firewall-mode": {
		Description: `The mode to use for network firewalling.

'instance' requests the use of an individual firewall per instance.

'global' uses a single firewall for all instances (access
for a network port is enabled to one instance if any instance requires
that port).

'none' requests that no firewalling should be performed
inside the environment. It's useful for clouds without support for either
global or per instance security groups.`,
		Type: environschema.Tstring,
		// Note that we need the empty value because it can
		// be found in legacy environments.
		Values:    []interface{}{FwInstance, FwGlobal, FwNone, ""},
		Immutable: true,
		Group:     environschema.EnvironGroup,
	},
	FtpProxyKey: {
		Description: "The FTP proxy value to configure on instances, in the FTP_PROXY environment variable",
		Type:        environschema.Tstring,
		Group:       environschema.EnvironGroup,
	},
	HttpProxyKey: {
		Description: "The HTTP proxy value to configure on instances, in the HTTP_PROXY environment variable",
		Type:        environschema.Tstring,
		Group:       environschema.EnvironGroup,
	},
	HttpsProxyKey: {
		Description: "The HTTPS proxy value to configure on instances, in the HTTPS_PROXY environment variable",
		Type:        environschema.Tstring,
		Group:       environschema.EnvironGroup,
	},
	"image-metadata-url": {
		Description: "The URL at which the metadata used to locate OS image ids is located",
		Type:        environschema.Tstring,
		Group:       environschema.EnvironGroup,
	},
	"image-stream": {
		Description: `The simplestreams stream used to identify which image ids to search when starting an instance.`,
		Type:        environschema.Tstring,
		Group:       environschema.EnvironGroup,
	},
	"logging-config": {
		Description: `The configuration string to use when configuring Juju agent logging (see http://godoc.org/github.com/juju/loggo#ParseConfigurationString for details)`,
		Type:        environschema.Tstring,
		Group:       environschema.EnvironGroup,
	},
	LxcClone: {
		Description: "Whether to use lxc-clone to create new LXC containers",
		Type:        environschema.Tbool,
		Immutable:   true,
		Group:       environschema.EnvironGroup,
	},
	"lxc-clone-aufs": {
		Description: `Whether the LXC provisioner should creat an LXC clone using AUFS if available`,
		Type:        environschema.Tbool,
		Immutable:   true,
		Group:       environschema.EnvironGroup,
	},
	LXCDefaultMTU: {
		// default: the default MTU setting for the container
		Description: `The MTU setting to use for network interfaces in LXC containers`,
		Type:        environschema.Tint,
		Immutable:   true,
		Group:       environschema.EnvironGroup,
	},
	LxcUseClone: {
		Description: `Whether the LXC provisioner should create a template and use cloning to speed up container provisioning. (deprecated by lxc-clone)`,
		Type:        environschema.Tbool,
	},
	"name": {
		Description: "The name of the current environment",
		Type:        environschema.Tstring,
		Mandatory:   true,
		Immutable:   true,
		Group:       environschema.EnvironGroup,
	},
	NoProxyKey: {
		Description: "List of domain addresses not to be proxied (comma-separated)",
		Type:        environschema.Tstring,
		Group:       environschema.EnvironGroup,
	},
	"prefer-ipv6": {
		Description: `Whether to prefer IPv6 over IPv4 addresses for API endpoints and machines`,
		Type:        environschema.Tbool,
		Immutable:   true,
		Group:       environschema.EnvironGroup,
	},
	ProvisionerHarvestModeKey: {
		// default: destroyed, but also depends on current setting of ProvisionerSafeModeKey
		Description: "What to do with unknown machines. See https://jujucharms.com/docs/stable/config-general#juju-lifecycle-and-harvesting (default destroyed)",
		Type:        environschema.Tstring,
		Values:      []interface{}{"all", "none", "unknown", "destroyed"},
		Group:       environschema.EnvironGroup,
	},
	ProvisionerSafeModeKey: {
		Description: `Whether to run the provisioner in "destroyed" harvest mode (deprecated, superceded by provisioner-harvest-mode)`,
		Type:        environschema.Tbool,
		Group:       environschema.EnvironGroup,
	},
	"proxy-ssh": {
		// default: true
		Description: `Whether SSH commands should be proxied through the API server`,
		Type:        environschema.Tbool,
		Group:       environschema.EnvironGroup,
	},
	ResourceTagsKey: {
		Description: "resource tags",
		Type:        environschema.Tattrs,
		Group:       environschema.EnvironGroup,
	},
	"rsyslog-ca-cert": {
		Description: `The certificate of the CA that signed the rsyslog certificate, in PEM format.`,
		Type:        environschema.Tstring,
		Group:       environschema.EnvironGroup,
	},
	"rsyslog-ca-key": {
		Description: `The private key of the CA that signed the rsyslog certificate, in PEM format`,
		Type:        environschema.Tstring,
		Group:       environschema.EnvironGroup,
	},
	SetNumaControlPolicyKey: {
		Description: "Tune Juju state-server to work with NUMA if present (default false)",
		Type:        environschema.Tbool,
		Group:       environschema.EnvironGroup,
	},
	"ssl-hostname-verification": {
		Description: "Whether SSL hostname verification is enabled (default true)",
		Type:        environschema.Tbool,
		Group:       environschema.EnvironGroup,
	},
	StorageDefaultBlockSourceKey: {
		Description: "The default block storage source for the environment",
		Type:        environschema.Tstring,
		Group:       environschema.EnvironGroup,
	},
	"state-port": {
		Description: "Port for the API server to listen on.",
		Type:        environschema.Tint,
		Immutable:   true,
		Group:       environschema.EnvironGroup,
	},
	"syslog-port": {
		Description: "Port for the syslog UDP/TCP listener to listen on.",
		Type:        environschema.Tint,
		Immutable:   true,
		Group:       environschema.EnvironGroup,
	},
	"test-mode": {
		Description: `Whether the environment is intended for testing.
If true, accessing the charm store does not affect statistical
data of the store. (default false)`,
		Type:  environschema.Tbool,
		Group: environschema.EnvironGroup,
	},
	ToolsMetadataURLKey: {
		Description: `deprecated, superceded by agent-metadata-url`,
		Type:        environschema.Tstring,
		Group:       environschema.EnvironGroup,
	},
	ToolsStreamKey: {
		Description: `deprecated, superceded by agent-stream`,
		Type:        environschema.Tstring,
		Group:       environschema.EnvironGroup,
	},
	"type": {
		Description: "Type of environment, e.g. local, ec2",
		Type:        environschema.Tstring,
		Mandatory:   true,
		Immutable:   true,
		Group:       environschema.EnvironGroup,
	},
	"uuid": {
		Description: "The UUID of the environment",
		Type:        environschema.Tstring,
		Group:       environschema.JujuGroup,
		Immutable:   true,
	},
	IdentityURL: {
		Description: "IdentityURL specifies the URL of the identity manager",
		Type:        environschema.Tstring,
		Group:       environschema.JujuGroup,
		Immutable:   true,
	},
	IdentityPublicKey: {
		Description: "Public key of the identity manager. If this is omitted, the public key will be fetched from the IdentityURL.",
		Type:        environschema.Tstring,
		Group:       environschema.JujuGroup,
		Immutable:   true,
	},
}<|MERGE_RESOLUTION|>--- conflicted
+++ resolved
@@ -173,18 +173,16 @@
 	// interfaces created for LXC containers. See also bug #1442257.
 	LXCDefaultMTU = "lxc-default-mtu"
 
-<<<<<<< HEAD
 	// CloudImageBaseURL allows a user to override the default url that the
 	// 'ubuntu-cloudimg-query' executable uses to find container images. This
 	// is primarily for enabling Juju to work cleanly in a closed network.
 	CloudImageBaseURL = "cloudimg-base-url"
-=======
+
 	// IdentityURL sets the url of the identity manager.
 	IdentityURL = "identity-url"
 
 	// IdentityPublicKey sets the public key of the identity manager.
 	IdentityPublicKey = "identity-public-key"
->>>>>>> ed597ae2
 
 	//
 	// Deprecated Settings Attributes
