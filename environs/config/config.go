// Copyright 2012, 2013 Canonical Ltd.
// Licensed under the AGPLv3, see LICENCE file for details.

package config

import (
	"fmt"
	"io/ioutil"
	"os"
	"os/exec"
	"path/filepath"
	"strings"
	"time"

	"github.com/juju/errors"
	"github.com/juju/loggo"
	"github.com/juju/schema"
	"github.com/juju/utils"
	"github.com/juju/utils/proxy"
	"gopkg.in/juju/charm.v5"
	"gopkg.in/juju/charm.v5/charmrepo"

	"github.com/juju/juju/cert"
	"github.com/juju/juju/juju/osenv"
	"github.com/juju/juju/version"
)

var logger = loggo.GetLogger("juju.environs.config")

const (
	// FwInstance requests the use of an individual firewall per instance.
	FwInstance = "instance"

	// FwGlobal requests the use of a single firewall group for all machines.
	// When ports are opened for one machine, all machines will have the same
	// port opened.
	FwGlobal = "global"

	// FwNone requests that no firewalling should be performed inside
	// the environment. No firewaller worker will be started. It's
	// useful for clouds without support for either global or per
	// instance security groups.
	FwNone = "none"

	// DefaultStatePort is the default port the state server is listening on.
	DefaultStatePort int = 37017

	// DefaultApiPort is the default port the API server is listening on.
	DefaultAPIPort int = 17070

	// DefaultSyslogPort is the default port that the syslog UDP/TCP listener is
	// listening on.
	DefaultSyslogPort int = 6514

	// DefaultBootstrapSSHTimeout is the amount of time to wait
	// contacting a state server, in seconds.
	DefaultBootstrapSSHTimeout int = 600

	// DefaultBootstrapSSHRetryDelay is the amount of time between
	// attempts to connect to an address, in seconds.
	DefaultBootstrapSSHRetryDelay int = 5

	// DefaultBootstrapSSHAddressesDelay is the amount of time between
	// refreshing the addresses, in seconds. Not too frequent, as we
	// refresh addresses from the provider each time.
	DefaultBootstrapSSHAddressesDelay int = 10

	// fallbackLtsSeries is the latest LTS series we'll use, if we fail to
	// obtain this information from the system.
	fallbackLtsSeries string = "trusty"

	// DefaultNumaControlPolicy should not be used by default.
	// Only use numactl if user specifically requests it
	DefaultNumaControlPolicy = false

	// DefaultPreventDestroyEnvironment should not be used by default.
	// Only prevent destroy-environment from running
	// if user specifically requests it. Otherwise, let it run.
	DefaultPreventDestroyEnvironment = false

	// DefaultPreventRemoveObject should not be used by default.
	// Only prevent remove-object from running
	// if user specifically requests it. Otherwise, let it run.
	// Object here is a juju artifact - machine, service, unit or relation.
	DefaultPreventRemoveObject = false

	// DefaultPreventAllChanges should not be used by default.
	// Only prevent all-changes from running
	// if user specifically requests it. Otherwise, let them run.
	DefaultPreventAllChanges = false

	// DefaultLXCDefaultMTU is the default value for "lxc-default-mtu"
	// config setting. Only non-zero, positive integer values will
	// have effect.
	DefaultLXCDefaultMTU = 0
)

// TODO(katco-): Please grow this over time.
// Centralized place to store values of config keys. This transitions
// mistakes in referencing key-values to a compile-time error.
const (
	//
	// Settings Attributes
	//

	// ProvisionerHarvestModeKey stores the key for this setting.
	ProvisionerHarvestModeKey = "provisioner-harvest-mode"

	// AgentStreamKey stores the key for this setting.
	AgentStreamKey = "agent-stream"

	// AgentMetadataURLKey stores the key for this setting.
	AgentMetadataURLKey = "agent-metadata-url"

	// HttpProxyKey stores the key for this setting.
	HttpProxyKey = "http-proxy"

	// HttpsProxyKey stores the key for this setting.
	HttpsProxyKey = "https-proxy"

	// FtpProxyKey stores the key for this setting.
	FtpProxyKey = "ftp-proxy"

	// AptHttpProxyKey stores the key for this setting.
	AptHttpProxyKey = "apt-http-proxy"

	// AptHttpsProxyKey stores the key for this setting.
	AptHttpsProxyKey = "apt-https-proxy"

	// AptFtpProxyKey stores the key for this setting.
	AptFtpProxyKey = "apt-ftp-proxy"

	// NoProxyKey stores the key for this setting.
	NoProxyKey = "no-proxy"

	// LxcClone stores the value for this setting.
	LxcClone = "lxc-clone"

	// NumaControlPolicyKey stores the value for this setting
	SetNumaControlPolicyKey = "set-numa-control-policy"

	// BlockKeyPrefix is the prefix used for environment variables that block commands
	// TODO(anastasiamac 2015-02-27) remove it and all related post 1.24 as obsolete
	BlockKeyPrefix = "block-"

	// PreventDestroyEnvironmentKey stores the value for this setting
	PreventDestroyEnvironmentKey = BlockKeyPrefix + "destroy-environment"

	// PreventRemoveObjectKey stores the value for this setting
	PreventRemoveObjectKey = BlockKeyPrefix + "remove-object"

	// PreventAllChangesKey stores the value for this setting
	PreventAllChangesKey = BlockKeyPrefix + "all-changes"

	// The default block storage source.
	StorageDefaultBlockSourceKey = "storage-default-block-source"

	// For LXC containers, is the container allowed to mount block
	// devices. A theoretical security issue, so must be explicitly
	// allowed by the user.
	AllowLXCLoopMounts = "allow-lxc-loop-mounts"

	// LXCDefaultMTU, when set to a positive integer, overrides the
	// Machine Transmission Unit (MTU) setting of all network
	// interfaces created for LXC containers. See also bug #1442257.
	LXCDefaultMTU = "lxc-default-mtu"

	//
	// Deprecated Settings Attributes
	//

	// Deprecated by provisioner-harvest-mode
	// ProvisionerSafeModeKey stores the key for this setting.
	ProvisionerSafeModeKey = "provisioner-safe-mode"

	// Deprecated by agent-stream
	// ToolsStreamKey stores the key for this setting.
	ToolsStreamKey = "tools-stream"

	// Deprecated by agent-metadata-url
	// ToolsMetadataURLKey stores the key for this setting.
	ToolsMetadataURLKey = "tools-metadata-url"

	// Deprecated by use-clone
	// LxcUseClone stores the key for this setting.
	LxcUseClone = "lxc-use-clone"
)

// ParseHarvestMode parses description of harvesting method and
// returns the representation.
func ParseHarvestMode(description string) (HarvestMode, error) {
	description = strings.ToLower(description)
	for method, descr := range harvestingMethodToFlag {
		if description == descr {
			return method, nil
		}
	}
	return 0, fmt.Errorf("unknown harvesting method: %s", description)
}

// HarvestMode is a bit field which is used to store the harvesting
// behavior for Juju.
type HarvestMode uint32

const (
	// HarvestNone signifies that Juju should not harvest any
	// machines.
	HarvestNone HarvestMode = 1 << iota
	// HarvestUnknown signifies that Juju should only harvest machines
	// which exist, but we don't know about.
	HarvestUnknown
	// HarvestDestroyed signifies that Juju should only harvest
	// machines which have been explicitly released by the user
	// through a destroy of a service/environment/unit.
	HarvestDestroyed
	// HarvestAll signifies that Juju should harvest both unknown and
	// destroyed instances. ♫ Don't fear the reaper. ♫
	HarvestAll HarvestMode = HarvestUnknown | HarvestDestroyed
)

// A mapping from method to description. Going this way will be the
// more common operation, so we want this type of lookup to be O(1).
var harvestingMethodToFlag = map[HarvestMode]string{
	HarvestAll:       "all",
	HarvestNone:      "none",
	HarvestUnknown:   "unknown",
	HarvestDestroyed: "destroyed",
}

// proxyAttrs contains attribute names that could contain loopback URLs, pointing to localhost
var ProxyAttributes = []string{
	HttpProxyKey,
	HttpsProxyKey,
	FtpProxyKey,
	AptHttpProxyKey,
	AptHttpsProxyKey,
	AptFtpProxyKey,
}

// String returns the description of the harvesting mode.
func (method HarvestMode) String() string {
	if description, ok := harvestingMethodToFlag[method]; ok {
		return description
	}
	panic("Unknown harvesting method.")
}

// None returns whether or not the None harvesting flag is set.
func (method HarvestMode) HarvestNone() bool {
	return method&HarvestNone != 0
}

// Destroyed returns whether or not the Destroyed harvesting flag is set.
func (method HarvestMode) HarvestDestroyed() bool {
	return method&HarvestDestroyed != 0
}

// Unknown returns whether or not the Unknown harvesting flag is set.
func (method HarvestMode) HarvestUnknown() bool {
	return method&HarvestUnknown != 0
}

var latestLtsSeries string

type HasDefaultSeries interface {
	DefaultSeries() (string, bool)
}

// PreferredSeries returns the preferred series to use when a charm does not
// explicitly specify a series.
func PreferredSeries(cfg HasDefaultSeries) string {
	if series, ok := cfg.DefaultSeries(); ok {
		return series
	}
	return LatestLtsSeries()
}

func LatestLtsSeries() string {
	if latestLtsSeries == "" {
		series, err := distroLtsSeries()
		if err != nil {
			latestLtsSeries = fallbackLtsSeries
		} else {
			latestLtsSeries = series
		}
	}
	return latestLtsSeries
}

var distroLtsSeries = distroLtsSeriesFunc

// distroLtsSeriesFunc returns the latest LTS series, if this information is
// available on this system.
func distroLtsSeriesFunc() (string, error) {
	out, err := exec.Command("distro-info", "--lts").Output()
	if err != nil {
		return "", err
	}
	series := strings.TrimSpace(string(out))
	if !charm.IsValidSeries(series) {
		return "", fmt.Errorf("not a valid LTS series: %q", series)
	}
	return series, nil
}

// Config holds an immutable environment configuration.
type Config struct {
	// defined holds the attributes that are defined for Config.
	// unknown holds the other attributes that are passed in (aka UnknownAttrs).
	// the union of these two are AllAttrs
	defined, unknown map[string]interface{}
}

// Defaulting is a value that specifies whether a configuration
// creator should use defaults from the environment.
type Defaulting bool

const (
	UseDefaults Defaulting = true
	NoDefaults  Defaulting = false
)

// TODO(rog) update the doc comment below - it's getting messy
// and it assumes too much prior knowledge.

// New returns a new configuration.  Fields that are common to all
// environment providers are verified.  If useDefaults is UseDefaults,
// default values will be taken from the environment.
//
// Specifically, the "authorized-keys-path" key
// is translated into "authorized-keys" by loading the content from
// respective file.  Similarly, "ca-cert-path" and "ca-private-key-path"
// are translated into the "ca-cert" and "ca-private-key" values.  If
// not specified, authorized SSH keys and CA details will be read from:
//
//     ~/.ssh/id_dsa.pub
//     ~/.ssh/id_rsa.pub
//     ~/.ssh/identity.pub
//     ~/.juju/<name>-cert.pem
//     ~/.juju/<name>-private-key.pem
//
// The required keys (after any files have been read) are "name",
// "type" and "authorized-keys", all of type string.  Additional keys
// recognised are "agent-version" (string) and "development" (bool).
func New(withDefaults Defaulting, attrs map[string]interface{}) (*Config, error) {
	checker := noDefaultsChecker
	if withDefaults {
		checker = withDefaultsChecker
	}
	defined, err := checker.Coerce(attrs, nil)
	if err != nil {
		return nil, err
	}
	c := &Config{
		defined: defined.(map[string]interface{}),
		unknown: make(map[string]interface{}),
	}
	if withDefaults {
		if err := c.fillInDefaults(); err != nil {
			return nil, err
		}
	}
	if err := c.ensureUnitLogging(); err != nil {
		return nil, err
	}
	// no old config to compare against
	if err := Validate(c, nil); err != nil {
		return nil, err
	}
	// Copy unknown attributes onto the type-specific map.
	for k, v := range attrs {
		if _, ok := fields[k]; !ok {
			c.unknown[k] = v
		}
	}
	return c, nil
}

func (c *Config) ensureUnitLogging() error {
	loggingConfig := c.asString("logging-config")
	// If the logging config hasn't been set, then look for the os environment
	// variable, and failing that, get the config from loggo itself.
	if loggingConfig == "" {
		if environmentValue := os.Getenv(osenv.JujuLoggingConfigEnvKey); environmentValue != "" {
			loggingConfig = environmentValue
		} else {
			loggingConfig = loggo.LoggerInfo()
		}
	}
	levels, err := loggo.ParseConfigurationString(loggingConfig)
	if err != nil {
		return err
	}
	// If there is is no specified level for "unit", then set one.
	if _, ok := levels["unit"]; !ok {
		loggingConfig = loggingConfig + ";unit=DEBUG"
	}
	c.defined["logging-config"] = loggingConfig
	return nil
}

func (c *Config) fillInDefaults() error {
	// For backward compatibility purposes, we treat as unset string
	// valued attributes that are set to the empty string, and fill
	// out their defaults accordingly.
	c.fillInStringDefault("firewall-mode")

	// Load authorized-keys-path into authorized-keys if necessary.
	path := c.asString("authorized-keys-path")
	keys := c.asString("authorized-keys")
	if path != "" || keys == "" {
		var err error
		c.defined["authorized-keys"], err = ReadAuthorizedKeys(path)
		if err != nil {
			return err
		}
	}
	delete(c.defined, "authorized-keys-path")

	// Don't use c.Name() because the name hasn't
	// been verified yet.
	name := c.asString("name")
	if name == "" {
		return fmt.Errorf("empty name in environment configuration")
	}
	err := maybeReadAttrFromFile(c.defined, "ca-cert", name+"-cert.pem")
	if err != nil {
		return err
	}
	err = maybeReadAttrFromFile(c.defined, "ca-private-key", name+"-private-key.pem")
	if err != nil {
		return err
	}
	return nil
}

func (c *Config) fillInStringDefault(attr string) {
	if c.asString(attr) == "" {
		c.defined[attr] = defaults[attr]
	}
}

// ProcessDeprecatedAttributes gathers any deprecated attributes in attrs and adds or replaces
// them with new name value pairs for the replacement attrs.
// Ths ensures that older versions of Juju which require that deprecated
// attribute values still be used will work as expected.
func ProcessDeprecatedAttributes(attrs map[string]interface{}) map[string]interface{} {
	processedAttrs := make(map[string]interface{}, len(attrs))
	for k, v := range attrs {
		processedAttrs[k] = v
	}
	// The tools url has changed so ensure that both old and new values are in the config so that
	// upgrades work. "agent-metadata-url" is the old attribute name.
	if oldToolsURL, ok := attrs[ToolsMetadataURLKey]; ok && oldToolsURL.(string) != "" {
		if newTools, ok := attrs[AgentMetadataURLKey]; !ok || newTools.(string) == "" {
			// Ensure the new attribute name "agent-metadata-url" is set.
			processedAttrs[AgentMetadataURLKey] = oldToolsURL
		}
		// Even if the user has edited their environment yaml to remove the deprecated tools-metadata-url value,
		// we still want it in the config for upgrades.
		processedAttrs[ToolsMetadataURLKey] = processedAttrs[AgentMetadataURLKey]
	}

	// Copy across lxc-use-clone to lxc-clone.
	if lxcUseClone, ok := attrs[LxcUseClone]; ok {
		_, newValSpecified := attrs[LxcClone]
		// Ensure the new attribute name "lxc-clone" is set.
		if !newValSpecified {
			processedAttrs[LxcClone] = lxcUseClone
		}
	}

	// Update the provider type from null to manual.
	if attrs["type"] == "null" {
		processedAttrs["type"] = "manual"
	}

	if _, ok := attrs[ProvisionerHarvestModeKey]; !ok {
		if safeMode, ok := attrs[ProvisionerSafeModeKey].(bool); ok {

			var harvestModeDescr string
			if safeMode {
				harvestModeDescr = HarvestDestroyed.String()
			} else {
				harvestModeDescr = HarvestAll.String()
			}

			processedAttrs[ProvisionerHarvestModeKey] = harvestModeDescr

			logger.Infof(
				`Based on your "%s" setting, configuring "%s" to "%s".`,
				ProvisionerSafeModeKey,
				ProvisionerHarvestModeKey,
				harvestModeDescr,
			)
		}
	}

	// Update agent-stream from tools-stream if agent-stream was not specified but tools-stream was.
	if _, ok := attrs[AgentStreamKey]; !ok {
		if toolsKey, ok := attrs[ToolsStreamKey]; ok {
			processedAttrs[AgentStreamKey] = toolsKey
			logger.Infof(
				`Based on your "%s" setting, configuring "%s" to "%s".`,
				ToolsStreamKey,
				AgentStreamKey,
				toolsKey,
			)
		}
	}
	return processedAttrs
}

// InvalidConfigValue is an error type for a config value that failed validation.
type InvalidConfigValueError struct {
	// Key is the config key used to access the value.
	Key string
	// Value is the value that failed validation.
	Value string
	// Reason indicates why the value failed validation.
	Reason error
}

// Error returns the error string.
func (e *InvalidConfigValueError) Error() string {
	msg := fmt.Sprintf("invalid config value for %s: %q", e.Key, e.Value)
	if e.Reason != nil {
		msg = msg + ": " + e.Reason.Error()
	}
	return msg
}

// Validate ensures that config is a valid configuration.  If old is not nil,
// it holds the previous environment configuration for consideration when
// validating changes.
func Validate(cfg, old *Config) error {
	// Check that we don't have any disallowed fields.
	for _, attr := range allowedWithDefaultsOnly {
		if _, ok := cfg.defined[attr]; ok {
			return fmt.Errorf("attribute %q is not allowed in configuration", attr)
		}
	}
	// Check that mandatory fields are specified.
	for _, attr := range mandatoryWithoutDefaults {
		if _, ok := cfg.defined[attr]; !ok {
			return fmt.Errorf("%s missing from environment configuration", attr)
		}
	}

	// Check that all other fields that have been specified are non-empty,
	// unless they're allowed to be empty for backward compatibility,
	for attr, val := range cfg.defined {
		if !isEmpty(val) {
			continue
		}
		if !allowEmpty(attr) {
			return fmt.Errorf("empty %s in environment configuration", attr)
		}
	}

	if strings.ContainsAny(cfg.mustString("name"), "/\\") {
		return fmt.Errorf("environment name contains unsafe characters")
	}

	// Check that the agent version parses ok if set explicitly; otherwise leave
	// it alone.
	if v, ok := cfg.defined["agent-version"].(string); ok {
		if _, err := version.Parse(v); err != nil {
			return fmt.Errorf("invalid agent version in environment configuration: %q", v)
		}
	}

	// If the logging config is set, make sure it is valid.
	if v, ok := cfg.defined["logging-config"].(string); ok {
		if _, err := loggo.ParseConfigurationString(v); err != nil {
			return err
		}
	}

	// Check firewall mode.
	switch mode := cfg.FirewallMode(); mode {
	case FwInstance, FwGlobal, FwNone:
	default:
		return fmt.Errorf("invalid firewall mode in environment configuration: %q", mode)
	}

	caCert, caCertOK := cfg.CACert()
	caKey, caKeyOK := cfg.CAPrivateKey()
	if caCertOK || caKeyOK {
		if err := verifyKeyPair(caCert, caKey); err != nil {
			return errors.Annotate(err, "bad CA certificate/key in configuration")
		}
	}

	// Ensure that the given harvesting method is valid.
	if hvstMeth, ok := cfg.defined[ProvisionerHarvestModeKey].(string); ok {
		if _, err := ParseHarvestMode(hvstMeth); err != nil {
			return err
		}
	}

	// Check the immutable config values.  These can't change
	if old != nil {
		for _, attr := range immutableAttributes {
			switch attr {
			case "uuid":
				// uuid is special cased because currently (24/July/2014) there exist no juju
				// environments whose environment configuration's contain a uuid key so we must
				// treat uuid as field that can be updated from non existant to a valid uuid.
				// We do not need to deal with the case of the uuid key being blank as the schema
				// only permits valid uuids in that field.
				oldv, oldexists := old.defined[attr]
				newv := cfg.defined[attr]
				if oldexists && oldv != newv {
					newv := cfg.defined[attr]
					return fmt.Errorf("cannot change %s from %#v to %#v", attr, oldv, newv)
				}
			default:
				if newv, oldv := cfg.defined[attr], old.defined[attr]; newv != oldv {
					return fmt.Errorf("cannot change %s from %#v to %#v", attr, oldv, newv)
				}
			}
		}
		if _, oldFound := old.AgentVersion(); oldFound {
			if _, newFound := cfg.AgentVersion(); !newFound {
				return fmt.Errorf("cannot clear agent-version")
			}
		}
	}
<<<<<<< HEAD
=======

	// Check LXCDefaultMTU is a positive integer, when set.
	if lxcDefaultMTU, ok := cfg.LXCDefaultMTU(); ok && lxcDefaultMTU < 0 {
		return errors.Errorf("%s: expected positive integer, got %v", LXCDefaultMTU, lxcDefaultMTU)
	}

>>>>>>> 53a29eb6
	cfg.defined = ProcessDeprecatedAttributes(cfg.defined)
	return nil
}

func isEmpty(val interface{}) bool {
	switch val := val.(type) {
	case nil:
		return true
	case bool:
		return false
	case int:
		// TODO(rog) fix this to return false when
		// we can lose backward compatibility.
		// https://bugs.github.com/juju/juju/+bug/1224492
		return val == 0
	case string:
		return val == ""
	}
	panic(fmt.Errorf("unexpected type %T in configuration", val))
}

// maybeReadAttrFromFile sets defined[attr] to:
//
// 1) The content of the file defined[attr+"-path"], if that's set
// 2) The value of defined[attr] if it is already set.
// 3) The content of defaultPath if it exists and defined[attr] is unset
// 4) Preserves the content of defined[attr], otherwise
//
// The defined[attr+"-path"] key is always deleted.
func maybeReadAttrFromFile(defined map[string]interface{}, attr, defaultPath string) error {
	if !osenv.IsJujuHomeSet() {
		logger.Debugf("JUJU_HOME not set, not attempting to read file %q", defaultPath)
		return nil
	}
	pathAttr := attr + "-path"
	path, _ := defined[pathAttr].(string)
	delete(defined, pathAttr)
	hasPath := path != ""
	if !hasPath {
		// No path and attribute is already set; leave it be.
		if s, _ := defined[attr].(string); s != "" {
			return nil
		}
		path = defaultPath
	}
	path, err := utils.NormalizePath(path)
	if err != nil {
		return err
	}
	if !filepath.IsAbs(path) {
		path = osenv.JujuHomePath(path)
	}
	data, err := ioutil.ReadFile(path)
	if err != nil {
		if os.IsNotExist(err) && !hasPath {
			// If the default path isn't found, it's
			// not an error.
			return nil
		}
		return err
	}
	if len(data) == 0 {
		return fmt.Errorf("file %q is empty", path)
	}
	defined[attr] = string(data)
	return nil
}

// asString is a private helper method to keep the ugly string casting
// in once place. It returns the given named attribute as a string,
// returning "" if it isn't found.
func (c *Config) asString(name string) string {
	value, _ := c.defined[name].(string)
	return value
}

// mustString returns the named attribute as an string, panicking if
// it is not found or is empty.
func (c *Config) mustString(name string) string {
	value, _ := c.defined[name].(string)
	if value == "" {
		panic(fmt.Errorf("empty value for %q found in configuration (type %T, val %v)", name, c.defined[name], c.defined[name]))
	}
	return value
}

// mustInt returns the named attribute as an integer, panicking if
// it is not found or is zero. Zero values should have been
// diagnosed at Validate time.
func (c *Config) mustInt(name string) int {
	value, _ := c.defined[name].(int)
	if value == 0 {
		panic(fmt.Errorf("empty value for %q found in configuration", name))
	}
	return value
}

// Type returns the environment type.
func (c *Config) Type() string {
	return c.mustString("type")
}

// Name returns the environment name.
func (c *Config) Name() string {
	return c.mustString("name")
}

// UUID returns the uuid for the environment.
// For backwards compatability with 1.20 and earlier the value may be blank if
// no uuid is present in this configuration. Once all enviroment configurations
// have been upgraded, this relaxation will be dropped. The absence of a uuid
// is indicated by a result of "", false.
func (c *Config) UUID() (string, bool) {
	value, exists := c.defined["uuid"].(string)
	return value, exists
}

// DefaultSeries returns the configured default Ubuntu series for the environment,
// and whether the default series was explicitly configured on the environment.
func (c *Config) DefaultSeries() (string, bool) {
	if s, ok := c.defined["default-series"]; ok {
		if series, ok := s.(string); ok && series != "" {
			return series, true
		} else if !ok {
			logger.Warningf("invalid default-series: %q", s)
		}
	}
	return "", false
}

// StatePort returns the state server port for the environment.
func (c *Config) StatePort() int {
	return c.mustInt("state-port")
}

// APIPort returns the API server port for the environment.
func (c *Config) APIPort() int {
	return c.mustInt("api-port")
}

// SyslogPort returns the syslog port for the environment.
func (c *Config) SyslogPort() int {
	return c.mustInt("syslog-port")
}

// NumaCtlPreference returns if numactl is preferred.
func (c *Config) NumaCtlPreference() bool {
	if numa, ok := c.defined[SetNumaControlPolicyKey]; ok {
		return numa.(bool)
	}
	return DefaultNumaControlPolicy
}

// PreventDestroyEnvironment returns if destroy-environment
// should be blocked from proceeding, thus preventing the operation.
func (c *Config) PreventDestroyEnvironment() bool {
	if attrValue, ok := c.defined[PreventDestroyEnvironmentKey]; ok {
		return attrValue.(bool)
	}
	return DefaultPreventDestroyEnvironment
}

// PreventRemoveObject returns if remove-object
// should be blocked from proceeding, thus preventing the operation.
// Object in this context is a juju artifact: either a machine,
// a service, a unit or a relation.
func (c *Config) PreventRemoveObject() bool {
	if attrValue, ok := c.defined[PreventRemoveObjectKey]; ok {
		return attrValue.(bool)
	}
	return DefaultPreventRemoveObject
}

// PreventAllChanges returns if all-changes
// should be blocked from proceeding, thus preventing the operation.
// Changes in this context are any alterations to current environment.
func (c *Config) PreventAllChanges() bool {
	if attrValue, ok := c.defined[PreventAllChangesKey]; ok {
		return attrValue.(bool)
	}
	return DefaultPreventAllChanges
}

// RsyslogCACert returns the certificate of the CA that signed the
// rsyslog certificate, in PEM format, or nil if one hasn't been
// generated yet.
func (c *Config) RsyslogCACert() string {
	if s, ok := c.defined["rsyslog-ca-cert"]; ok {
		return s.(string)
	}
	return ""
}

// RsyslogCAKey returns the key of the CA that signed the
// rsyslog certificate, in PEM format, or nil if one hasn't been
// generated yet.
func (c *Config) RsyslogCAKey() string {
	if s, ok := c.defined["rsyslog-ca-key"]; ok {
		return s.(string)
	}
	return ""
}

// AuthorizedKeys returns the content for ssh's authorized_keys file.
func (c *Config) AuthorizedKeys() string {
	return c.mustString("authorized-keys")
}

// ProxySSH returns a flag indicating whether SSH commands
// should be proxied through the API server.
func (c *Config) ProxySSH() bool {
	value, _ := c.defined["proxy-ssh"].(bool)
	return value
}

// ProxySettings returns all four proxy settings; http, https, ftp, and no
// proxy.
func (c *Config) ProxySettings() proxy.Settings {
	return proxy.Settings{
		Http:    c.HttpProxy(),
		Https:   c.HttpsProxy(),
		Ftp:     c.FtpProxy(),
		NoProxy: c.NoProxy(),
	}
}

// HttpProxy returns the http proxy for the environment.
func (c *Config) HttpProxy() string {
	return c.asString(HttpProxyKey)
}

// HttpsProxy returns the https proxy for the environment.
func (c *Config) HttpsProxy() string {
	return c.asString(HttpsProxyKey)
}

// FtpProxy returns the ftp proxy for the environment.
func (c *Config) FtpProxy() string {
	return c.asString(FtpProxyKey)
}

// NoProxy returns the 'no proxy' for the environment.
func (c *Config) NoProxy() string {
	return c.asString(NoProxyKey)
}

func (c *Config) getWithFallback(key, fallback string) string {
	value := c.asString(key)
	if value == "" {
		value = c.asString(fallback)
	}
	return value
}

// addSchemeIfMissing adds a scheme to a URL if it is missing
func addSchemeIfMissing(defaultScheme string, url string) string {
	if url != "" && !strings.Contains(url, "://") {
		url = defaultScheme + "://" + url
	}
	return url
}

// AptProxySettings returns all three proxy settings; http, https and ftp.
func (c *Config) AptProxySettings() proxy.Settings {
	return proxy.Settings{
		Http:  c.AptHttpProxy(),
		Https: c.AptHttpsProxy(),
		Ftp:   c.AptFtpProxy(),
	}
}

// AptHttpProxy returns the apt http proxy for the environment.
// Falls back to the default http-proxy if not specified.
func (c *Config) AptHttpProxy() string {
	return addSchemeIfMissing("http", c.getWithFallback(AptHttpProxyKey, HttpProxyKey))
}

// AptHttpsProxy returns the apt https proxy for the environment.
// Falls back to the default https-proxy if not specified.
func (c *Config) AptHttpsProxy() string {
	return addSchemeIfMissing("https", c.getWithFallback(AptHttpsProxyKey, HttpsProxyKey))
}

// AptFtpProxy returns the apt ftp proxy for the environment.
// Falls back to the default ftp-proxy if not specified.
func (c *Config) AptFtpProxy() string {
	return addSchemeIfMissing("ftp", c.getWithFallback(AptFtpProxyKey, FtpProxyKey))
}

// AptMirror sets the apt mirror for the environment.
func (c *Config) AptMirror() string {
	return c.asString("apt-mirror")
}

// BootstrapSSHOpts returns the SSH timeout and retry delays used
// during bootstrap.
func (c *Config) BootstrapSSHOpts() SSHTimeoutOpts {
	opts := SSHTimeoutOpts{
		Timeout:        time.Duration(DefaultBootstrapSSHTimeout) * time.Second,
		RetryDelay:     time.Duration(DefaultBootstrapSSHRetryDelay) * time.Second,
		AddressesDelay: time.Duration(DefaultBootstrapSSHAddressesDelay) * time.Second,
	}
	if v, ok := c.defined["bootstrap-timeout"].(int); ok && v != 0 {
		opts.Timeout = time.Duration(v) * time.Second
	}
	if v, ok := c.defined["bootstrap-retry-delay"].(int); ok && v != 0 {
		opts.RetryDelay = time.Duration(v) * time.Second
	}
	if v, ok := c.defined["bootstrap-addresses-delay"].(int); ok && v != 0 {
		opts.AddressesDelay = time.Duration(v) * time.Second
	}
	return opts
}

// CACert returns the certificate of the CA that signed the state server
// certificate, in PEM format, and whether the setting is available.
func (c *Config) CACert() (string, bool) {
	if s, ok := c.defined["ca-cert"]; ok {
		return s.(string), true
	}
	return "", false
}

// CAPrivateKey returns the private key of the CA that signed the state
// server certificate, in PEM format, and whether the setting is available.
func (c *Config) CAPrivateKey() (key string, ok bool) {
	if s, ok := c.defined["ca-private-key"]; ok && s != "" {
		return s.(string), true
	}
	return "", false
}

// AdminSecret returns the administrator password.
// It's empty if the password has not been set.
func (c *Config) AdminSecret() string {
	if s, ok := c.defined["admin-secret"]; ok && s != "" {
		return s.(string)
	}
	return ""
}

// FirewallMode returns whether the firewall should
// manage ports per machine, globally, or not at all.
// (FwInstance, FwGlobal, or FwNone).
func (c *Config) FirewallMode() string {
	return c.mustString("firewall-mode")
}

// AgentVersion returns the proposed version number for the agent tools,
// and whether it has been set. Once an environment is bootstrapped, this
// must always be valid.
func (c *Config) AgentVersion() (version.Number, bool) {
	if v, ok := c.defined["agent-version"].(string); ok {
		n, err := version.Parse(v)
		if err != nil {
			panic(err) // We should have checked it earlier.
		}
		return n, true
	}
	return version.Zero, false
}

// AgentMetadataURL returns the URL that locates the agent tarballs and metadata,
// and whether it has been set.
func (c *Config) AgentMetadataURL() (string, bool) {
	if url, ok := c.defined[AgentMetadataURLKey]; ok && url != "" {
		return url.(string), true
	}
	return "", false
}

// ImageMetadataURL returns the URL at which the metadata used to locate image ids is located,
// and wether it has been set.
func (c *Config) ImageMetadataURL() (string, bool) {
	if url, ok := c.defined["image-metadata-url"]; ok && url != "" {
		return url.(string), true
	}
	return "", false
}

// Development returns whether the environment is in development mode.
func (c *Config) Development() bool {
	return c.defined["development"].(bool)
}

// PreferIPv6 returns whether IPv6 addresses for API endpoints and
// machines will be preferred (when available) over IPv4.
func (c *Config) PreferIPv6() bool {
	v, _ := c.defined["prefer-ipv6"].(bool)
	return v
}

// EnableOSRefreshUpdate returns whether or not newly provisioned
// instances should run their respective OS's update capability.
func (c *Config) EnableOSRefreshUpdate() bool {
	if val, ok := c.defined["enable-os-refresh-update"].(bool); !ok {
		return true
	} else {
		return val
	}
}

// EnableOSUpgrade returns whether or not newly provisioned instances
// should run their respective OS's upgrade capability.
func (c *Config) EnableOSUpgrade() bool {
	if val, ok := c.defined["enable-os-upgrade"].(bool); !ok {
		return true
	} else {
		return val
	}
}

// SSLHostnameVerification returns weather the environment has requested
// SSL hostname verification to be enabled.
func (c *Config) SSLHostnameVerification() bool {
	return c.defined["ssl-hostname-verification"].(bool)
}

// LoggingConfig returns the configuration string for the loggers.
func (c *Config) LoggingConfig() string {
	return c.asString("logging-config")
}

// ProvisionerHarvestMode reports the harvesting methodology the
// provisioner should take.
func (c *Config) ProvisionerHarvestMode() HarvestMode {
	if v, ok := c.defined[ProvisionerHarvestModeKey].(string); ok {
		if method, err := ParseHarvestMode(v); err != nil {
			// This setting should have already been validated. Don't
			// burden the caller with handling any errors.
			panic(err)
		} else {
			return method
		}
	} else {
		return HarvestDestroyed
	}
}

// ImageStream returns the simplestreams stream
// used to identify which image ids to search
// when starting an instance.
func (c *Config) ImageStream() string {
	v, _ := c.defined["image-stream"].(string)
	if v != "" {
		return v
	}
	return "released"
}

// AgentStream returns the simplestreams stream
// used to identify which tools to use when
// when bootstrapping or upgrading an environment.
func (c *Config) AgentStream() string {
	v, _ := c.defined[AgentStreamKey].(string)
	if v != "" {
		return v
	}
	return "released"
}

// TestMode indicates if the environment is intended for testing.
// In this case, accessing the charm store does not affect statistical
// data of the store.
func (c *Config) TestMode() bool {
	return c.defined["test-mode"].(bool)
}

// LXCUseClone reports whether the LXC provisioner should create a
// template and use cloning to speed up container provisioning.
func (c *Config) LXCUseClone() (bool, bool) {
	v, ok := c.defined[LxcClone].(bool)
	return v, ok
}

// LXCUseCloneAUFS reports whether the LXC provisioner should create a
// lxc clone using aufs if available.
func (c *Config) LXCUseCloneAUFS() (bool, bool) {
	v, ok := c.defined["lxc-clone-aufs"].(bool)
	return v, ok
}

// LXCDefaultMTU reports whether the LXC provisioner should create a
// containers with a specific MTU value for all network intefaces.
func (c *Config) LXCDefaultMTU() (int, bool) {
	v, ok := c.defined[LXCDefaultMTU].(int)
	if !ok {
		return DefaultLXCDefaultMTU, false
	}
	return v, ok
}

// DisableNetworkManagement reports whether Juju is allowed to
// configure and manage networking inside the environment.
func (c *Config) DisableNetworkManagement() (bool, bool) {
	v, ok := c.defined["disable-network-management"].(bool)
	return v, ok
}

// StorageDefaultBlockSource returns the default block storage
// source for the environment.
func (c *Config) StorageDefaultBlockSource() (string, bool) {
	bs := c.asString(StorageDefaultBlockSourceKey)
	return bs, bs != ""
}

// AllowLXCLoopMounts returns whether loop devices are allowed
// to be mounted inside lxc containers.
func (c *Config) AllowLXCLoopMounts() (bool, bool) {
	v, ok := c.defined[AllowLXCLoopMounts].(bool)
	return v, ok
}

// UnknownAttrs returns a copy of the raw configuration attributes
// that are supposedly specific to the environment type. They could
// also be wrong attributes, though. Only the specific environment
// implementation can tell.
func (c *Config) UnknownAttrs() map[string]interface{} {
	newAttrs := make(map[string]interface{})
	for k, v := range c.unknown {
		newAttrs[k] = v
	}
	return newAttrs
}

// AllAttrs returns a copy of the raw configuration attributes.
func (c *Config) AllAttrs() map[string]interface{} {
	allAttrs := c.UnknownAttrs()
	for k, v := range c.defined {
		allAttrs[k] = v
	}
	return allAttrs
}

// Remove returns a new configuration that has the attributes of c minus attrs.
func (c *Config) Remove(attrs []string) (*Config, error) {
	defined := c.AllAttrs()
	for _, k := range attrs {
		delete(defined, k)
	}
	return New(NoDefaults, defined)
}

// Apply returns a new configuration that has the attributes of c plus attrs.
func (c *Config) Apply(attrs map[string]interface{}) (*Config, error) {
	defined := c.AllAttrs()
	for k, v := range attrs {
		defined[k] = v
	}
	return New(NoDefaults, defined)
}

var fields = schema.Fields{
	"type":                       schema.String(),
	"name":                       schema.String(),
	"uuid":                       schema.UUID(),
	"default-series":             schema.String(),
	AgentMetadataURLKey:          schema.String(),
	"image-metadata-url":         schema.String(),
	"image-stream":               schema.String(),
	AgentStreamKey:               schema.String(),
	"authorized-keys":            schema.String(),
	"authorized-keys-path":       schema.String(),
	"firewall-mode":              schema.String(),
	"agent-version":              schema.String(),
	"development":                schema.Bool(),
	"admin-secret":               schema.String(),
	"ca-cert":                    schema.String(),
	"ca-cert-path":               schema.String(),
	"ca-private-key":             schema.String(),
	"ca-private-key-path":        schema.String(),
	"ssl-hostname-verification":  schema.Bool(),
	"state-port":                 schema.ForceInt(),
	"api-port":                   schema.ForceInt(),
	"syslog-port":                schema.ForceInt(),
	"rsyslog-ca-cert":            schema.String(),
	"rsyslog-ca-key":             schema.String(),
	"logging-config":             schema.String(),
	ProvisionerHarvestModeKey:    schema.String(),
	HttpProxyKey:                 schema.String(),
	HttpsProxyKey:                schema.String(),
	FtpProxyKey:                  schema.String(),
	NoProxyKey:                   schema.String(),
	AptHttpProxyKey:              schema.String(),
	AptHttpsProxyKey:             schema.String(),
	AptFtpProxyKey:               schema.String(),
	"apt-mirror":                 schema.String(),
	"bootstrap-timeout":          schema.ForceInt(),
	"bootstrap-retry-delay":      schema.ForceInt(),
	"bootstrap-addresses-delay":  schema.ForceInt(),
	"test-mode":                  schema.Bool(),
	"proxy-ssh":                  schema.Bool(),
	LxcClone:                     schema.Bool(),
	"lxc-clone-aufs":             schema.Bool(),
	LXCDefaultMTU:                schema.ForceInt(),
	"prefer-ipv6":                schema.Bool(),
	"enable-os-refresh-update":   schema.Bool(),
	"enable-os-upgrade":          schema.Bool(),
	"disable-network-management": schema.Bool(),
	SetNumaControlPolicyKey:      schema.Bool(),
	PreventDestroyEnvironmentKey: schema.Bool(),
	PreventRemoveObjectKey:       schema.Bool(),
	PreventAllChangesKey:         schema.Bool(),
	StorageDefaultBlockSourceKey: schema.String(),
	AllowLXCLoopMounts:           schema.Bool(),

	// Deprecated fields, retain for backwards compatibility.
	ToolsMetadataURLKey:    schema.String(),
	LxcUseClone:            schema.Bool(),
	ProvisionerSafeModeKey: schema.Bool(),
	ToolsStreamKey:         schema.String(),
}

// alwaysOptional holds configuration defaults for attributes that may
// be unspecified even after a configuration has been created with all
// defaults filled out.
//
// This table is not definitive: it specifies those attributes which are
// optional when the config goes through its initial schema coercion,
// but some fields listed as optional here are actually mandatory
// with NoDefaults and are checked at the later Validate stage.
var alwaysOptional = schema.Defaults{
	"agent-version":              schema.Omit,
	"ca-cert":                    schema.Omit,
	"authorized-keys":            schema.Omit,
	"authorized-keys-path":       schema.Omit,
	"ca-cert-path":               schema.Omit,
	"ca-private-key-path":        schema.Omit,
	"logging-config":             schema.Omit,
	ProvisionerHarvestModeKey:    schema.Omit,
	"bootstrap-timeout":          schema.Omit,
	"bootstrap-retry-delay":      schema.Omit,
	"bootstrap-addresses-delay":  schema.Omit,
	"rsyslog-ca-cert":            schema.Omit,
	"rsyslog-ca-key":             schema.Omit,
	HttpProxyKey:                 schema.Omit,
	HttpsProxyKey:                schema.Omit,
	FtpProxyKey:                  schema.Omit,
	NoProxyKey:                   schema.Omit,
	AptHttpProxyKey:              schema.Omit,
	AptHttpsProxyKey:             schema.Omit,
	AptFtpProxyKey:               schema.Omit,
	"apt-mirror":                 schema.Omit,
	LxcClone:                     schema.Omit,
	LXCDefaultMTU:                schema.Omit,
	"disable-network-management": schema.Omit,
	AgentStreamKey:               schema.Omit,
	SetNumaControlPolicyKey:      DefaultNumaControlPolicy,
	AllowLXCLoopMounts:           false,

	// Storage related config.
	// Environ providers will specify their own defaults.
	StorageDefaultBlockSourceKey: schema.Omit,

	// Deprecated fields, retain for backwards compatibility.
	ToolsMetadataURLKey:          "",
	LxcUseClone:                  schema.Omit,
	ProvisionerSafeModeKey:       schema.Omit,
	ToolsStreamKey:               schema.Omit,
	PreventDestroyEnvironmentKey: schema.Omit,
	PreventRemoveObjectKey:       schema.Omit,
	PreventAllChangesKey:         schema.Omit,

	// For backward compatibility reasons, the following
	// attributes default to empty strings rather than being
	// omitted.
	// TODO(rog) remove this support when we can
	// remove upgrade compatibility with versions prior to 1.14.
	"admin-secret":       "", // TODO(rog) omit
	"ca-private-key":     "", // TODO(rog) omit
	"image-metadata-url": "", // TODO(rog) omit
	AgentMetadataURLKey:  "", // TODO(rog) omit

	"default-series": "",

	// For backward compatibility only - default ports were
	// not filled out in previous versions of the configuration.
	"state-port":  DefaultStatePort,
	"api-port":    DefaultAPIPort,
	"syslog-port": DefaultSyslogPort,
	// Previously image-stream could be set to an empty value
	"image-stream":             "",
	"test-mode":                false,
	"proxy-ssh":                false,
	"lxc-clone-aufs":           false,
	"prefer-ipv6":              false,
	"enable-os-refresh-update": schema.Omit,
	"enable-os-upgrade":        schema.Omit,

	// uuid may be missing for backwards compatability.
	"uuid": schema.Omit,
}

func allowEmpty(attr string) bool {
	return alwaysOptional[attr] == ""
}

var defaults = allDefaults()

// allDefaults returns a schema.Defaults that contains
// defaults to be used when creating a new config with
// UseDefaults.
func allDefaults() schema.Defaults {
	d := schema.Defaults{
		"firewall-mode":              FwInstance,
		"development":                false,
		"ssl-hostname-verification":  true,
		"state-port":                 DefaultStatePort,
		"api-port":                   DefaultAPIPort,
		"syslog-port":                DefaultSyslogPort,
		"bootstrap-timeout":          DefaultBootstrapSSHTimeout,
		"bootstrap-retry-delay":      DefaultBootstrapSSHRetryDelay,
		"bootstrap-addresses-delay":  DefaultBootstrapSSHAddressesDelay,
		"proxy-ssh":                  true,
		"prefer-ipv6":                false,
		"disable-network-management": false,
		SetNumaControlPolicyKey:      DefaultNumaControlPolicy,
	}
	for attr, val := range alwaysOptional {
		if _, ok := d[attr]; !ok {
			d[attr] = val
		}
	}
	return d
}

// allowedWithDefaultsOnly holds those attributes
// that are only allowed in a configuration that is
// being created with UseDefaults.
var allowedWithDefaultsOnly = []string{
	"ca-cert-path",
	"ca-private-key-path",
	"authorized-keys-path",
}

// mandatoryWithoutDefaults holds those attributes
// that are mandatory if the configuration is created
// with no defaults but optional otherwise.
var mandatoryWithoutDefaults = []string{
	"authorized-keys",
}

// immutableAttributes holds those attributes
// which are not allowed to change in the lifetime
// of an environment.
var immutableAttributes = []string{
	"name",
	"type",
	"uuid",
	"firewall-mode",
	"state-port",
	"api-port",
	"bootstrap-timeout",
	"bootstrap-retry-delay",
	"bootstrap-addresses-delay",
	LxcClone,
	LXCDefaultMTU,
	"lxc-clone-aufs",
	"syslog-port",
	"prefer-ipv6",
}

var (
	withDefaultsChecker = schema.FieldMap(fields, defaults)
	noDefaultsChecker   = schema.FieldMap(fields, alwaysOptional)
)

// ValidateUnknownAttrs checks the unknown attributes of the config against
// the supplied fields and defaults, and returns an error if any fails to
// validate. Unknown fields are warned about, but preserved, on the basis
// that they are reasonably likely to have been written by or for a version
// of juju that does recognise the fields, but that their presence is still
// anomalous to some degree and should be flagged (and that there is thereby
// a mechanism for observing fields that really are typos etc).
func (cfg *Config) ValidateUnknownAttrs(fields schema.Fields, defaults schema.Defaults) (map[string]interface{}, error) {
	attrs := cfg.UnknownAttrs()
	checker := schema.FieldMap(fields, defaults)
	coerced, err := checker.Coerce(attrs, nil)
	if err != nil {
		// TODO(ericsnow) Drop this?
		logger.Debugf("coercion failed attributes: %#v, checker: %#v, %v", attrs, checker, err)
		return nil, err
	}
	result := coerced.(map[string]interface{})
	for name, value := range attrs {
		if fields[name] == nil {
			if val, isString := value.(string); isString && val != "" {
				// only warn about attributes with non-empty string values
				logger.Warningf("unknown config field %q", name)
			}
			result[name] = value
		}
	}
	return result, nil
}

// GenerateStateServerCertAndKey makes sure that the config has a CACert and
// CAPrivateKey, generates and returns new certificate and key.
func (cfg *Config) GenerateStateServerCertAndKey(hostAddresses []string) (string, string, error) {
	caCert, hasCACert := cfg.CACert()
	if !hasCACert {
		return "", "", fmt.Errorf("environment configuration has no ca-cert")
	}
	caKey, hasCAKey := cfg.CAPrivateKey()
	if !hasCAKey {
		return "", "", fmt.Errorf("environment configuration has no ca-private-key")
	}
	return cert.NewDefaultServer(caCert, caKey, hostAddresses)
}

// SpecializeCharmRepo customizes a repository for a given configuration.
// It returns a charm repository with test mode enabled if applicable.
func SpecializeCharmRepo(repo charmrepo.Interface, cfg *Config) charmrepo.Interface {
	type specializer interface {
		WithTestMode() charmrepo.Interface
	}
	if store, ok := repo.(specializer); ok {
		if cfg.TestMode() {
			return store.WithTestMode()
		}
	}
	return repo
}

// SSHTimeoutOpts lists the amount of time we will wait for various
// parts of the SSH connection to complete. This is similar to
// DialOpts, see http://pad.lv/1258889 about possibly deduplicating
// them.
type SSHTimeoutOpts struct {
	// Timeout is the amount of time to wait contacting a state
	// server.
	Timeout time.Duration

	// RetryDelay is the amount of time between attempts to connect to
	// an address.
	RetryDelay time.Duration

	// AddressesDelay is the amount of time between refreshing the
	// addresses.
	AddressesDelay time.Duration
}

func addIfNotEmpty(settings map[string]interface{}, key, value string) {
	if value != "" {
		settings[key] = value
	}
}

// ProxyConfigMap returns a map suitable to be applied to a Config to update
// proxy settings.
func ProxyConfigMap(proxySettings proxy.Settings) map[string]interface{} {
	settings := make(map[string]interface{})
	addIfNotEmpty(settings, HttpProxyKey, proxySettings.Http)
	addIfNotEmpty(settings, HttpsProxyKey, proxySettings.Https)
	addIfNotEmpty(settings, FtpProxyKey, proxySettings.Ftp)
	addIfNotEmpty(settings, NoProxyKey, proxySettings.NoProxy)
	return settings
}

// AptProxyConfigMap returns a map suitable to be applied to a Config to update
// proxy settings.
func AptProxyConfigMap(proxySettings proxy.Settings) map[string]interface{} {
	settings := make(map[string]interface{})
	addIfNotEmpty(settings, AptHttpProxyKey, proxySettings.Http)
	addIfNotEmpty(settings, AptHttpsProxyKey, proxySettings.Https)
	addIfNotEmpty(settings, AptFtpProxyKey, proxySettings.Ftp)
	return settings
}<|MERGE_RESOLUTION|>--- conflicted
+++ resolved
@@ -627,15 +627,12 @@
 			}
 		}
 	}
-<<<<<<< HEAD
-=======
 
 	// Check LXCDefaultMTU is a positive integer, when set.
 	if lxcDefaultMTU, ok := cfg.LXCDefaultMTU(); ok && lxcDefaultMTU < 0 {
 		return errors.Errorf("%s: expected positive integer, got %v", LXCDefaultMTU, lxcDefaultMTU)
 	}
 
->>>>>>> 53a29eb6
 	cfg.defined = ProcessDeprecatedAttributes(cfg.defined)
 	return nil
 }
