// Copyright 2012, 2013 Canonical Ltd.
// Licensed under the AGPLv3, see LICENCE file for details.

package config

import (
	"fmt"
	"net"
	"net/url"
	"os"
	"strings"
	"sync"
	"time"

	"github.com/juju/collections/set"
	"github.com/juju/errors"
	"github.com/juju/featureflag"
	"github.com/juju/loggo"
	"github.com/juju/names/v4"
	"github.com/juju/proxy"
	"github.com/juju/schema"
	"github.com/juju/utils/v3"
	"github.com/juju/version/v2"
	"gopkg.in/juju/environschema.v1"
	"gopkg.in/yaml.v2"

	"github.com/juju/juju/charmhub"
	"github.com/juju/juju/controller"
	corebase "github.com/juju/juju/core/base"
	corelogger "github.com/juju/juju/core/logger"
	"github.com/juju/juju/core/network"
	"github.com/juju/juju/environs/tags"
	"github.com/juju/juju/feature"
	"github.com/juju/juju/juju/osenv"
	"github.com/juju/juju/logfwd/syslog"
	jujuversion "github.com/juju/juju/version"
)

var logger = loggo.GetLogger("juju.environs.config")

const (
	// FwInstance requests the use of an individual firewall per instance.
	FwInstance = "instance"

	// FwGlobal requests the use of a single firewall group for all machines.
	// When ports are opened for one machine, all machines will have the same
	// port opened.
	FwGlobal = "global"

	// FwNone requests that no firewalling should be performed inside
	// the environment. No firewaller worker will be started. It's
	// useful for clouds without support for either global or per
	// instance security groups.
	FwNone = "none"
)

// TODO(katco-): Please grow this over time.
// Centralized place to store values of config keys. This transitions
// mistakes in referencing key-values to a compile-time error.
const (
	//
	// Settings Attributes
	//

	// NameKey is the key for the model's name.
	NameKey = "name"

	// TypeKey is the key for the model's cloud type.
	TypeKey = "type"

	// AgentVersionKey is the key for the model's Juju agent version.
	AgentVersionKey = "agent-version"

	// UUIDKey is the key for the model UUID attribute.
	UUIDKey = "uuid"

	// AuthorizedKeysKey is the key for the authorized-keys attribute.
	AuthorizedKeysKey = "authorized-keys"

	// ProvisionerHarvestModeKey stores the key for this setting.
	ProvisionerHarvestModeKey = "provisioner-harvest-mode"

	// NumProvisionWorkersKey is the key for number of model provisioner
	// workers.
	NumProvisionWorkersKey = "num-provision-workers"

	// NumContainerProvisionWorkersKey is the key for the number of
	// container provisioner workers per machine setting.
	NumContainerProvisionWorkersKey = "num-container-provision-workers"

	// AgentStreamKey stores the key for this setting.
	AgentStreamKey = "agent-stream"

	// AgentMetadataURLKey stores the key for this setting.
	AgentMetadataURLKey = "agent-metadata-url"

	// ContainerImageStreamKey is the key used to specify the stream
	// to for container OS images.
	ContainerImageStreamKey = "container-image-stream"

	// ContainerImageMetadataURLKey is the key used to specify the location
	// of OS image metadata for containers.
	ContainerImageMetadataURLKey = "container-image-metadata-url"

	// Proxy behaviour has become something of an annoying thing to define
	// well. These following four proxy variables are being kept to continue
	// with the existing behaviour for those deployments that specify them.
	// With these proxy values set, a file is written to every machine
	// in /etc/profile.d so the ubuntu user gets the environment variables
	// set when SSHing in. The OS environment also is set in the juju agents
	// and charm hook environments.

	// HTTPProxyKey stores the key for this setting.
	HTTPProxyKey = "http-proxy"

	// HTTPSProxyKey stores the key for this setting.
	HTTPSProxyKey = "https-proxy"

	// FTPProxyKey stores the key for this setting.
	FTPProxyKey = "ftp-proxy"

	// NoProxyKey stores the key for this setting.
	NoProxyKey = "no-proxy"

	// The new proxy keys are passed into hook contexts with the prefix
	// JUJU_CHARM_ then HTTP_PROXY, HTTPS_PROXY, FTP_PROXY, and NO_PROXY.
	// This allows the charm to set a proxy when it thinks it needs one.
	// These values are not set in the general environment.

	// JujuHTTPProxyKey stores the key for this setting.
	JujuHTTPProxyKey = "juju-http-proxy"

	// JujuHTTPSProxyKey stores the key for this setting.
	JujuHTTPSProxyKey = "juju-https-proxy"

	// JujuFTPProxyKey stores the key for this setting.
	JujuFTPProxyKey = "juju-ftp-proxy"

	// JujuNoProxyKey stores the key for this setting.
	JujuNoProxyKey = "juju-no-proxy"

	// The APT proxy values specified here work with both the
	// legacy and juju proxy settings. If no value is specified,
	// the value is determined by the either the legacy or juju value
	// if one is specified.

	// AptHTTPProxyKey stores the key for this setting.
	AptHTTPProxyKey = "apt-http-proxy"

	// AptHTTPSProxyKey stores the key for this setting.
	AptHTTPSProxyKey = "apt-https-proxy"

	// AptFTPProxyKey stores the key for this setting.
	AptFTPProxyKey = "apt-ftp-proxy"

	// AptNoProxyKey stores the key for this setting.
	AptNoProxyKey = "apt-no-proxy"

	// AptMirrorKey is used to set the apt mirror.
	AptMirrorKey = "apt-mirror"

	// SnapHTTPProxyKey is used to set the snap core setting proxy.http for deployed machines.
	SnapHTTPProxyKey = "snap-http-proxy"
	// SnapHTTPSProxyKey is used to set the snap core setting proxy.https for deployed machines.
	SnapHTTPSProxyKey = "snap-https-proxy"
	// SnapStoreProxyKey is used to set the snap core setting proxy.store for deployed machines.
	SnapStoreProxyKey = "snap-store-proxy"
	// SnapStoreAssertionsKey is used to configure the deployed machines to acknowledge the
	// store proxy assertions.
	SnapStoreAssertionsKey = "snap-store-assertions"
	// SnapStoreProxyURLKey is used to specify the URL to a snap store proxy.
	SnapStoreProxyURLKey = "snap-store-proxy-url"

	// NetBondReconfigureDelayKey is the key to pass when bridging
	// the network for containers.
	NetBondReconfigureDelayKey = "net-bond-reconfigure-delay"

	// ContainerNetworkingMethod is the key for setting up
	// networking method for containers.
	ContainerNetworkingMethod = "container-networking-method"

	// StorageDefaultBlockSourceKey is the key for the default block storage source.
	StorageDefaultBlockSourceKey = "storage-default-block-source"

	// StorageDefaultFilesystemSourceKey is the key for the default filesystem storage source.
	StorageDefaultFilesystemSourceKey = "storage-default-filesystem-source"

	// ResourceTagsKey is an optional list or space-separated string
	// of k=v pairs, defining the tags for ResourceTags.
	ResourceTagsKey = "resource-tags"

	// LogForwardEnabled determines whether the log forward functionality is enabled.
	LogForwardEnabled = "logforward-enabled"

	// LogFwdSyslogHost sets the hostname:port of the syslog server.
	LogFwdSyslogHost = "syslog-host"

	// LogFwdSyslogCACert sets the certificate of the CA that signed the syslog
	// server certificate.
	LogFwdSyslogCACert = "syslog-ca-cert"

	// LogFwdSyslogClientCert sets the client certificate for syslog
	// forwarding.
	LogFwdSyslogClientCert = "syslog-client-cert"

	// LogFwdSyslogClientKey sets the client key for syslog
	// forwarding.
	LogFwdSyslogClientKey = "syslog-client-key"

	// AutomaticallyRetryHooks determines whether the uniter will
	// automatically retry a hook that has failed
	AutomaticallyRetryHooks = "automatically-retry-hooks"

	// TransmitVendorMetricsKey is the key for whether the controller sends
	// metrics collected in this model for anonymized aggregate analytics.
	TransmitVendorMetricsKey = "transmit-vendor-metrics"

	// ExtraInfoKey is the key for arbitrary user specified string data that
	// is stored against the model.
	ExtraInfoKey = "extra-info"

	// MaxStatusHistoryAge is the maximum age of status history values
	// to keep when pruning, eg "72h"
	MaxStatusHistoryAge = "max-status-history-age"

	// MaxStatusHistorySize is the maximum size the status history
	// collection can grow to before it is pruned, eg "5M"
	MaxStatusHistorySize = "max-status-history-size"

	// MaxActionResultsAge is the maximum age of actions to keep when pruning, eg
	// "72h"
	MaxActionResultsAge = "max-action-results-age"

	// MaxActionResultsSize is the maximum size the actions collection can
	// grow to before it is pruned, eg "5M"
	MaxActionResultsSize = "max-action-results-size"

	// UpdateStatusHookInterval is how often to run the update-status hook.
	UpdateStatusHookInterval = "update-status-hook-interval"

	// EgressSubnets are the source addresses from which traffic from this model
	// originates if the model is deployed such that NAT or similar is in use.
	EgressSubnets = "egress-subnets"

	// FanConfig defines the configuration for FAN network running in the model.
	FanConfig = "fan-config"

	// CloudInitUserDataKey is the key to specify cloud-init yaml the user
	// wants to add into the cloud-config data produced by Juju when
	// provisioning machines.
	CloudInitUserDataKey = "cloudinit-userdata"

	// BackupDirKey specifies the backup working directory.
	BackupDirKey = "backup-dir"

	// ContainerInheritPropertiesKey is the key to specify a list of properties
	// to be copied from a machine to a container during provisioning. The
	// list will be comma separated.
	ContainerInheritPropertiesKey = "container-inherit-properties"

	// DefaultSpace specifies which space should be used for the default
	// endpoint bindings.
	DefaultSpace = "default-space"

	// LXDSnapChannel selects the channel to use when installing LXD from a snap.
	LXDSnapChannel = "lxd-snap-channel"

	// CharmHubURLKey is the key for the url to use for CharmHub API calls
	CharmHubURLKey = "charmhub-url"

	// ModeKey is the key for defining the mode that a given model should be
	// using.
	// It is expected that when in a different mode, Juju will perform in a
	// different state.
	ModeKey = "mode"

	//
	// Deprecated Settings Attributes
	//

	// IgnoreMachineAddresses when true, will cause the
	// machine worker not to discover any machine addresses
	// on start up.
	IgnoreMachineAddresses = "ignore-machine-addresses"

	// TestModeKey is the key for identifying the model should be run in test
	// mode.
	TestModeKey = "test-mode"

	// DisableTelemetryKey is a key for determining whether telemetry on juju
	// models will be done.
	DisableTelemetryKey = "disable-telemetry"

	// LoggingOutputKey is a key for determining the destination of output for
	// logging.
	LoggingOutputKey = "logging-output"

	// DefaultSeriesKey is a key for determining the series a model should
	// explicitly use for charms unless otherwise provided.
	DefaultSeriesKey = "default-series"

	// DefaultBaseKey is a key for determining the base a model should
	// explicitly use for charms unless otherwise provided.
	DefaultBaseKey = "default-base"

	// SecretBackendKey is used to specify the secret backend.
	SecretBackendKey = "secret-backend"
)

// ParseHarvestMode parses description of harvesting method and
// returns the representation.
func ParseHarvestMode(description string) (HarvestMode, error) {
	description = strings.ToLower(description)
	for method, descr := range harvestingMethodToFlag {
		if description == descr {
			return method, nil
		}
	}
	return 0, fmt.Errorf("unknown harvesting method: %s", description)
}

// HarvestMode is a bit field which is used to store the harvesting
// behavior for Juju.
type HarvestMode uint32

const (
	// HarvestNone signifies that Juju should not harvest any
	// machines.
	HarvestNone HarvestMode = 1 << iota
	// HarvestUnknown signifies that Juju should only harvest machines
	// which exist, but we don't know about.
	HarvestUnknown
	// HarvestDestroyed signifies that Juju should only harvest
	// machines which have been explicitly released by the user
	// through a destroy of an application/model/unit.
	HarvestDestroyed
	// HarvestAll signifies that Juju should harvest both unknown and
	// destroyed instances. ♫ Don't fear the reaper. ♫
	HarvestAll = HarvestUnknown | HarvestDestroyed
)

// A mapping from method to description. Going this way will be the
// more common operation, so we want this type of lookup to be O(1).
var harvestingMethodToFlag = map[HarvestMode]string{
	HarvestAll:       "all",
	HarvestNone:      "none",
	HarvestUnknown:   "unknown",
	HarvestDestroyed: "destroyed",
}

// String returns the description of the harvesting mode.
func (method HarvestMode) String() string {
	if description, ok := harvestingMethodToFlag[method]; ok {
		return description
	}
	panic("Unknown harvesting method.")
}

// HarvestNone returns whether or not the None harvesting flag is set.
func (method HarvestMode) HarvestNone() bool {
	return method&HarvestNone != 0
}

// HarvestDestroyed returns whether or not the Destroyed harvesting flag is set.
func (method HarvestMode) HarvestDestroyed() bool {
	return method&HarvestDestroyed != 0
}

// HarvestUnknown returns whether or not the Unknown harvesting flag is set.
func (method HarvestMode) HarvestUnknown() bool {
	return method&HarvestUnknown != 0
}

// GetDefaultSupportedLTSBase returns the DefaultSupportedLTSBase.
// This is exposed for one reason and one reason only; testing!
// The fact that PreferredBase doesn't take an argument for a default base
// as a fallback. We then have to expose this so we can exercise the branching
// code for other scenarios makes me sad.
var GetDefaultSupportedLTSBase = jujuversion.DefaultSupportedLTSBase

// HasDefaultBase defines a interface if a type has a default base or not.
type HasDefaultBase interface {
	DefaultBase() (string, bool)
}

// PreferredBase returns the preferred base to use when a charm does not
// explicitly specify a base.
func PreferredBase(cfg HasDefaultBase) corebase.Base {
	base, ok := cfg.DefaultBase()
	if ok {
		// We can safely ignore the error here as we know that we have
		// validated the base when we set it.
		return corebase.MustParseBaseFromString(base)
	}
	return GetDefaultSupportedLTSBase()
}

// Config holds an immutable environment configuration.
type Config struct {
	// defined holds the attributes that are defined for Config.
	// unknown holds the other attributes that are passed in (aka UnknownAttrs).
	// the union of these two are AllAttrs
	defined, unknown map[string]interface{}
}

// Defaulting is a value that specifies whether a configuration
// creator should use defaults from the environment.
type Defaulting bool

const (
	// UseDefaults defines a constant for indicating of the default should be
	// used for the configuration.
	UseDefaults Defaulting = true
	// NoDefaults defines a constant for indicating that no defaults should be
	// used for the configuration.
	NoDefaults Defaulting = false
)

// TODO(rog) update the doc comment below - it's getting messy
// and it assumes too much prior knowledge.

// New returns a new configuration.  Fields that are common to all
// environment providers are verified.  If useDefaults is UseDefaults,
// default values will be taken from the environment.
//
// "ca-cert-path" and "ca-private-key-path" are translated into the
// "ca-cert" and "ca-private-key" values.  If not specified, CA details
// will be read from:
//
//	~/.local/share/juju/<name>-cert.pem
//	~/.local/share/juju/<name>-private-key.pem
//
// if $XDG_DATA_HOME is defined it will be used instead of ~/.local/share
func New(withDefaults Defaulting, attrs map[string]interface{}) (*Config, error) {
	initSchema.Do(func() {
		allFields = fields()
		defaultsWhenParsing = allDefaults()
		withDefaultsChecker = schema.FieldMap(allFields, defaultsWhenParsing)
		noDefaultsChecker = schema.FieldMap(allFields, alwaysOptional)
	})
	checker := noDefaultsChecker
	if withDefaults {
		checker = withDefaultsChecker
	} else {
		// Config may be from an older Juju.
		// Handle the case where we are parsing a fully formed
		// set of config attributes (NoDefaults) and a value is strictly
		// not optional, but may have previously been either set to empty
		// or is missing.
		// In this case, we use the default.
		for k := range defaultsWhenParsing {
			v, ok := attrs[k]
			if ok && v != "" {
				continue
			}
			_, explicitlyOptional := alwaysOptional[k]
			if !explicitlyOptional {
				attrs[k] = defaultsWhenParsing[k]
			}
		}
	}

	defined, err := checker.Coerce(attrs, nil)
	if err != nil {
		return nil, errors.Trace(err)
	}

	c := &Config{
		defined: defined.(map[string]interface{}),
		unknown: make(map[string]interface{}),
	}
	if err := c.setLoggingFromEnviron(); err != nil {
		return nil, errors.Trace(err)
	}

	// no old config to compare against
	if err := Validate(c, nil); err != nil {
		return nil, errors.Trace(err)
	}
	// Copy unknown attributes onto the type-specific map.
	for k, v := range attrs {
		if _, ok := allFields[k]; !ok {
			c.unknown[k] = v
		}
	}
	return c, nil
}

const (
	// DefaultStatusHistoryAge is the default value for MaxStatusHistoryAge.
	DefaultStatusHistoryAge = "336h" // 2 weeks

	// DefaultStatusHistorySize is the default value for MaxStatusHistorySize.
	DefaultStatusHistorySize = "5G"

	// DefaultUpdateStatusHookInterval is the default value for
	// UpdateStatusHookInterval
	DefaultUpdateStatusHookInterval = "5m"

	// DefaultActionResultsAge is the default for the age of the results for an
	// action.
	DefaultActionResultsAge = "336h" // 2 weeks

	// DefaultActionResultsSize is the default size of the action results.
	DefaultActionResultsSize = "5G"

	// DefaultLxdSnapChannel is the default lxd snap channel to install on host vms.
	DefaultLxdSnapChannel = "5.0/stable"

	// DefaultSecretBackend is the default secret backend to use.
	DefaultSecretBackend = "auto"
)

var defaultConfigValues = map[string]interface{}{
	// Network.
	"firewall-mode":              FwInstance,
	"disable-network-management": false,
	IgnoreMachineAddresses:       false,
	"ssl-hostname-verification":  true,
	"proxy-ssh":                  false,
	DefaultSpace:                 "",
	// Why is net-bond-reconfigure-delay set to 17 seconds?
	//
	// The value represents the amount of time in seconds to sleep
	// between ifdown and ifup when bridging bonded interfaces;
	// this is a platform bug and all of this can go away when bug
	// #1657579 (and #1594855 and #1269921) are fixed.
	//
	// For a long time the bridge script hardcoded a value of 3s
	// but some setups now require an even longer period. The last
	// reported issue was fixed with a 10s timeout, however, we're
	// increasing that because this issue (and solution) is not
	// very discoverable and we would like bridging to work
	// out-of-the-box.
	//
	// This value can be further tweaked via:
	//
	// $ juju model-config net-bond-reconfigure-delay=30
	NetBondReconfigureDelayKey: 17,
	ContainerNetworkingMethod:  "",

	DefaultBaseKey: "",

	ProvisionerHarvestModeKey:       HarvestDestroyed.String(),
	NumProvisionWorkersKey:          16,
	NumContainerProvisionWorkersKey: 4,
	ResourceTagsKey:                 "",
	"logging-config":                "",
	LoggingOutputKey:                "",
	AutomaticallyRetryHooks:         true,
	"enable-os-refresh-update":      true,
	"enable-os-upgrade":             true,
	"development":                   false,
	TestModeKey:                     false,
	ModeKey:                         "",
	DisableTelemetryKey:             false,
	TransmitVendorMetricsKey:        true,
	UpdateStatusHookInterval:        DefaultUpdateStatusHookInterval,
	EgressSubnets:                   "",
	FanConfig:                       "",
	CloudInitUserDataKey:            "",
	ContainerInheritPropertiesKey:   "",
	BackupDirKey:                    "",
	LXDSnapChannel:                  DefaultLxdSnapChannel,

	CharmHubURLKey: charmhub.DefaultServerURL,

	// Image and agent streams and URLs.
	"image-stream":               "released",
	"image-metadata-url":         "",
	AgentStreamKey:               "released",
	AgentMetadataURLKey:          "",
	ContainerImageStreamKey:      "released",
	ContainerImageMetadataURLKey: "",

	// Log forward settings.
	LogForwardEnabled: false,

	// Proxy settings.
	HTTPProxyKey:      "",
	HTTPSProxyKey:     "",
	FTPProxyKey:       "",
	NoProxyKey:        "127.0.0.1,localhost,::1",
	JujuHTTPProxyKey:  "",
	JujuHTTPSProxyKey: "",
	JujuFTPProxyKey:   "",
	JujuNoProxyKey:    "127.0.0.1,localhost,::1",

	AptHTTPProxyKey:  "",
	AptHTTPSProxyKey: "",
	AptFTPProxyKey:   "",
	AptNoProxyKey:    "",
	AptMirrorKey:     "",

	SnapHTTPProxyKey:       "",
	SnapHTTPSProxyKey:      "",
	SnapStoreProxyKey:      "",
	SnapStoreAssertionsKey: "",
	SnapStoreProxyURLKey:   "",

	// Status history settings
	MaxStatusHistoryAge:  DefaultStatusHistoryAge,
	MaxStatusHistorySize: DefaultStatusHistorySize,
	MaxActionResultsAge:  DefaultActionResultsAge,
	MaxActionResultsSize: DefaultActionResultsSize,

	// Secret settings.
	SecretBackendKey: DefaultSecretBackend,
}

// defaultLoggingConfig is the default value for logging-config if it is otherwise not set.
// We don't use the defaultConfigValues mechanism because one way to set the logging config is
// via the JUJU_LOGGING_CONFIG environment variable, which needs to be taken into account before
// we set the default.
const defaultLoggingConfig = "<root>=INFO"

// ConfigDefaults returns the config default values
// to be used for any new model where there is no
// value yet defined.
func ConfigDefaults() map[string]interface{} {
	defaults := make(map[string]interface{})
	for name, value := range defaultConfigValues {
		if developerConfigValue(name) {
			continue
		}
		defaults[name] = value
	}
	return defaults
}

func (c *Config) setLoggingFromEnviron() error {
	loggingConfig := c.asString("logging-config")
	// If the logging config hasn't been set, then look for the os environment
	// variable, and failing that, get the config from loggo itself.
	if loggingConfig == "" {
		if environmentValue := os.Getenv(osenv.JujuLoggingConfigEnvKey); environmentValue != "" {
			c.defined["logging-config"] = environmentValue
		} else {
			c.defined["logging-config"] = defaultLoggingConfig
		}
	}
	return nil
}

// ProcessDeprecatedAttributes gathers any deprecated attributes in attrs and adds or replaces
// them with new name value pairs for the replacement attrs.
// Ths ensures that older versions of Juju which require that deprecated
// attribute values still be used will work as expected.
func ProcessDeprecatedAttributes(attrs map[string]interface{}) map[string]interface{} {
	processedAttrs := make(map[string]interface{}, len(attrs))
	for k, v := range attrs {
		processedAttrs[k] = v
	}
	// No deprecated attributes at the moment.
	return processedAttrs
}

// CoerceForStorage transforms attributes prior to being saved in a persistent store.
func CoerceForStorage(attrs map[string]interface{}) map[string]interface{} {
	coercedAttrs := make(map[string]interface{}, len(attrs))
	for attrName, attrValue := range attrs {
		if attrName == ResourceTagsKey {
			// Resource Tags are specified by the user as a string but transformed
			// to a map when config is parsed. We want to store as a string.
			var tagsSlice []string
			if tags, ok := attrValue.(map[string]string); ok {
				for resKey, resValue := range tags {
					tagsSlice = append(tagsSlice, fmt.Sprintf("%v=%v", resKey, resValue))
				}
				attrValue = strings.Join(tagsSlice, " ")
			}
		}
		coercedAttrs[attrName] = attrValue
	}
	return coercedAttrs
}

// Validate ensures that config is a valid configuration.  If old is not nil,
// it holds the previous environment configuration for consideration when
// validating changes.
func Validate(cfg, old *Config) error {
	// Check that all other fields that have been specified are non-empty,
	// unless they're allowed to be empty for backward compatibility,
	for attr, val := range cfg.defined {
		if !isEmpty(val) {
			continue
		}
		if !allowEmpty(attr) {
			return fmt.Errorf("empty %s in model configuration", attr)
		}
	}

	modelName := cfg.asString(NameKey)
	if modelName == "" {
		return errors.New("empty name in model configuration")
	}
	if !names.IsValidModelName(modelName) {
		return fmt.Errorf("%q is not a valid name: model names may only contain lowercase letters, digits and hyphens", modelName)
	}

	// Check that the agent version parses ok if set explicitly; otherwise leave
	// it alone.
	if v, ok := cfg.defined[AgentVersionKey].(string); ok {
		if _, err := version.Parse(v); err != nil {
			return fmt.Errorf("invalid agent version in model configuration: %q", v)
		}
	}

	// If the logging config is set, make sure it is valid.
	if v, ok := cfg.defined["logging-config"].(string); ok {
		if _, err := loggo.ParseConfigString(v); err != nil {
			return err
		}
	}

	if lfCfg, ok := cfg.LogFwdSyslog(); ok {
		if err := lfCfg.Validate(); err != nil {
			return errors.Annotate(err, "invalid syslog forwarding config")
		}
	}

	if uuid := cfg.UUID(); !utils.IsValidUUIDString(uuid) {
		return errors.Errorf("uuid: expected UUID, got string(%q)", uuid)
	}

	// Ensure the resource tags have the expected k=v format.
	if _, err := cfg.resourceTags(); err != nil {
		return errors.Annotate(err, "validating resource tags")
	}

	if v, ok := cfg.defined[MaxStatusHistoryAge].(string); ok {
		if _, err := time.ParseDuration(v); err != nil {
			return errors.Annotate(err, "invalid max status history age in model configuration")
		}
	}

	if v, ok := cfg.defined[MaxStatusHistorySize].(string); ok {
		if _, err := utils.ParseSize(v); err != nil {
			return errors.Annotate(err, "invalid max status history size in model configuration")
		}
	}

	if v, ok := cfg.defined[MaxActionResultsAge].(string); ok {
		if _, err := time.ParseDuration(v); err != nil {
			return errors.Annotate(err, "invalid max action age in model configuration")
		}
	}

	if v, ok := cfg.defined[MaxActionResultsSize].(string); ok {
		if _, err := utils.ParseSize(v); err != nil {
			return errors.Annotate(err, "invalid max action size in model configuration")
		}
	}

	if v, ok := cfg.defined[UpdateStatusHookInterval].(string); ok {
		duration, err := time.ParseDuration(v)
		if err != nil {
			return errors.Annotate(err, "invalid update status hook interval in model configuration")
		}
		if duration < 1*time.Minute {
			return errors.Annotatef(err, "update status hook frequency %v cannot be less than 1m", duration)
		}
		if duration > 60*time.Minute {
			return errors.Annotatef(err, "update status hook frequency %v cannot be greater than 60m", duration)
		}
	}

	if v, ok := cfg.defined[EgressSubnets].(string); ok && v != "" {
		cidrs := strings.Split(v, ",")
		for _, cidr := range cidrs {
			if _, _, err := net.ParseCIDR(strings.TrimSpace(cidr)); err != nil {
				return errors.Annotatef(err, "invalid egress subnet: %v", cidr)
			}
			if cidr == "0.0.0.0/0" {
				return errors.Errorf("CIDR %q not allowed", cidr)
			}
		}
	}

	if v, ok := cfg.defined[FanConfig].(string); ok && v != "" {
		_, err := network.ParseFanConfig(v)
		if err != nil {
			return err
		}
	}

	if v, ok := cfg.defined[ContainerNetworkingMethod].(string); ok {
		switch v {
		case "fan":
			if cfg, err := cfg.FanConfig(); err != nil || cfg == nil {
				return errors.New("container-networking-method cannot be set to 'fan' without fan-config set")
			}
		case "provider": // TODO(wpk) FIXME we should check that the provider supports this setting!
		case "local":
		case "": // We'll try to autoconfigure it
		default:
			return fmt.Errorf("Invalid value for container-networking-method - %v", v)
		}
	}

	if raw, ok := cfg.defined[CloudInitUserDataKey].(string); ok && raw != "" {
		userDataMap, err := ensureStringMaps(raw)
		if err != nil {
			return errors.Annotate(err, "cloudinit-userdata")
		}

		// if there packages, ensure they are strings
		if packages, ok := userDataMap["packages"].([]interface{}); ok {
			for _, v := range packages {
				checker := schema.String()
				if _, err := checker.Coerce(v, nil); err != nil {
					return errors.Annotate(err, "cloudinit-userdata: packages must be a list of strings")
				}
			}
		}

		// error if users is specified
		if _, ok := userDataMap["users"]; ok {
			return errors.New("cloudinit-userdata: users not allowed")
		}

		// error if runcmd is specified
		if _, ok := userDataMap["runcmd"]; ok {
			return errors.New("cloudinit-userdata: runcmd not allowed, use preruncmd or postruncmd instead")
		}

		// error if bootcmd is specified
		if _, ok := userDataMap["bootcmd"]; ok {
			return errors.New("cloudinit-userdata: bootcmd not allowed")
		}
	}

	if raw, ok := cfg.defined[ContainerInheritPropertiesKey].(string); ok && raw != "" {
		rawProperties := strings.Split(raw, ",")
		propertySet := set.NewStrings()
		for _, prop := range rawProperties {
			propertySet.Add(strings.TrimSpace(prop))
		}
		whiteListSet := set.NewStrings("apt-primary", "apt-sources", "apt-security", "ca-certs")
		diffSet := propertySet.Difference(whiteListSet)

		if !diffSet.IsEmpty() {
			return errors.Errorf("container-inherit-properties: %s not allowed", strings.Join(diffSet.SortedValues(), ", "))
		}
	}

	if err := cfg.validateCharmHubURL(); err != nil {
		return errors.Trace(err)
	}

	if err := cfg.validateDefaultSpace(); err != nil {
		return errors.Trace(err)
	}

	if err := cfg.validateDefaultBase(); err != nil {
		return errors.Trace(err)
	}

	if err := cfg.validateMode(); err != nil {
		return errors.Trace(err)
	}

	if err := cfg.validateLoggingOutput(); err != nil {
		return errors.Trace(err)
	}

	if err := cfg.validateNumProvisionWorkers(); err != nil {
		return errors.Trace(err)
	}

	if err := cfg.validateNumContainerProvisionWorkers(); err != nil {
		return errors.Trace(err)
	}

	if old != nil {
		// Check the immutable config values.  These can't change
		for _, attr := range immutableAttributes {
			oldv, ok := old.defined[attr]
			if !ok {
				continue
			}
			if newv := cfg.defined[attr]; newv != oldv {
				return fmt.Errorf("cannot change %s from %#v to %#v", attr, oldv, newv)
			}
		}
		if _, oldFound := old.AgentVersion(); oldFound {
			if _, newFound := cfg.AgentVersion(); !newFound {
				return errors.New("cannot clear agent-version")
			}
		}
		if _, oldFound := old.CharmHubURL(); oldFound {
			if _, newFound := cfg.CharmHubURL(); !newFound {
				return errors.New("cannot clear charmhub-url")
			}
		}
		// apt-mirror can't be set back to "" if it has previously been set.
		if old.AptMirror() != "" && cfg.AptMirror() == "" {
			return errors.New("cannot clear apt-mirror")
		}
	}

	// The user shouldn't specify both old and new proxy values.
	if cfg.HasLegacyProxy() && cfg.HasJujuProxy() {
		return errors.New("cannot specify both legacy proxy values and juju proxy values")
	}

	cfg.defined = ProcessDeprecatedAttributes(cfg.defined)
	return nil
}

// ensureStringMaps takes in a string and returns YAML in a map
// where all keys of any nested maps are strings.
func ensureStringMaps(in string) (map[string]interface{}, error) {
	userDataMap := make(map[string]interface{})
	if err := yaml.Unmarshal([]byte(in), &userDataMap); err != nil {
		return nil, errors.Annotate(err, "must be valid YAML")
	}
	out, err := utils.ConformYAML(userDataMap)
	if err != nil {
		return nil, err
	}
	return out.(map[string]interface{}), nil
}

func isEmpty(val interface{}) bool {
	switch val := val.(type) {
	case nil:
		return true
	case bool:
		return false
	case int:
		// TODO(rog) fix this to return false when
		// we can lose backward compatibility.
		// https://bugs.launchpad.net/juju-core/+bug/1224492
		return val == 0
	case string:
		return val == ""
	case []interface{}:
		return len(val) == 0
	case []string:
		return len(val) == 0
	case map[string]string:
		return len(val) == 0
	}
	panic(fmt.Errorf("unexpected type %T in configuration", val))
}

// asString is a private helper method to keep the ugly string casting
// in once place. It returns the given named attribute as a string,
// returning "" if it isn't found.
func (c *Config) asString(name string) string {
	value, _ := c.defined[name].(string)
	return value
}

// mustString returns the named attribute as an string, panicking if
// it is not found or is empty.
func (c *Config) mustString(name string) string {
	value, _ := c.defined[name].(string)
	if value == "" {
		panic(fmt.Errorf("empty value for %q found in configuration (type %T, val %v)", name, c.defined[name], c.defined[name]))
	}
	return value
}

// Type returns the model's cloud provider type.
func (c *Config) Type() string {
	return c.mustString(TypeKey)
}

// Name returns the model name.
func (c *Config) Name() string {
	return c.mustString(NameKey)
}

// UUID returns the uuid for the model.
func (c *Config) UUID() string {
	return c.mustString(UUIDKey)
}

func (c *Config) validateDefaultSpace() error {
	if raw, ok := c.defined[DefaultSpace]; ok {
		if v, ok := raw.(string); ok {
			if v == "" {
				return nil
			}
			if !names.IsValidSpace(v) {
				return errors.NotValidf("default space name %q", raw)
			}
		} else {
			return errors.NotValidf("type for default space name %v", raw)
		}
	}
	return nil
}

// DefaultSpace returns the name of the space for to be used
// for endpoint bindings that are not explicitly set.
func (c *Config) DefaultSpace() string {
	return c.asString(DefaultSpace)
}

func (c *Config) validateDefaultBase() error {
	defaultBase, configured := c.DefaultBase()
	if !configured {
		return nil
	}

	parsedBase, err := corebase.ParseBaseFromString(defaultBase)
	if err != nil {
		return errors.Annotatef(err, "invalid default base %q", defaultBase)
	}

	supported, err := corebase.WorkloadBases(time.Now(), corebase.Base{}, "")
	if err != nil {
		return errors.Annotate(err, "cannot read supported bases")
	}
	logger.Tracef("supported bases %s", supported)
	var found bool
	for _, supportedBase := range supported {
		if parsedBase.IsCompatible(supportedBase) {
			found = true
			break
		}
	}
	if !found {
		return errors.NotSupportedf("base %q", parsedBase.DisplayString())
	}
	return nil
}

// DefaultBase returns the configured default base for the model, and whether
// the default base was explicitly configured on the environment.
func (c *Config) DefaultBase() (string, bool) {
	s, ok := c.defined[DefaultBaseKey]
	if !ok {
		return "", false
	}
	switch s := s.(type) {
	case string:
		return s, s != ""
	default:
		logger.Errorf("invalid default-base: %q", s)
		return "", false
	}
}

// SecretBackend returns the secret backend name.
func (c *Config) SecretBackend() string {
	value, _ := c.defined[SecretBackendKey].(string)
	return value
}

// AuthorizedKeys returns the content for ssh's authorized_keys file.
func (c *Config) AuthorizedKeys() string {
	value, _ := c.defined[AuthorizedKeysKey].(string)
	return value
}

// ProxySSH returns a flag indicating whether SSH commands
// should be proxied through the API server.
func (c *Config) ProxySSH() bool {
	value, _ := c.defined["proxy-ssh"].(bool)
	return value
}

// NetBondReconfigureDelay returns the duration in seconds that should be
// passed to the bridge script when bridging bonded interfaces.
func (c *Config) NetBondReconfigureDelay() int {
	value, _ := c.defined[NetBondReconfigureDelayKey].(int)
	return value
}

// ContainerNetworkingMethod returns the method with which
// containers network should be set up.
func (c *Config) ContainerNetworkingMethod() string {
	return c.asString(ContainerNetworkingMethod)
}

// LegacyProxySettings returns all four proxy settings; http, https, ftp, and no
// proxy. These are considered legacy as using these values will cause the environment
// to be updated, which has shown to not work in many cases. It is being kept to avoid
// breaking environments where it is sufficient.
func (c *Config) LegacyProxySettings() proxy.Settings {
	return proxy.Settings{
		Http:    c.HTTPProxy(),
		Https:   c.HTTPSProxy(),
		Ftp:     c.FTPProxy(),
		NoProxy: c.NoProxy(),
	}
}

// HasLegacyProxy returns true if there is any proxy set using the old legacy proxy keys.
func (c *Config) HasLegacyProxy() bool {
	// We exclude the no proxy value as it has default value.
	return c.HTTPProxy() != "" ||
		c.HTTPSProxy() != "" ||
		c.FTPProxy() != ""
}

// HasJujuProxy returns true if there is any proxy set using the new juju-proxy keys.
func (c *Config) HasJujuProxy() bool {
	// We exclude the no proxy value as it has default value.
	return c.JujuHTTPProxy() != "" ||
		c.JujuHTTPSProxy() != "" ||
		c.JujuFTPProxy() != ""
}

// JujuProxySettings returns all four proxy settings that have been set using the
// juju- prefixed proxy settings. These values determine the current best practice
// for proxies.
func (c *Config) JujuProxySettings() proxy.Settings {
	return proxy.Settings{
		Http:    c.JujuHTTPProxy(),
		Https:   c.JujuHTTPSProxy(),
		Ftp:     c.JujuFTPProxy(),
		NoProxy: c.JujuNoProxy(),
	}
}

// HTTPProxy returns the legacy http proxy for the model.
func (c *Config) HTTPProxy() string {
	return c.asString(HTTPProxyKey)
}

// HTTPSProxy returns the legacy https proxy for the model.
func (c *Config) HTTPSProxy() string {
	return c.asString(HTTPSProxyKey)
}

// FTPProxy returns the legacy ftp proxy for the model.
func (c *Config) FTPProxy() string {
	return c.asString(FTPProxyKey)
}

// NoProxy returns the legacy  'no-proxy' for the model.
func (c *Config) NoProxy() string {
	return c.asString(NoProxyKey)
}

// JujuHTTPProxy returns the http proxy for the model.
func (c *Config) JujuHTTPProxy() string {
	return c.asString(JujuHTTPProxyKey)
}

// JujuHTTPSProxy returns the https proxy for the model.
func (c *Config) JujuHTTPSProxy() string {
	return c.asString(JujuHTTPSProxyKey)
}

// JujuFTPProxy returns the ftp proxy for the model.
func (c *Config) JujuFTPProxy() string {
	return c.asString(JujuFTPProxyKey)
}

// JujuNoProxy returns the 'no-proxy' for the model.
// This value can contain CIDR values.
func (c *Config) JujuNoProxy() string {
	return c.asString(JujuNoProxyKey)
}

func (c *Config) getWithFallback(key, fallback1, fallback2 string) string {
	value := c.asString(key)
	if value == "" {
		value = c.asString(fallback1)
	}
	if value == "" {
		value = c.asString(fallback2)
	}
	return value
}

// addSchemeIfMissing adds a scheme to a URL if it is missing
func addSchemeIfMissing(defaultScheme string, url string) string {
	if url != "" && !strings.Contains(url, "://") {
		url = defaultScheme + "://" + url
	}
	return url
}

// AptProxySettings returns all three proxy settings; http, https and ftp.
func (c *Config) AptProxySettings() proxy.Settings {
	return proxy.Settings{
		Http:    c.AptHTTPProxy(),
		Https:   c.AptHTTPSProxy(),
		Ftp:     c.AptFTPProxy(),
		NoProxy: c.AptNoProxy(),
	}
}

// AptHTTPProxy returns the apt http proxy for the model.
// Falls back to the default http-proxy if not specified.
func (c *Config) AptHTTPProxy() string {
	return addSchemeIfMissing("http", c.getWithFallback(AptHTTPProxyKey, JujuHTTPProxyKey, HTTPProxyKey))
}

// AptHTTPSProxy returns the apt https proxy for the model.
// Falls back to the default https-proxy if not specified.
func (c *Config) AptHTTPSProxy() string {
	return addSchemeIfMissing("https", c.getWithFallback(AptHTTPSProxyKey, JujuHTTPSProxyKey, HTTPSProxyKey))
}

// AptFTPProxy returns the apt ftp proxy for the model.
// Falls back to the default ftp-proxy if not specified.
func (c *Config) AptFTPProxy() string {
	return addSchemeIfMissing("ftp", c.getWithFallback(AptFTPProxyKey, JujuFTPProxyKey, FTPProxyKey))
}

// AptNoProxy returns the 'apt-no-proxy' for the model.
func (c *Config) AptNoProxy() string {
	value := c.asString(AptNoProxyKey)
	if value == "" {
		if c.HasLegacyProxy() {
			value = c.asString(NoProxyKey)
		} else {
			value = c.asString(JujuNoProxyKey)
		}
	}
	return value
}

// AptMirror sets the apt mirror for the model.
func (c *Config) AptMirror() string {
	return c.asString(AptMirrorKey)
}

// SnapProxySettings returns the two proxy settings; http, and https.
func (c *Config) SnapProxySettings() proxy.Settings {
	return proxy.Settings{
		Http:  c.SnapHTTPProxy(),
		Https: c.SnapHTTPSProxy(),
	}
}

// SnapHTTPProxy returns the snap http proxy for the model.
func (c *Config) SnapHTTPProxy() string {
	return c.asString(SnapHTTPProxyKey)
}

// SnapHTTPSProxy returns the snap https proxy for the model.
func (c *Config) SnapHTTPSProxy() string {
	return c.asString(SnapHTTPSProxyKey)
}

// SnapStoreProxy returns the snap store proxy for the model.
func (c *Config) SnapStoreProxy() string {
	return c.asString(SnapStoreProxyKey)
}

// SnapStoreAssertions returns the snap store assertions for the model.
func (c *Config) SnapStoreAssertions() string {
	return c.asString(SnapStoreAssertionsKey)
}

// SnapStoreProxyURL returns the snap store proxy URL for the model.
func (c *Config) SnapStoreProxyURL() string {
	return c.asString(SnapStoreProxyURLKey)
}

// LogFwdSyslog returns the syslog forwarding config.
func (c *Config) LogFwdSyslog() (*syslog.RawConfig, bool) {
	partial := false
	var lfCfg syslog.RawConfig

	if s, ok := c.defined[LogForwardEnabled]; ok {
		partial = true
		lfCfg.Enabled = s.(bool)
	}

	if s, ok := c.defined[LogFwdSyslogHost]; ok && s != "" {
		partial = true
		lfCfg.Host = s.(string)
	}

	if s, ok := c.defined[LogFwdSyslogCACert]; ok && s != "" {
		partial = true
		lfCfg.CACert = s.(string)
	}

	if s, ok := c.defined[LogFwdSyslogClientCert]; ok && s != "" {
		partial = true
		lfCfg.ClientCert = s.(string)
	}

	if s, ok := c.defined[LogFwdSyslogClientKey]; ok && s != "" {
		partial = true
		lfCfg.ClientKey = s.(string)
	}

	if !partial {
		return nil, false
	}
	return &lfCfg, true
}

// FirewallMode returns whether the firewall should
// manage ports per machine, globally, or not at all.
// (FwInstance, FwGlobal, or FwNone).
func (c *Config) FirewallMode() string {
	return c.mustString("firewall-mode")
}

// AgentVersion returns the proposed version number for the agent tools,
// and whether it has been set. Once an environment is bootstrapped, this
// must always be valid.
func (c *Config) AgentVersion() (version.Number, bool) {
	if v, ok := c.defined[AgentVersionKey].(string); ok {
		n, err := version.Parse(v)
		if err != nil {
			panic(err) // We should have checked it earlier.
		}
		return n, true
	}
	return version.Zero, false
}

// AgentMetadataURL returns the URL that locates the agent tarballs and metadata,
// and whether it has been set.
func (c *Config) AgentMetadataURL() (string, bool) {
	if url, ok := c.defined[AgentMetadataURLKey]; ok && url != "" {
		return url.(string), true
	}
	return "", false
}

// ImageMetadataURL returns the URL at which the metadata used to locate image
// ids is located, and whether it has been set.
func (c *Config) ImageMetadataURL() (string, bool) {
	if url, ok := c.defined["image-metadata-url"]; ok && url != "" {
		return url.(string), true
	}
	return "", false
}

// ContainerImageMetadataURL returns the URL at which the metadata used to
// locate container OS image ids is located, and whether it has been set.
func (c *Config) ContainerImageMetadataURL() (string, bool) {
	if url, ok := c.defined[ContainerImageMetadataURLKey]; ok && url != "" {
		return url.(string), true
	}
	return "", false
}

// Development returns whether the environment is in development mode.
func (c *Config) Development() bool {
	value, _ := c.defined["development"].(bool)
	return value
}

// EnableOSRefreshUpdate returns whether or not newly provisioned
// instances should run their respective OS's update capability.
func (c *Config) EnableOSRefreshUpdate() bool {
	val, ok := c.defined["enable-os-refresh-update"].(bool)
	if !ok {
		return true
	}
	return val
}

// EnableOSUpgrade returns whether or not newly provisioned instances
// should run their respective OS's upgrade capability.
func (c *Config) EnableOSUpgrade() bool {
	val, ok := c.defined["enable-os-upgrade"].(bool)
	if !ok {
		return true
	}
	return val
}

// SSLHostnameVerification returns weather the environment has requested
// SSL hostname verification to be enabled.
func (c *Config) SSLHostnameVerification() bool {
	return c.defined["ssl-hostname-verification"].(bool)
}

// LoggingConfig returns the configuration string for the loggers.
func (c *Config) LoggingConfig() string {
	return c.asString("logging-config")
}

// BackupDir returns the configuration string for the temporary files
// backup.
func (c *Config) BackupDir() string {
	return c.asString(BackupDirKey)
}

// AutomaticallyRetryHooks returns whether we should automatically retry hooks.
// By default this should be true.
func (c *Config) AutomaticallyRetryHooks() bool {
	val, ok := c.defined["automatically-retry-hooks"].(bool)
	if !ok {
		return true
	}
	return val
}

// TransmitVendorMetrics returns whether the controller sends charm-collected metrics
// in this model for anonymized aggregate analytics. By default this should be true.
func (c *Config) TransmitVendorMetrics() bool {
	val, ok := c.defined[TransmitVendorMetricsKey].(bool)
	if !ok {
		return true
	}
	return val
}

// ProvisionerHarvestMode reports the harvesting methodology the
// provisioner should take.
func (c *Config) ProvisionerHarvestMode() HarvestMode {
	if v, ok := c.defined[ProvisionerHarvestModeKey].(string); ok {
		if method, err := ParseHarvestMode(v); err != nil {
			// This setting should have already been validated. Don't
			// burden the caller with handling any errors.
			panic(err)
		} else {
			return method
		}
	} else {
		return HarvestDestroyed
	}
}

// NumProvisionWorkers returns the number of provisioner workers to use.
func (c *Config) NumProvisionWorkers() int {
	value, _ := c.defined[NumProvisionWorkersKey].(int)
	return value
}

const (
	MaxNumProvisionWorkers          = 100
	MaxNumContainerProvisionWorkers = 25
)

// validateNumProvisionWorkers ensures the number cannot be set to
// more than 100.
// TODO: (hml) 26-Feb-2024
// Once we can better link the controller config and the model config,
// allow the max value to be set in the controller config.
func (c *Config) validateNumProvisionWorkers() error {
	value, ok := c.defined[NumProvisionWorkersKey].(int)
	if ok && value > MaxNumProvisionWorkers {
		return errors.Errorf("%s: must be less than %d", NumProvisionWorkersKey, MaxNumProvisionWorkers)
	}
	return nil
}

// NumContainerProvisionWorkers returns the number of container provisioner
// workers to use.
func (c *Config) NumContainerProvisionWorkers() int {
	value, _ := c.defined[NumContainerProvisionWorkersKey].(int)
	return value
}

// validateNumContainerProvisionWorkers ensures the number cannot be set to
// more than 25.
// TODO: (hml) 26-Feb-2024
// Once we can better link the controller config and the model config,
// allow the max value to be set in the controller config.
func (c *Config) validateNumContainerProvisionWorkers() error {
	value, ok := c.defined[NumContainerProvisionWorkersKey].(int)
	if ok && value > MaxNumContainerProvisionWorkers {
		return errors.Errorf("%s: must be less than %d", NumContainerProvisionWorkersKey, MaxNumContainerProvisionWorkers)
	}
	return nil
}

// ImageStream returns the simplestreams stream
// used to identify which image ids to search
// when starting an instance.
func (c *Config) ImageStream() string {
	v, _ := c.defined["image-stream"].(string)
	if v != "" {
		return v
	}
	return "released"
}

// AgentStream returns the simplestreams stream
// used to identify which tools to use when
// bootstrapping or upgrading an environment.
func (c *Config) AgentStream() string {
	v, _ := c.defined[AgentStreamKey].(string)
	if v != "" {
		return v
	}
	return "released"
}

// ContainerImageStream returns the simplestreams stream used to identify which
// image ids to search when starting a container.
func (c *Config) ContainerImageStream() string {
	v, _ := c.defined[ContainerImageStreamKey].(string)
	if v != "" {
		return v
	}
	return "released"
}

<<<<<<< HEAD
=======
// GUIStream returns the simplestreams stream
// used to identify which gui to use when
// fetching a gui tarball.
func (c *Config) GUIStream() string {
	v, _ := c.defined[GUIStreamKey].(string)
	if v != "" {
		return v
	}
	return "released"
}

>>>>>>> 2e7de85b
// CharmHubURL returns the URL to use for CharmHub API calls.
func (c *Config) CharmHubURL() (string, bool) {
	if v, ok := c.defined[CharmHubURLKey].(string); ok && v != "" {
		return v, true
	}
	return charmhub.DefaultServerURL, false
}

func (c *Config) validateCharmHubURL() error {
	if v, ok := c.defined[CharmHubURLKey].(string); ok {
		if v == "" {
			return errors.NotValidf("charm-hub url")
		}
		if _, err := url.ParseRequestURI(v); err != nil {
			return errors.NotValidf("charm-hub url %q", v)
		}
	}
	return nil
}

const (
	// RequiresPromptsMode is used to tell clients interacting with
	// model that confirmation prompts are required when removing
	// potentially important resources
	RequiresPromptsMode = "requires-prompts"

	// StrictMode is currently unused
	// TODO(jack-w-shaw) remove this mode
	StrictMode = "strict"
)

var allModes = set.NewStrings(RequiresPromptsMode, StrictMode)

// Mode returns a set of mode types for the configuration.
// Only one option exists at the moment ('requires-prompts')
func (c *Config) Mode() (set.Strings, bool) {
	modes, ok := c.defined[ModeKey]
	if !ok {
		return set.NewStrings(), false
	}
	if m, ok := modes.(string); ok {
		s := set.NewStrings()
		for _, v := range strings.Split(strings.TrimSpace(m), ",") {
			if v == "" {
				continue
			}
			s.Add(strings.TrimSpace(v))
		}
		if s.Size() > 0 {
			return s, true
		}
	}

	return set.NewStrings(), false
}

func (c *Config) validateMode() error {
	modes, _ := c.Mode()
	difference := modes.Difference(allModes)
	if !difference.IsEmpty() {
		return errors.NotValidf("mode(s) %q", strings.Join(difference.SortedValues(), ", "))
	}
	return nil
}

// LoggingOutput is a for determining the destination of output for
// logging.
func (c *Config) LoggingOutput() ([]string, bool) {
	outputs, ok := c.defined[LoggingOutputKey]
	if !ok {
		return []string{}, false
	}
	if m, ok := outputs.(string); ok {
		s := set.NewStrings()
		for _, v := range strings.Split(strings.TrimSpace(m), ",") {
			if v == "" {
				continue
			}
			s.Add(strings.TrimSpace(v))
		}
		if s.Size() > 0 {
			return s.SortedValues(), true
		}
	}
	return []string{}, false
}

func (c *Config) validateLoggingOutput() error {
	outputs, _ := c.LoggingOutput()
	for _, output := range outputs {
		switch strings.TrimSpace(output) {
		case corelogger.DatabaseName, corelogger.SyslogName:
		default:
			return errors.NotValidf("logging-output %q", output)
		}
	}
	return nil
}

// DisableNetworkManagement reports whether Juju is allowed to
// configure and manage networking inside the environment.
func (c *Config) DisableNetworkManagement() (bool, bool) {
	v, ok := c.defined["disable-network-management"].(bool)
	return v, ok
}

// IgnoreMachineAddresses reports whether Juju will discover
// and store machine addresses on startup.
func (c *Config) IgnoreMachineAddresses() (bool, bool) {
	v, ok := c.defined[IgnoreMachineAddresses].(bool)
	return v, ok
}

// StorageDefaultBlockSource returns the default block storage
// source for the model.
func (c *Config) StorageDefaultBlockSource() (string, bool) {
	bs := c.asString(StorageDefaultBlockSourceKey)
	return bs, bs != ""
}

// StorageDefaultFilesystemSource returns the default filesystem
// storage source for the model.
func (c *Config) StorageDefaultFilesystemSource() (string, bool) {
	bs := c.asString(StorageDefaultFilesystemSourceKey)
	return bs, bs != ""
}

// ResourceTags returns a set of tags to set on environment resources
// that Juju creates and manages, if the provider supports them. These
// tags have no special meaning to Juju, but may be used for existing
// chargeback accounting schemes or other identification purposes.
func (c *Config) ResourceTags() (map[string]string, bool) {
	tags, err := c.resourceTags()
	if err != nil {
		panic(err) // should be prevented by Validate
	}
	return tags, tags != nil
}

func (c *Config) resourceTags() (map[string]string, error) {
	v, ok := c.defined[ResourceTagsKey].(map[string]string)
	if !ok {
		return nil, nil
	}
	for k := range v {
		if strings.HasPrefix(k, tags.JujuTagPrefix) {
			return nil, errors.Errorf("tag %q uses reserved prefix %q", k, tags.JujuTagPrefix)
		}
	}
	return v, nil
}

// MaxStatusHistoryAge is the maximum age of status history entries
// before being pruned.
func (c *Config) MaxStatusHistoryAge() time.Duration {
	// Value has already been validated.
	val, _ := time.ParseDuration(c.mustString(MaxStatusHistoryAge))
	return val
}

// MaxStatusHistorySizeMB is the maximum size in MiB which the status history
// collection can grow to before being pruned.
func (c *Config) MaxStatusHistorySizeMB() uint {
	// Value has already been validated.
	val, _ := utils.ParseSize(c.mustString(MaxStatusHistorySize))
	return uint(val)
}

func (c *Config) MaxActionResultsAge() time.Duration {
	// Value has already been validated.
	val, _ := time.ParseDuration(c.mustString(MaxActionResultsAge))
	return val
}

func (c *Config) MaxActionResultsSizeMB() uint {
	// Value has already been validated.
	val, _ := utils.ParseSize(c.mustString(MaxActionResultsSize))
	return uint(val)
}

// UpdateStatusHookInterval is how often to run the charm
// update-status hook.
func (c *Config) UpdateStatusHookInterval() time.Duration {
	// Value has already been validated.
	val, _ := time.ParseDuration(c.asString(UpdateStatusHookInterval))
	return val
}

// EgressSubnets are the source addresses from which traffic from this model
// originates if the model is deployed such that NAT or similar is in use.
func (c *Config) EgressSubnets() []string {
	raw := c.asString(EgressSubnets)
	if raw == "" {
		return []string{}
	}
	// Value has already been validated.
	rawAddr := strings.Split(raw, ",")
	result := make([]string, len(rawAddr))
	for i, addr := range rawAddr {
		result[i] = strings.TrimSpace(addr)
	}
	return result
}

// FanConfig is the configuration of FAN network running in the model.
func (c *Config) FanConfig() (network.FanConfig, error) {
	// At this point we are sure that the line is valid.
	return network.ParseFanConfig(c.asString(FanConfig))
}

// CloudInitUserData returns a copy of the raw user data attributes
// that were specified by the user.
func (c *Config) CloudInitUserData() map[string]interface{} {
	raw := c.asString(CloudInitUserDataKey)
	if raw == "" {
		return nil
	}
	// The raw data has already passed Validate()
	conformingUserDataMap, _ := ensureStringMaps(raw)
	return conformingUserDataMap
}

// ContainerInheritProperties returns a copy of the raw user data keys
// that were specified by the user.
func (c *Config) ContainerInheritProperties() string {
	return c.asString(ContainerInheritPropertiesKey)
}

// LXDSnapChannel returns the channel to be used when installing LXD from a snap.
func (c *Config) LXDSnapChannel() string {
	return c.asString(LXDSnapChannel)
}

// Telemetry returns whether telemetry is enabled for the model.
func (c *Config) Telemetry() bool {
	value, _ := c.defined[DisableTelemetryKey].(bool)
	return !value
}

// UnknownAttrs returns a copy of the raw configuration attributes
// that are supposedly specific to the environment type. They could
// also be wrong attributes, though. Only the specific environment
// implementation can tell.
func (c *Config) UnknownAttrs() map[string]interface{} {
	newAttrs := make(map[string]interface{})
	for k, v := range c.unknown {
		newAttrs[k] = v
	}
	return newAttrs
}

// AllAttrs returns a copy of the raw configuration attributes.
func (c *Config) AllAttrs() map[string]interface{} {
	allAttrs := c.UnknownAttrs()
	for k, v := range c.defined {
		allAttrs[k] = v
	}
	return allAttrs
}

// Remove returns a new configuration that has the attributes of c minus attrs.
func (c *Config) Remove(attrs []string) (*Config, error) {
	defined := c.AllAttrs()
	for _, k := range attrs {
		delete(defined, k)
	}
	return New(NoDefaults, defined)
}

// Apply returns a new configuration that has the attributes of c plus attrs.
func (c *Config) Apply(attrs map[string]interface{}) (*Config, error) {
	defined := c.AllAttrs()
	for k, v := range attrs {
		defined[k] = v
	}
	return New(NoDefaults, defined)
}

// fields holds the validation schema fields derived from configSchema.
var fields = func() schema.Fields {
	combinedSchema, err := Schema(nil)
	if err != nil {
		panic(err)
	}
	fs, _, err := combinedSchema.ValidationSchema()
	if err != nil {
		panic(err)
	}
	return fs
}

// alwaysOptional holds configuration defaults for attributes that may
// be unspecified even after a configuration has been created with all
// defaults filled out.
//
// This table is not definitive: it specifies those attributes which are
// optional when the config goes through its initial schema coercion,
// but some fields listed as optional here are actually mandatory
// with NoDefaults and are checked at the later Validate stage.
var alwaysOptional = schema.Defaults{
	AgentVersionKey:   schema.Omit,
	AuthorizedKeysKey: schema.Omit,
	ExtraInfoKey:      schema.Omit,

	LogForwardEnabled:      schema.Omit,
	LogFwdSyslogHost:       schema.Omit,
	LogFwdSyslogCACert:     schema.Omit,
	LogFwdSyslogClientCert: schema.Omit,
	LogFwdSyslogClientKey:  schema.Omit,
	LoggingOutputKey:       schema.Omit,

	// Storage related config.
	// Environ providers will specify their own defaults.
	StorageDefaultBlockSourceKey:      schema.Omit,
	StorageDefaultFilesystemSourceKey: schema.Omit,

	"firewall-mode":                 schema.Omit,
	"logging-config":                schema.Omit,
	ProvisionerHarvestModeKey:       schema.Omit,
	NumProvisionWorkersKey:          schema.Omit,
	NumContainerProvisionWorkersKey: schema.Omit,
	HTTPProxyKey:                    schema.Omit,
	HTTPSProxyKey:                   schema.Omit,
	FTPProxyKey:                     schema.Omit,
	NoProxyKey:                      schema.Omit,
	JujuHTTPProxyKey:                schema.Omit,
	JujuHTTPSProxyKey:               schema.Omit,
	JujuFTPProxyKey:                 schema.Omit,
	JujuNoProxyKey:                  schema.Omit,
	AptHTTPProxyKey:                 schema.Omit,
	AptHTTPSProxyKey:                schema.Omit,
	AptFTPProxyKey:                  schema.Omit,
	AptNoProxyKey:                   schema.Omit,
	SnapHTTPProxyKey:                schema.Omit,
	SnapHTTPSProxyKey:               schema.Omit,
	SnapStoreProxyKey:               schema.Omit,
	SnapStoreAssertionsKey:          schema.Omit,
	SnapStoreProxyURLKey:            schema.Omit,
	AptMirrorKey:                    schema.Omit,
	AgentStreamKey:                  schema.Omit,
	ResourceTagsKey:                 schema.Omit,
	"cloudimg-base-url":             schema.Omit,
	"enable-os-refresh-update":      schema.Omit,
	"enable-os-upgrade":             schema.Omit,
	"image-stream":                  schema.Omit,
	"image-metadata-url":            schema.Omit,
	AgentMetadataURLKey:             schema.Omit,
	ContainerImageStreamKey:         schema.Omit,
	ContainerImageMetadataURLKey:    schema.Omit,
	DefaultBaseKey:                  schema.Omit,
	"development":                   schema.Omit,
	"ssl-hostname-verification":     schema.Omit,
	"proxy-ssh":                     schema.Omit,
	"disable-network-management":    schema.Omit,
	IgnoreMachineAddresses:          schema.Omit,
	AutomaticallyRetryHooks:         schema.Omit,
	TestModeKey:                     schema.Omit,
	DisableTelemetryKey:             schema.Omit,
	ModeKey:                         schema.Omit,
	TransmitVendorMetricsKey:        schema.Omit,
	NetBondReconfigureDelayKey:      schema.Omit,
	ContainerNetworkingMethod:       schema.Omit,
	MaxStatusHistoryAge:             schema.Omit,
	MaxStatusHistorySize:            schema.Omit,
	MaxActionResultsAge:             schema.Omit,
	MaxActionResultsSize:            schema.Omit,
	UpdateStatusHookInterval:        schema.Omit,
	EgressSubnets:                   schema.Omit,
	FanConfig:                       schema.Omit,
	CloudInitUserDataKey:            schema.Omit,
	ContainerInheritPropertiesKey:   schema.Omit,
	BackupDirKey:                    schema.Omit,
	DefaultSpace:                    schema.Omit,
	LXDSnapChannel:                  schema.Omit,
	CharmHubURLKey:                  schema.Omit,
}

func allowEmpty(attr string) bool {
	return alwaysOptional[attr] == "" || alwaysOptional[attr] == schema.Omit
}

// allDefaults returns a schema.Defaults that contains
// defaults to be used when creating a new config with
// UseDefaults.
func allDefaults() schema.Defaults {
	d := schema.Defaults{}
	configDefaults := ConfigDefaults()
	for attr, val := range configDefaults {
		d[attr] = val
	}
	for attr, val := range alwaysOptional {
		if developerConfigValue(attr) {
			continue
		}
		if _, ok := d[attr]; !ok {
			d[attr] = val
		}
	}
	return d
}

// immutableAttributes holds those attributes
// which are not allowed to change in the lifetime
// of an environment.
var immutableAttributes = []string{
	NameKey,
	TypeKey,
	UUIDKey,
	"firewall-mode",
	CharmHubURLKey,
}

var (
	initSchema          sync.Once
	allFields           schema.Fields
	defaultsWhenParsing schema.Defaults
	withDefaultsChecker schema.Checker
	noDefaultsChecker   schema.Checker
)

// ValidateUnknownAttrs checks the unknown attributes of the config against
// the supplied fields and defaults, and returns an error if any fails to
// validate. Unknown fields are warned about, but preserved, on the basis
// that they are reasonably likely to have been written by or for a version
// of juju that does recognise the fields, but that their presence is still
// anomalous to some degree and should be flagged (and that there is thereby
// a mechanism for observing fields that really are typos etc).
func (c *Config) ValidateUnknownAttrs(extrafields schema.Fields, defaults schema.Defaults) (map[string]interface{}, error) {
	attrs := c.UnknownAttrs()
	checker := schema.FieldMap(extrafields, defaults)
	coerced, err := checker.Coerce(attrs, nil)
	if err != nil {
		logger.Debugf("coercion failed attributes: %#v, checker: %#v, %v", attrs, checker, err)
		return nil, err
	}
	result := coerced.(map[string]interface{})
	for name, value := range attrs {
		if extrafields[name] == nil {
			// We know this name isn't in the global fields, or it wouldn't be
			// an UnknownAttr, it also appears to not be in the extra fields
			// that are provider specific.  Check to see if an alternative
			// spelling is in either the extra fields or the core fields.
			if val, isString := value.(string); isString && val != "" {
				// only warn about attributes with non-empty string values
				altName := strings.Replace(name, "_", "-", -1)
				if extrafields[altName] != nil || allFields[altName] != nil {
					logger.Warningf("unknown config field %q, did you mean %q?", name, altName)
				} else {
					logger.Warningf("unknown config field %q", name)
				}
			}
			result[name] = value
			// The only allowed types for unknown attributes are string, int,
			// float, bool and []interface{} (which is really []string)
			switch t := value.(type) {
			case string:
				continue
			case int:
				continue
			case bool:
				continue
			case float32:
				continue
			case float64:
				continue
			case []interface{}:
				for _, val := range t {
					if _, ok := val.(string); !ok {
						return nil, errors.Errorf("%s: unknown type (%v)", name, value)
					}
				}
				continue
			default:
				return nil, errors.Errorf("%s: unknown type (%q)", name, value)
			}
		}
	}
	return result, nil
}

func addIfNotEmpty(settings map[string]interface{}, key, value string) {
	if value != "" {
		settings[key] = value
	}
}

// ProxyConfigMap returns a map suitable to be applied to a Config to update
// proxy settings.
func ProxyConfigMap(proxySettings proxy.Settings) map[string]interface{} {
	settings := make(map[string]interface{})
	addIfNotEmpty(settings, HTTPProxyKey, proxySettings.Http)
	addIfNotEmpty(settings, HTTPSProxyKey, proxySettings.Https)
	addIfNotEmpty(settings, FTPProxyKey, proxySettings.Ftp)
	addIfNotEmpty(settings, NoProxyKey, proxySettings.NoProxy)
	return settings
}

// AptProxyConfigMap returns a map suitable to be applied to a Config to update
// proxy settings.
func AptProxyConfigMap(proxySettings proxy.Settings) map[string]interface{} {
	settings := make(map[string]interface{})
	addIfNotEmpty(settings, AptHTTPProxyKey, proxySettings.Http)
	addIfNotEmpty(settings, AptHTTPSProxyKey, proxySettings.Https)
	addIfNotEmpty(settings, AptFTPProxyKey, proxySettings.Ftp)
	addIfNotEmpty(settings, AptNoProxyKey, proxySettings.NoProxy)
	return settings
}

func developerConfigValue(name string) bool {
	if !featureflag.Enabled(feature.DeveloperMode) {
		switch name {
		// Add developer-mode keys here.
		}
	}
	return false
}

// Schema returns a configuration schema that includes both
// the given extra fields and all the fields defined in this package.
// It returns an error if extra defines any fields defined in this
// package.
func Schema(extra environschema.Fields) (environschema.Fields, error) {
	fields := make(environschema.Fields)
	for name, field := range configSchema {
		if developerConfigValue(name) {
			continue
		}
		if controller.ControllerOnlyAttribute(name) {
			return nil, errors.Errorf("config field %q clashes with controller config", name)
		}
		fields[name] = field
	}
	for name, field := range extra {
		if controller.ControllerOnlyAttribute(name) {
			return nil, errors.Errorf("config field %q clashes with controller config", name)
		}
		if _, ok := fields[name]; ok {
			return nil, errors.Errorf("config field %q clashes with global config", name)
		}
		fields[name] = field
	}
	return fields, nil
}

// configSchema holds information on all the fields defined by
// the config package.
var configSchema = environschema.Fields{
	AgentMetadataURLKey: {
		Description: "URL of private stream",
		Type:        environschema.Tstring,
		Group:       environschema.EnvironGroup,
	},
	AgentStreamKey: {
		Description: `Version of Juju to use for deploy/upgrades.`,
		Type:        environschema.Tstring,
		Group:       environschema.EnvironGroup,
	},
	AgentVersionKey: {
		Description: "The desired Juju agent version to use",
		Type:        environschema.Tstring,
		Group:       environschema.JujuGroup,
		Immutable:   true,
	},
	AptFTPProxyKey: {
		// TODO document acceptable format
		Description: "The APT FTP proxy for the model",
		Type:        environschema.Tstring,
		Group:       environschema.EnvironGroup,
	},
	AptHTTPProxyKey: {
		// TODO document acceptable format
		Description: "The APT HTTP proxy for the model",
		Type:        environschema.Tstring,
		Group:       environschema.EnvironGroup,
	},
	AptHTTPSProxyKey: {
		// TODO document acceptable format
		Description: "The APT HTTPS proxy for the model",
		Type:        environschema.Tstring,
		Group:       environschema.EnvironGroup,
	},
	AptNoProxyKey: {
		Description: "List of domain addresses not to be proxied for APT (comma-separated)",
		Type:        environschema.Tstring,
		Group:       environschema.EnvironGroup,
	},
	AptMirrorKey: {
		// TODO document acceptable format
		Description: "The APT mirror for the model",
		Type:        environschema.Tstring,
		Group:       environschema.EnvironGroup,
	},
	AuthorizedKeysKey: {
		Description: "Any authorized SSH public keys for the model, as found in a ~/.ssh/authorized_keys file",
		Type:        environschema.Tstring,
		Group:       environschema.EnvironGroup,
	},
	DefaultBaseKey: {
		Description: "The default base image to use for deploying charms, will act like --base when deploying charms",
		Type:        environschema.Tstring,
		Group:       environschema.EnvironGroup,
	},
	// TODO (jack-w-shaw) integrate this into mode
	"development": {
		Description: "Whether the model is in development mode",
		Type:        environschema.Tbool,
		Group:       environschema.EnvironGroup,
	},
	"disable-network-management": {
		Description: "Whether the provider should control networks (on MAAS models, set to true for MAAS to control networks",
		Type:        environschema.Tbool,
		Group:       environschema.EnvironGroup,
	},
	IgnoreMachineAddresses: {
		Description: "Whether the machine worker should discover machine addresses on startup",
		Type:        environschema.Tbool,
		Group:       environschema.EnvironGroup,
	},
	"enable-os-refresh-update": {
		Description: `Whether newly provisioned instances should run their respective OS's update capability.`,
		Type:        environschema.Tbool,
		Group:       environschema.EnvironGroup,
	},
	"enable-os-upgrade": {
		Description: `Whether newly provisioned instances should run their respective OS's upgrade capability.`,
		Type:        environschema.Tbool,
		Group:       environschema.EnvironGroup,
	},
	ExtraInfoKey: {
		Description: "Arbitrary user specified string data that is stored against the model.",
		Type:        environschema.Tstring,
		Group:       environschema.EnvironGroup,
	},
	"firewall-mode": {
		Description: `The mode to use for network firewalling.

'instance' requests the use of an individual firewall per instance.

'global' uses a single firewall for all instances (access
for a network port is enabled to one instance if any instance requires
that port).

'none' requests that no firewalling should be performed
inside the model. It's useful for clouds without support for either
global or per instance security groups.`,
		Type:      environschema.Tstring,
		Values:    []interface{}{FwInstance, FwGlobal, FwNone},
		Immutable: true,
		Group:     environschema.EnvironGroup,
	},
	FTPProxyKey: {
		Description: "The FTP proxy value to configure on instances, in the FTP_PROXY environment variable",
		Type:        environschema.Tstring,
		Group:       environschema.EnvironGroup,
	},
	HTTPProxyKey: {
		Description: "The HTTP proxy value to configure on instances, in the HTTP_PROXY environment variable",
		Type:        environschema.Tstring,
		Group:       environschema.EnvironGroup,
	},
	HTTPSProxyKey: {
		Description: "The HTTPS proxy value to configure on instances, in the HTTPS_PROXY environment variable",
		Type:        environschema.Tstring,
		Group:       environschema.EnvironGroup,
	},
	NoProxyKey: {
		Description: "List of domain addresses not to be proxied (comma-separated)",
		Type:        environschema.Tstring,
		Group:       environschema.EnvironGroup,
	},
	JujuFTPProxyKey: {
		Description: "The FTP proxy value to pass to charms in the JUJU_CHARM_FTP_PROXY environment variable",
		Type:        environschema.Tstring,
		Group:       environschema.EnvironGroup,
	},
	JujuHTTPProxyKey: {
		Description: "The HTTP proxy value to pass to charms in the JUJU_CHARM_HTTP_PROXY environment variable",
		Type:        environschema.Tstring,
		Group:       environschema.EnvironGroup,
	},
	JujuHTTPSProxyKey: {
		Description: "The HTTPS proxy value to pass to charms in the JUJU_CHARM_HTTPS_PROXY environment variable",
		Type:        environschema.Tstring,
		Group:       environschema.EnvironGroup,
	},
	JujuNoProxyKey: {
		Description: "List of domain addresses not to be proxied (comma-separated), may contain CIDRs. Passed to charms in the JUJU_CHARM_NO_PROXY environment variable",
		Type:        environschema.Tstring,
		Group:       environschema.EnvironGroup,
	},
	SnapHTTPProxyKey: {
		Description: "The HTTP proxy value to for installing snaps",
		Type:        environschema.Tstring,
		Group:       environschema.EnvironGroup,
	},
	SnapHTTPSProxyKey: {
		Description: "The HTTPS proxy value to for installing snaps",
		Type:        environschema.Tstring,
		Group:       environschema.EnvironGroup,
	},
	SnapStoreProxyKey: {
		Description: "The snap store proxy for installing snaps",
		Type:        environschema.Tstring,
		Group:       environschema.EnvironGroup,
	},
	SnapStoreAssertionsKey: {
		Description: "The assertions for the defined snap store proxy",
		Type:        environschema.Tstring,
		Group:       environschema.EnvironGroup,
	},
	SnapStoreProxyURLKey: {
		Description: "The URL for the defined snap store proxy",
		Type:        environschema.Tstring,
		Group:       environschema.EnvironGroup,
	},
	"image-metadata-url": {
		Description: "The URL at which the metadata used to locate OS image ids is located",
		Type:        environschema.Tstring,
		Group:       environschema.EnvironGroup,
	},
	"image-stream": {
		Description: `The simplestreams stream used to identify which image ids to search when starting an instance.`,
		Type:        environschema.Tstring,
		Group:       environschema.EnvironGroup,
	},
	ContainerImageMetadataURLKey: {
		Description: "The URL at which the metadata used to locate container OS image ids is located",
		Type:        environschema.Tstring,
		Group:       environschema.EnvironGroup,
	},
	ContainerImageStreamKey: {
		Description: `The simplestreams stream used to identify which image ids to search when starting a container.`,
		Type:        environschema.Tstring,
		Group:       environschema.EnvironGroup,
	},
	"logging-config": {
		Description: `The configuration string to use when configuring Juju agent logging (see http://godoc.org/github.com/juju/loggo#ParseConfigurationString for details)`,
		Type:        environschema.Tstring,
		Group:       environschema.EnvironGroup,
	},
	NameKey: {
		Description: "The name of the current model",
		Type:        environschema.Tstring,
		Mandatory:   true,
		Immutable:   true,
		Group:       environschema.EnvironGroup,
	},
	ProvisionerHarvestModeKey: {
		// default: destroyed, but also depends on current setting of ProvisionerSafeModeKey
		Description: "What to do with unknown machines (default destroyed)",
		Type:        environschema.Tstring,
		Values:      []interface{}{"all", "none", "unknown", "destroyed"},
		Group:       environschema.EnvironGroup,
	},
	NumProvisionWorkersKey: {
		Description: "The number of provisioning workers to use per model",
		Type:        environschema.Tint,
		Group:       environschema.EnvironGroup,
	},
	NumContainerProvisionWorkersKey: {
		Description: "The number of container provisioning workers to use per machine",
		Type:        environschema.Tint,
		Group:       environschema.EnvironGroup,
	},
	"proxy-ssh": {
		// default: true
		Description: `Whether SSH commands should be proxied through the API server`,
		Type:        environschema.Tbool,
		Group:       environschema.EnvironGroup,
	},
	ResourceTagsKey: {
		Description: "resource tags",
		Type:        environschema.Tattrs,
		Group:       environschema.EnvironGroup,
	},
	LogForwardEnabled: {
		Description: `Whether syslog forwarding is enabled.`,
		Type:        environschema.Tbool,
		Group:       environschema.EnvironGroup,
	},
	LogFwdSyslogHost: {
		Description: `The hostname:port of the syslog server.`,
		Type:        environschema.Tstring,
		Group:       environschema.EnvironGroup,
	},
	LogFwdSyslogCACert: {
		Description: `The certificate of the CA that signed the syslog server certificate, in PEM format.`,
		Type:        environschema.Tstring,
		Group:       environschema.EnvironGroup,
	},
	LogFwdSyslogClientCert: {
		Description: `The syslog client certificate in PEM format.`,
		Type:        environschema.Tstring,
		Group:       environschema.EnvironGroup,
	},
	LogFwdSyslogClientKey: {
		Description: `The syslog client key in PEM format.`,
		Type:        environschema.Tstring,
		Group:       environschema.EnvironGroup,
	},
	"ssl-hostname-verification": {
		Description: "Whether SSL hostname verification is enabled (default true)",
		Type:        environschema.Tbool,
		Group:       environschema.EnvironGroup,
	},
	StorageDefaultBlockSourceKey: {
		Description: "The default block storage source for the model",
		Type:        environschema.Tstring,
		Group:       environschema.EnvironGroup,
	},
	StorageDefaultFilesystemSourceKey: {
		Description: "The default filesystem storage source for the model",
		Type:        environschema.Tstring,
		Group:       environschema.EnvironGroup,
	},
	TestModeKey: {
		Description: `Whether the model is intended for testing.
If true, accessing the charm store does not affect statistical
data of the store. (default false)`,
		Type:  environschema.Tbool,
		Group: environschema.EnvironGroup,
	},
	DisableTelemetryKey: {
		Description: `Disable telemetry reporting of model information`,
		Type:        environschema.Tbool,
		Group:       environschema.EnvironGroup,
	},
	ModeKey: {
		Description: `Mode is a comma-separated list which sets the
mode the model should run in. So far only one is implemented
- If 'requires-prompts' is present, clients will ask for confirmation before removing
potentially valuable resources.
(default "")`,
		Type:  environschema.Tstring,
		Group: environschema.EnvironGroup,
	},
	TypeKey: {
		Description: "Type of model, e.g. local, ec2",
		Type:        environschema.Tstring,
		Mandatory:   true,
		Immutable:   true,
		Group:       environschema.EnvironGroup,
	},
	UUIDKey: {
		Description: "The UUID of the model",
		Type:        environschema.Tstring,
		Group:       environschema.JujuGroup,
		Immutable:   true,
	},
	AutomaticallyRetryHooks: {
		Description: "Determines whether the uniter should automatically retry failed hooks",
		Type:        environschema.Tbool,
		Group:       environschema.EnvironGroup,
	},
	TransmitVendorMetricsKey: {
		Description: "Determines whether metrics declared by charms deployed into this model are sent for anonymized aggregate analytics",
		Type:        environschema.Tbool,
		Group:       environschema.EnvironGroup,
	},
	NetBondReconfigureDelayKey: {
		Description: "The amount of time in seconds to sleep between ifdown and ifup when bridging",
		Type:        environschema.Tint,
		Group:       environschema.EnvironGroup,
	},
	ContainerNetworkingMethod: {
		Description: "Method of container networking setup - one of fan, provider, local",
		Type:        environschema.Tstring,
		Group:       environschema.EnvironGroup,
	},
	MaxStatusHistoryAge: {
		Description: "The maximum age for status history entries before they are pruned, in human-readable time format",
		Type:        environschema.Tstring,
		Group:       environschema.EnvironGroup,
	},
	MaxStatusHistorySize: {
		Description: "The maximum size for the status history collection, in human-readable memory format",
		Type:        environschema.Tstring,
		Group:       environschema.EnvironGroup,
	},
	MaxActionResultsAge: {
		Description: "The maximum age for action entries before they are pruned, in human-readable time format",
		Type:        environschema.Tstring,
		Group:       environschema.EnvironGroup,
	},
	MaxActionResultsSize: {
		Description: "The maximum size for the action collection, in human-readable memory format",
		Type:        environschema.Tstring,
		Group:       environschema.EnvironGroup,
	},
	UpdateStatusHookInterval: {
		Description: "How often to run the charm update-status hook, in human-readable time format (default 5m, range 1-60m)",
		Type:        environschema.Tstring,
		Group:       environschema.EnvironGroup,
	},
	EgressSubnets: {
		Description: "Source address(es) for traffic originating from this model",
		Type:        environschema.Tstring,
		Group:       environschema.EnvironGroup,
	},
	FanConfig: {
		Description: "Configuration for fan networking for this model",
		Type:        environschema.Tstring,
		Group:       environschema.EnvironGroup,
	},
	CloudInitUserDataKey: {
		Description: "Cloud-init user-data (in yaml format) to be added to userdata for new machines created in this model",
		Type:        environschema.Tstring,
		Group:       environschema.EnvironGroup,
	},
	ContainerInheritPropertiesKey: {
		Description: "List of properties to be copied from the host machine to new containers created in this model (comma-separated)",
		Type:        environschema.Tstring,
		Group:       environschema.EnvironGroup,
	},
	BackupDirKey: {
		Description: "Directory used to store the backup working directory",
		Type:        environschema.Tstring,
		Group:       environschema.EnvironGroup,
	},
	DefaultSpace: {
		Description: "The default network space used for application endpoints in this model",
		Type:        environschema.Tstring,
		Group:       environschema.EnvironGroup,
	},
	LXDSnapChannel: {
		Description: "The channel to use when installing LXD from a snap (cosmic and later)",
		Type:        environschema.Tstring,
		Group:       environschema.EnvironGroup,
	},
	CharmHubURLKey: {
		Description: `The url for CharmHub API calls`,
		Type:        environschema.Tstring,
		Group:       environschema.EnvironGroup,
	},
	LoggingOutputKey: {
		Description: `The logging output destination: database and/or syslog. (default "")`,
		Type:        environschema.Tstring,
		Group:       environschema.EnvironGroup,
	},
	SecretBackendKey: {
		Description: `The name of the secret store backend. (default "auto")`,
		Type:        environschema.Tstring,
		Group:       environschema.EnvironGroup,
	},
}<|MERGE_RESOLUTION|>--- conflicted
+++ resolved
@@ -1496,20 +1496,6 @@
 	return "released"
 }
 
-<<<<<<< HEAD
-=======
-// GUIStream returns the simplestreams stream
-// used to identify which gui to use when
-// fetching a gui tarball.
-func (c *Config) GUIStream() string {
-	v, _ := c.defined[GUIStreamKey].(string)
-	if v != "" {
-		return v
-	}
-	return "released"
-}
-
->>>>>>> 2e7de85b
 // CharmHubURL returns the URL to use for CharmHub API calls.
 func (c *Config) CharmHubURL() (string, bool) {
 	if v, ok := c.defined[CharmHubURLKey].(string); ok && v != "" {
