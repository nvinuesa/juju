package environs

import (
	"archive/tar"
	"compress/gzip"
	"fmt"
	"go/build"
	"io"
	"io/ioutil"
	"launchpad.net/juju-core/log"
	"launchpad.net/juju-core/state"
	"launchpad.net/juju-core/version"
	"os"
	"os/exec"
	"path"
	"path/filepath"
	"strings"
)

// VarDir is the directory where juju data is stored.
// The tools directories are stored inside the "tools" subdirectory
// inside VarDir.
var VarDir = "/var/lib/juju"

var toolPrefix = "tools/juju-"

// ListTools returns all the tools found in the given storage
// that have the given major version.
func ListTools(store StorageReader, majorVersion int) ([]*state.Tools, error) {
	dir := fmt.Sprintf("%s%d.", toolPrefix, majorVersion)
	names, err := store.List(dir)
	if err != nil {
		return nil, err
	}
	var toolsList []*state.Tools
	for _, name := range names {
		if !strings.HasPrefix(name, toolPrefix) || !strings.HasSuffix(name, ".tgz") {
			log.Printf("unexpected tools file found %q", name)
			continue
		}
		vers := name[len(toolPrefix) : len(name)-len(".tgz")]
		var t state.Tools
		t.Binary, err = version.ParseBinary(vers)
		if err != nil {
			log.Printf("failed to parse %q: %v", vers, err)
			continue
		}
		if t.Major != majorVersion {
			log.Printf("tool %q found in wrong directory %q", name, dir)
			continue
		}
		t.URL, err = store.URL(name)
		if err != nil {
			log.Printf("cannot get URL for %q: %v", name, err)
			continue
		}
		toolsList = append(toolsList, &t)
	}
	return toolsList, nil
}

<<<<<<< HEAD
// PutTools builds the current version of the juju tools with the given
// build tags, uploads them to the given storage, and returns a Tools
// instance describing them.
// TODO(rog) find binaries from $PATH when not using a development
// version of juju within a $GOPATH.
func PutTools(storage Storage, tags string) (*state.Tools, error) {
=======
// PutTools builds the current version of the juju tools, uploads them
// to the given storage, and returns a Tools instance describing them.
// If vers is non-nil it will override the current version in the uploaded
// tools.
func PutTools(storage Storage, vers *version.Binary) (*state.Tools, error) {
	// TODO(rog) find binaries from $PATH when not using a development
	// version of juju within a $GOPATH.

>>>>>>> 1670ce4d
	// We create the entire archive before asking the environment to
	// start uploading so that we can be sure we have archived
	// correctly.
	f, err := ioutil.TempFile("", "juju-tgz")
	if err != nil {
		return nil, err
	}
	defer f.Close()
	defer os.Remove(f.Name())
	tvers, err := bundleTools(f, vers)
	if err != nil {
		return nil, err
	}
	_, err = f.Seek(0, 0)
	if err != nil {
		return nil, fmt.Errorf("cannot seek to start of tools archive: %v", err)
	}
	fi, err := f.Stat()
	if err != nil {
		return nil, fmt.Errorf("cannot stat newly made tools archive: %v", err)
	}
	p := ToolsStoragePath(tvers)
	log.Printf("environs: putting tools %v", p)
	err = storage.Put(p, f, fi.Size())
	if err != nil {
		return nil, err
	}
	url, err := storage.URL(p)
	if err != nil {
		return nil, err
	}
	return &state.Tools{tvers, url}, nil
}

// archive writes the executable files found in the given directory in
// gzipped tar format to w.  An error is returned if an entry inside dir
// is not a regular executable file.
func archive(w io.Writer, dir string) (err error) {
	entries, err := ioutil.ReadDir(dir)
	if err != nil {
		return err
	}

	gzw := gzip.NewWriter(w)
	defer closeErrorCheck(&err, gzw)

	tarw := tar.NewWriter(gzw)
	defer closeErrorCheck(&err, tarw)

	for _, ent := range entries {
		h := tarHeader(ent)
		// ignore local umask
		if isExecutable(ent) {
			h.Mode = 0755
		} else {
			h.Mode = 0644
		}
		err := tarw.WriteHeader(h)
		if err != nil {
			return err
		}
		if err := copyFile(tarw, filepath.Join(dir, ent.Name())); err != nil {
			return err
		}
	}
	return nil
}

// copyFile writes the contents of the given file to w.
func copyFile(w io.Writer, file string) error {
	f, err := os.Open(file)
	if err != nil {
		return err
	}
	defer f.Close()
	_, err = io.Copy(w, f)
	return err
}

// tarHeader returns a tar file header given the file's stat
// information.
func tarHeader(i os.FileInfo) *tar.Header {
	return &tar.Header{
		Typeflag:   tar.TypeReg,
		Name:       i.Name(),
		Size:       i.Size(),
		Mode:       int64(i.Mode() & 0777),
		ModTime:    i.ModTime(),
		AccessTime: i.ModTime(),
		ChangeTime: i.ModTime(),
		Uname:      "ubuntu",
		Gname:      "ubuntu",
	}
}

// isExecutable returns whether the given info
// represents a regular file executable by (at least) the user.
func isExecutable(i os.FileInfo) bool {
	return i.Mode()&(0100|os.ModeType) == 0100
}

// closeErrorCheck means that we can ensure that
// Close errors do not get lost even when we defer them,
func closeErrorCheck(errp *error, c io.Closer) {
	err := c.Close()
	if *errp == nil {
		*errp = err
	}
}

// BestTools the most recent tools compatible with the
// given specification. It returns nil if nothing appropriate
// was found.
func BestTools(toolsList []*state.Tools, vers version.Binary) *state.Tools {
	var bestTools *state.Tools
	for _, t := range toolsList {
		if t.Major != vers.Major ||
			t.Series != vers.Series ||
			t.Arch != vers.Arch {
			continue
		}
		if bestTools == nil || bestTools.Number.Less(t.Number) {
			bestTools = t
		}
	}
	return bestTools
}

const urlFile = "downloaded-url.txt"

// toolsParentDir returns the tools parent directory.
func toolsParentDir() string {
	return path.Join(VarDir, "tools")
}

// UnpackTools reads a set of juju tools in gzipped tar-archive
// format and unpacks them into the appropriate tools directory.
// If a valid tools directory already exists, UnpackTools returns
// without error.
func UnpackTools(tools *state.Tools, r io.Reader) (err error) {
	zr, err := gzip.NewReader(r)
	if err != nil {
		return err
	}
	defer zr.Close()

	// Make a temporary directory in the tools directory,
	// first ensuring that the tools directory exists.
	err = os.MkdirAll(toolsParentDir(), 0755)
	if err != nil {
		return err
	}
	dir, err := ioutil.TempDir(toolsParentDir(), "unpacking-")
	if err != nil {
		return err
	}
	defer removeAll(dir)

	tr := tar.NewReader(zr)
	for {
		hdr, err := tr.Next()
		if err == io.EOF {
			break
		}
		if err != nil {
			return err
		}
		if strings.ContainsAny(hdr.Name, "/\\") {
			return fmt.Errorf("bad name %q in tools archive", hdr.Name)
		}
		if hdr.Typeflag != tar.TypeReg {
			return fmt.Errorf("bad file type %#c in file %q in tools archive", hdr.Typeflag, hdr.Name)
		}
		name := filepath.Join(dir, hdr.Name)
		if err := writeFile(name, os.FileMode(hdr.Mode&0777), tr); err != nil {
			return fmt.Errorf("tar extract %q failed: %v", name, err)
		}
	}
	err = ioutil.WriteFile(filepath.Join(dir, urlFile), []byte(tools.URL), 0644)
	if err != nil {
		return err
	}

	err = os.Rename(dir, ToolsDir(tools.Binary))
	// If we've failed to rename the directory, it may be because
	// the directory already exists - if ReadTools succeeds, we
	// assume all's ok.
	if err != nil {
		_, err := ReadTools(tools.Binary)
		if err == nil {
			return nil
		}
	}
	return nil
}

func removeAll(dir string) {
	err := os.RemoveAll(dir)
	if err == nil || os.IsNotExist(err) {
		return
	}
	log.Printf("environs: cannot remove %q: %v", dir, err)
}

func writeFile(name string, mode os.FileMode, r io.Reader) error {
	f, err := os.OpenFile(name, os.O_WRONLY|os.O_CREATE|os.O_TRUNC, mode)
	if err != nil {
		return err
	}
	defer f.Close()
	_, err = io.Copy(f, r)
	return err
}

// ReadTools checks that the tools for the given version exist
// and returns a Tools instance describing them.
func ReadTools(vers version.Binary) (*state.Tools, error) {
	dir := ToolsDir(vers)
	urlData, err := ioutil.ReadFile(filepath.Join(dir, urlFile))
	if err != nil {
		return nil, fmt.Errorf("cannot read URL in tools directory: %v", err)
	}
	url := strings.TrimSpace(string(urlData))
	if len(url) == 0 {
		return nil, fmt.Errorf("empty URL in tools directory %q", dir)
	}
	// TODO(rog): do more verification here too, such as checking
	// for the existence of certain files.
	return &state.Tools{
		URL:    url,
		Binary: vers,
	}, nil
}

// ChangeAgentTools atomically replaces the agent-specific symlink
// under the tools directory so it points to the previously unpacked
// version vers. It returns the new tools read.
func ChangeAgentTools(agentName string, vers version.Binary) (*state.Tools, error) {
	tools, err := ReadTools(vers)
	if err != nil {
		return nil, err
	}
	tmpName := AgentToolsDir("tmplink-" + agentName)
	err = os.Symlink(tools.Binary.String(), tmpName)
	if err != nil {
		return nil, fmt.Errorf("cannot create tools symlink: %v", err)
	}
	err = os.Rename(tmpName, AgentToolsDir(agentName))
	if err != nil {
		return nil, fmt.Errorf("cannot update tools symlink: %v", err)
	}
	return tools, nil
}

// ToolsStoragePath returns the slash-separated path that is used to store and
// retrieve the given version of the juju tools in a Storage.
func ToolsStoragePath(vers version.Binary) string {
	return toolPrefix + vers.String() + ".tgz"
}

// ToolsDir returns the slash-separated directory name that is used to
// store binaries for the given version of the juju tools.
func ToolsDir(vers version.Binary) string {
	return path.Join(VarDir, "tools", vers.String())
}

// AgentToolsDir returns the slash-separated directory name that is used
// to store binaries for the tools used by the given agent.
// Conventionally it is a symbolic link to the actual tools directory.
func AgentToolsDir(agentName string) string {
	return path.Join(VarDir, "tools", agentName)
}

// FindTools tries to find a set of tools compatible with the given
// version from the given environment.  If no tools are found and
// there's no other error, a NotFoundError is returned.  If there's
// anything compatible in the environ's Storage, it gets precedence over
// anything in its PublicStorage.
func FindTools(env Environ, vers version.Binary) (*state.Tools, error) {
	toolsList, err := ListTools(env.Storage(), vers.Major)
	if err != nil {
		return nil, err
	}
	tools := BestTools(toolsList, vers)
	if tools != nil {
		return tools, nil
	}
	toolsList, err = ListTools(env.PublicStorage(), vers.Major)
	if err != nil {
		return nil, err
	}
	tools = BestTools(toolsList, vers)
	if tools == nil {
		return nil, &NotFoundError{fmt.Errorf("no compatible tools found")}
	}
	return tools, nil
}

func setenv(env []string, val string) []string {
	prefix := val[0 : strings.Index(val, "=")+1]
	for i, eval := range env {
		if strings.HasPrefix(eval, prefix) {
			env[i] = val
			return env
		}
	}
	return append(env, val)
}

// bundleTools bundles all the current juju tools in gzipped tar
// format to the given writer.
func bundleTools(w io.Writer, vers *version.Binary) (version.Binary, error) {
	dir, err := ioutil.TempDir("", "juju-tools")
	if err != nil {
		return version.Binary{}, err
	}
	defer os.RemoveAll(dir)

<<<<<<< HEAD
	env := setenv(os.Environ(), "GOBIN="+dir)
	if tags != "" {
		tmpDir, err := cloneJujuSource()
		if err != nil {
			return version.Binary{}, fmt.Errorf("cannot clone source: %v", err)
		}
		defer removeAll(tmpDir)
		oldPath := os.Getenv("GOPATH")
		if oldPath != "" {
			oldPath = ":" + oldPath
		}
		env = setenv(env, "GOPATH="+tmpDir+oldPath)
log.Printf("env: %q", env)
	}
	cmd := exec.Command("go", "install", "-tags="+tags, "launchpad.net/juju-core/cmd/...")
	cmd.Env = env
=======
	cmd := exec.Command("go", "install", "launchpad.net/juju-core/cmd/...")
	cmd.Env = setenv(os.Environ(), "GOBIN="+dir)
>>>>>>> 1670ce4d
	out, err := cmd.CombinedOutput()
	if err != nil {
		return version.Binary{}, fmt.Errorf("build failed: %v; %s", err, out)
	}
	if vers != nil {
		if err := ioutil.WriteFile(filepath.Join(dir, "FORCE-VERSION"), []byte((*vers).String()), 0666); err != nil {
			return version.Binary{}, err
		}
	}
	cmd = exec.Command(filepath.Join(dir, "jujud"), "version")
	out, err = cmd.CombinedOutput()
	if err != nil {
		return version.Binary{}, fmt.Errorf("cannot get version from %q: %v; %s", cmd.Args[0], err, out)
	}
	tvs := strings.TrimSpace(string(out))
	tvers, err := version.ParseBinary(tvs)
	if err != nil {
		return version.Binary{}, fmt.Errorf("invalid version %q printed by jujud", tvs)
	}
	err = archive(w, dir)
	if err != nil {
		return version.Binary{}, err
	}
	return tvers, err
}

// EmptyStorage holds a StorageReader object that contains nothing.
var EmptyStorage StorageReader = emptyStorage{}

type emptyStorage struct{}

func (s emptyStorage) Get(name string) (io.ReadCloser, error) {
	return nil, &NotFoundError{fmt.Errorf("file %q not found in empty storage", name)}
}

func (s emptyStorage) URL(string) (string, error) {
	return "", fmt.Errorf("empty storage has no URLs")
}

func (s emptyStorage) List(prefix string) ([]string, error) {
	return nil, nil
}

// cloneJujuSource makes a virtual clone of the juju source directories
// into a temporary directory suitable for adding to GOPATH.  It returns
// the name of the directory.
//
// This avoids contaminating the installed object files with a build
// with the wrong tags.
func cloneJujuSource() (tmpDir string, err error) {
	pkg, err := build.Import("launchpad.net/juju-core/version", "", build.FindOnly)
	if err != nil {
		return
	}
	dir, err := ioutil.TempDir("", "")
	if err != nil {
		return
	}
	err = os.Symlink(filepath.Join(pkg.Dir, "../../.."), filepath.Join(dir, "src"))
	if err != nil {
		return
	}
	return dir, nil
}<|MERGE_RESOLUTION|>--- conflicted
+++ resolved
@@ -4,7 +4,6 @@
 	"archive/tar"
 	"compress/gzip"
 	"fmt"
-	"go/build"
 	"io"
 	"io/ioutil"
 	"launchpad.net/juju-core/log"
@@ -59,14 +58,6 @@
 	return toolsList, nil
 }
 
-<<<<<<< HEAD
-// PutTools builds the current version of the juju tools with the given
-// build tags, uploads them to the given storage, and returns a Tools
-// instance describing them.
-// TODO(rog) find binaries from $PATH when not using a development
-// version of juju within a $GOPATH.
-func PutTools(storage Storage, tags string) (*state.Tools, error) {
-=======
 // PutTools builds the current version of the juju tools, uploads them
 // to the given storage, and returns a Tools instance describing them.
 // If vers is non-nil it will override the current version in the uploaded
@@ -75,7 +66,6 @@
 	// TODO(rog) find binaries from $PATH when not using a development
 	// version of juju within a $GOPATH.
 
->>>>>>> 1670ce4d
 	// We create the entire archive before asking the environment to
 	// start uploading so that we can be sure we have archived
 	// correctly.
@@ -394,27 +384,8 @@
 	}
 	defer os.RemoveAll(dir)
 
-<<<<<<< HEAD
-	env := setenv(os.Environ(), "GOBIN="+dir)
-	if tags != "" {
-		tmpDir, err := cloneJujuSource()
-		if err != nil {
-			return version.Binary{}, fmt.Errorf("cannot clone source: %v", err)
-		}
-		defer removeAll(tmpDir)
-		oldPath := os.Getenv("GOPATH")
-		if oldPath != "" {
-			oldPath = ":" + oldPath
-		}
-		env = setenv(env, "GOPATH="+tmpDir+oldPath)
-log.Printf("env: %q", env)
-	}
-	cmd := exec.Command("go", "install", "-tags="+tags, "launchpad.net/juju-core/cmd/...")
-	cmd.Env = env
-=======
 	cmd := exec.Command("go", "install", "launchpad.net/juju-core/cmd/...")
 	cmd.Env = setenv(os.Environ(), "GOBIN="+dir)
->>>>>>> 1670ce4d
 	out, err := cmd.CombinedOutput()
 	if err != nil {
 		return version.Binary{}, fmt.Errorf("build failed: %v; %s", err, out)
@@ -456,26 +427,4 @@
 
 func (s emptyStorage) List(prefix string) ([]string, error) {
 	return nil, nil
-}
-
-// cloneJujuSource makes a virtual clone of the juju source directories
-// into a temporary directory suitable for adding to GOPATH.  It returns
-// the name of the directory.
-//
-// This avoids contaminating the installed object files with a build
-// with the wrong tags.
-func cloneJujuSource() (tmpDir string, err error) {
-	pkg, err := build.Import("launchpad.net/juju-core/version", "", build.FindOnly)
-	if err != nil {
-		return
-	}
-	dir, err := ioutil.TempDir("", "")
-	if err != nil {
-		return
-	}
-	err = os.Symlink(filepath.Join(pkg.Dir, "../../.."), filepath.Join(dir, "src"))
-	if err != nil {
-		return
-	}
-	return dir, nil
 }