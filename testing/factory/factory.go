// Copyright 2014 Canonical Ltd.
// Licensed under the AGPLv3, see LICENCE file for details.

package factory

import (
	"fmt"
	"math/rand"
	"strconv"
	"sync/atomic"
	"time"

	jc "github.com/juju/testing/checkers"
	"github.com/juju/utils"
	"github.com/juju/utils/arch"
	"github.com/juju/utils/series"
	"github.com/juju/version"
	gc "gopkg.in/check.v1"
	"gopkg.in/juju/charm.v6"
	charmresource "gopkg.in/juju/charm.v6/resource"
	"gopkg.in/juju/environschema.v1"
	"gopkg.in/juju/names.v2"

	"github.com/juju/juju/constraints"
	"github.com/juju/juju/core/application"
	"github.com/juju/juju/environs/config"
	"github.com/juju/juju/instance"
	"github.com/juju/juju/network"
	"github.com/juju/juju/permission"
	"github.com/juju/juju/state"
	"github.com/juju/juju/status"
	"github.com/juju/juju/storage"
	"github.com/juju/juju/storage/provider"
	"github.com/juju/juju/testcharms"
	"github.com/juju/juju/testing"
	jujuversion "github.com/juju/juju/version"
)

const (
	symbols = "abcdefghijklmopqrstuvwxyz"
)

type Factory struct {
	st *state.State
}

var index uint32

func NewFactory(st *state.State) *Factory {
	return &Factory{st: st}
}

// UserParams defines the parameters for creating a user with MakeUser.
type UserParams struct {
	Name        string
	DisplayName string
	Password    string
	Creator     names.Tag
	NoModelUser bool
	Disabled    bool
	Access      permission.Access
}

// ModelUserParams defines the parameters for creating an environment user.
type ModelUserParams struct {
	User        string
	DisplayName string
	CreatedBy   names.Tag
	Access      permission.Access
}

// CharmParams defines the parameters for creating a charm.
type CharmParams struct {
	Name     string
	Series   string
	Revision string
	URL      string
}

// Params for creating a machine.
type MachineParams struct {
	Series          string
	Jobs            []state.MachineJob
	Password        string
	Nonce           string
	Constraints     constraints.Value
	InstanceId      instance.Id
	Characteristics *instance.HardwareCharacteristics
	Addresses       []network.Address
	Volumes         []state.MachineVolumeParams
	Filesystems     []state.MachineFilesystemParams
}

// ApplicationParams is used when specifying parameters for a new application.
type ApplicationParams struct {
	Name                    string
	Charm                   *state.Charm
	Status                  *status.StatusInfo
	ApplicationConfig       map[string]interface{}
	ApplicationConfigFields environschema.Fields
	CharmConfig             map[string]interface{}
	Storage                 map[string]state.StorageConstraints
	Constraints             constraints.Value
	EndpointBindings        map[string]string
	Password                string
}

// UnitParams are used to create units.
type UnitParams struct {
	Application *state.Application
	Machine     *state.Machine
	Password    string
	SetCharmURL bool
	Status      *status.StatusInfo
	Constraints constraints.Value
}

// RelationParams are used to create relations.
type RelationParams struct {
	Endpoints []state.Endpoint
}

type MetricParams struct {
	Unit       *state.Unit
	Time       *time.Time
	Metrics    []state.Metric
	Sent       bool
	DeleteTime *time.Time
}

type ModelParams struct {
	Type                    state.ModelType
	Name                    string
	Owner                   names.Tag
	ConfigAttrs             testing.Attrs
	CloudName               string
	CloudRegion             string
	CloudCredential         names.CloudCredentialTag
	StorageProviderRegistry storage.ProviderRegistry
	EnvironVersion          int
}

type SpaceParams struct {
	Name       string
	ProviderID network.Id
	Subnets    []string
	IsPublic   bool
}

// RandomSuffix adds a random 5 character suffix to the presented string.
func (*Factory) RandomSuffix(prefix string) string {
	result := prefix
	for i := 0; i < 5; i++ {
		result += string(symbols[rand.Intn(len(symbols))])
	}
	return result
}

func uniqueInteger() int {
	return int(atomic.AddUint32(&index, 1))
}

func uniqueString(prefix string) string {
	if prefix == "" {
		prefix = "no-prefix"
	}
	return fmt.Sprintf("%s-%d", prefix, uniqueInteger())
}

// MakeUser will create a user with values defined by the params.
// For attributes of UserParams that are the default empty values,
// some meaningful valid values are used instead.
// If params is not specified, defaults are used.
// If params.NoModelUser is false, the user will also be created
// in the current model.
func (factory *Factory) MakeUser(c *gc.C, params *UserParams) *state.User {
	if params == nil {
		params = &UserParams{}
	}
	if params.Name == "" {
		params.Name = uniqueString("username")
	}
	if params.DisplayName == "" {
		params.DisplayName = uniqueString("display name")
	}
	if params.Password == "" {
		params.Password = "password"
	}
	if params.Creator == nil {
		env, err := factory.st.Model()
		c.Assert(err, jc.ErrorIsNil)
		params.Creator = env.Owner()
	}
	if params.Access == permission.NoAccess {
		params.Access = permission.AdminAccess
	}
	creatorUserTag := params.Creator.(names.UserTag)
	user, err := factory.st.AddUser(
		params.Name, params.DisplayName, params.Password, creatorUserTag.Name())
	c.Assert(err, jc.ErrorIsNil)
	if !params.NoModelUser {
		model, err := factory.st.Model()
		c.Assert(err, jc.ErrorIsNil)
		_, err = model.AddUser(state.UserAccessSpec{
			User:        user.UserTag(),
			CreatedBy:   names.NewUserTag(user.CreatedBy()),
			DisplayName: params.DisplayName,
			Access:      params.Access,
		})
		c.Assert(err, jc.ErrorIsNil)
	}
	if params.Disabled {
		err := user.Disable()
		c.Assert(err, jc.ErrorIsNil)
	}
	return user
}

// MakeModelUser will create a modelUser with values defined by the params. For
// attributes of ModelUserParams that are the default empty values, some
// meaningful valid values are used instead. If params is not specified,
// defaults are used.
func (factory *Factory) MakeModelUser(c *gc.C, params *ModelUserParams) permission.UserAccess {
	if params == nil {
		params = &ModelUserParams{}
	}
	if params.User == "" {
		user := factory.MakeUser(c, &UserParams{NoModelUser: true})
		params.User = user.UserTag().Id()
	}
	if params.DisplayName == "" {
		params.DisplayName = uniqueString("display name")
	}
	if params.Access == permission.NoAccess {
		params.Access = permission.AdminAccess
	}
	if params.CreatedBy == nil {
		env, err := factory.st.Model()
		c.Assert(err, jc.ErrorIsNil)
		params.CreatedBy = env.Owner()
	}
	model, err := factory.st.Model()
	c.Assert(err, jc.ErrorIsNil)

	createdByUserTag := params.CreatedBy.(names.UserTag)
	modelUser, err := model.AddUser(state.UserAccessSpec{
		User:        names.NewUserTag(params.User),
		CreatedBy:   createdByUserTag,
		DisplayName: params.DisplayName,
		Access:      params.Access,
	})
	c.Assert(err, jc.ErrorIsNil)
	return modelUser
}

func (factory *Factory) paramsFillDefaults(c *gc.C, params *MachineParams) *MachineParams {
	if params == nil {
		params = &MachineParams{}
	}
	if params.Series == "" {
		params.Series = "quantal"
	}
	if params.Nonce == "" {
		params.Nonce = "nonce"
	}
	if len(params.Jobs) == 0 {
		params.Jobs = []state.MachineJob{state.JobHostUnits}
	}
	if params.InstanceId == "" {
		params.InstanceId = instance.Id(uniqueString("id"))
	}
	if params.Password == "" {
		var err error
		params.Password, err = utils.RandomPassword()
		c.Assert(err, jc.ErrorIsNil)
	}
	if params.Characteristics == nil {
		arch := "amd64"
		mem := uint64(64 * 1024 * 1024 * 1024)
		hardware := instance.HardwareCharacteristics{
			Arch: &arch,
			Mem:  &mem,
		}
		params.Characteristics = &hardware
	}

	return params
}

// MakeMachineNested will make a machine nested in the machine with ID given.
func (factory *Factory) MakeMachineNested(c *gc.C, parentId string, params *MachineParams) *state.Machine {
	params = factory.paramsFillDefaults(c, params)
	machineTemplate := state.MachineTemplate{
		Series:      params.Series,
		Jobs:        params.Jobs,
		Volumes:     params.Volumes,
		Filesystems: params.Filesystems,
		Constraints: params.Constraints,
	}

	m, err := factory.st.AddMachineInsideMachine(
		machineTemplate,
		parentId,
		instance.LXD,
	)
	c.Assert(err, jc.ErrorIsNil)
	err = m.SetProvisioned(params.InstanceId, params.Nonce, params.Characteristics)
	c.Assert(err, jc.ErrorIsNil)
	current := version.Binary{
		Number: jujuversion.Current,
		Arch:   arch.HostArch(),
		Series: series.MustHostSeries(),
	}
	err = m.SetAgentVersion(current)
	c.Assert(err, jc.ErrorIsNil)
	return m
}

// MakeMachine will add a machine with values defined in params. For some
// values in params, if they are missing, some meaningful empty values will be
// set.
// If params is not specified, defaults are used.
func (factory *Factory) MakeMachine(c *gc.C, params *MachineParams) *state.Machine {
	machine, _ := factory.MakeMachineReturningPassword(c, params)
	return machine
}

// MakeMachineReturningPassword will add a machine with values defined in
// params. For some values in params, if they are missing, some meaningful
// empty values will be set. If params is not specified, defaults are used.
// The machine and its password are returned.
func (factory *Factory) MakeMachineReturningPassword(c *gc.C, params *MachineParams) (*state.Machine, string) {
	params = factory.paramsFillDefaults(c, params)
	return factory.makeMachineReturningPassword(c, params, true)
}

// MakeUnprovisionedMachineReturningPassword will add a machine with values
// defined in params. For some values in params, if they are missing, some
// meaningful empty values will be set. If params is not specified, defaults
// are used. The machine and its password are returned; the machine will not
// be provisioned.
func (factory *Factory) MakeUnprovisionedMachineReturningPassword(c *gc.C, params *MachineParams) (*state.Machine, string) {
	if params != nil {
		c.Assert(params.Nonce, gc.Equals, "")
		c.Assert(params.InstanceId, gc.Equals, instance.Id(""))
		c.Assert(params.Characteristics, gc.IsNil)
	}
	params = factory.paramsFillDefaults(c, params)
	params.Nonce = ""
	params.InstanceId = ""
	params.Characteristics = nil
	return factory.makeMachineReturningPassword(c, params, false)
}

func (factory *Factory) makeMachineReturningPassword(c *gc.C, params *MachineParams, setProvisioned bool) (*state.Machine, string) {
	machineTemplate := state.MachineTemplate{
		Series:      params.Series,
		Jobs:        params.Jobs,
		Volumes:     params.Volumes,
		Filesystems: params.Filesystems,
		Constraints: params.Constraints,
	}

	if params.Characteristics != nil {
		machineTemplate.HardwareCharacteristics = *params.Characteristics
	}
	machine, err := factory.st.AddOneMachine(machineTemplate)
	c.Assert(err, jc.ErrorIsNil)
	if setProvisioned {
		err = machine.SetProvisioned(params.InstanceId, params.Nonce, params.Characteristics)
		c.Assert(err, jc.ErrorIsNil)
	}
	err = machine.SetPassword(params.Password)
	c.Assert(err, jc.ErrorIsNil)
	if len(params.Addresses) > 0 {
		err := machine.SetProviderAddresses(params.Addresses...)
		c.Assert(err, jc.ErrorIsNil)
	}
	current := version.Binary{
		Number: jujuversion.Current,
		Arch:   arch.HostArch(),
		Series: series.MustHostSeries(),
	}
	err = machine.SetAgentVersion(current)
	c.Assert(err, jc.ErrorIsNil)
	return machine, params.Password
}

// MakeCharm creates a charm with the values specified in params.
// Sensible default values are substituted for missing ones.
// Supported charms depend on the charm/testing package.
// Currently supported charms:
//   all-hooks, category, dummy, format2, logging, monitoring, mysql,
//   mysql-alternative, riak, terracotta, upgrade1, upgrade2, varnish,
//   varnish-alternative, wordpress.
// If params is not specified, defaults are used.
func (factory *Factory) MakeCharm(c *gc.C, params *CharmParams) *state.Charm {
	if params == nil {
		params = &CharmParams{}
	}
	if params.Name == "" {
		params.Name = "mysql"
	}
	if params.Series == "" {
		params.Series = "quantal"
	}
	if params.Revision == "" {
		params.Revision = fmt.Sprintf("%d", uniqueInteger())
	}
	if params.URL == "" {
		params.URL = fmt.Sprintf("cs:%s/%s-%s", params.Series, params.Name, params.Revision)
	}

	ch := testcharms.Repo.CharmDir(params.Name)

	curl := charm.MustParseURL(params.URL)
	bundleSHA256 := uniqueString("bundlesha")
	info := state.CharmInfo{
		Charm:       ch,
		ID:          curl,
		StoragePath: "fake-storage-path",
		SHA256:      bundleSHA256,
	}
	charm, err := factory.st.AddCharm(info)
	c.Assert(err, jc.ErrorIsNil)
	return charm
}

// MakeApplication creates an application with the specified parameters, substituting
// sane defaults for missing values.
// If params is not specified, defaults are used.
func (factory *Factory) MakeApplication(c *gc.C, params *ApplicationParams) *state.Application {
	app, _ := factory.MakeApplicationReturningPassword(c, params)
	return app
}

// MakeApplication creates an application with the specified parameters, substituting
// sane defaults for missing values.
// If params is not specified, defaults are used.
// It returns the application and its password.
func (factory *Factory) MakeApplicationReturningPassword(c *gc.C, params *ApplicationParams) (*state.Application, string) {
	if params == nil {
		params = &ApplicationParams{}
	}
	if params.Charm == nil {
		params.Charm = factory.MakeCharm(c, nil)
	}
	if params.Name == "" {
		params.Name = params.Charm.Meta().Name
	}
	if params.Password == "" {
		var err error
		params.Password, err = utils.RandomPassword()
		c.Assert(err, jc.ErrorIsNil)
	}

	rSt, err := factory.st.Resources()
	c.Assert(err, jc.ErrorIsNil)

	resourceMap := make(map[string]string)
	for name, res := range params.Charm.Meta().Resources {
		pendingID, err := rSt.AddPendingResource(params.Name, "", charmresource.Resource{
			Meta:   res,
			Origin: charmresource.OriginUpload,
		})
		c.Assert(err, jc.ErrorIsNil)
		resourceMap[name] = pendingID
	}

	appConfig, err := application.NewConfig(params.ApplicationConfig, params.ApplicationConfigFields, nil)
	c.Assert(err, jc.ErrorIsNil)
	application, err := factory.st.AddApplication(state.AddApplicationArgs{
		Name:              params.Name,
		Charm:             params.Charm,
		CharmConfig:       charm.Settings(params.CharmConfig),
		ApplicationConfig: appConfig,
		Storage:           params.Storage,
		Constraints:       params.Constraints,
		Resources:         resourceMap,
		EndpointBindings:  params.EndpointBindings,
	})
	c.Assert(err, jc.ErrorIsNil)
	application.SetPassword(params.Password)
	c.Assert(err, jc.ErrorIsNil)

	if params.Status != nil {
		now := time.Now()
		s := status.StatusInfo{
			Status:  params.Status.Status,
			Message: params.Status.Message,
			Data:    params.Status.Data,
			Since:   &now,
		}
		err = application.SetStatus(s)
		c.Assert(err, jc.ErrorIsNil)
	}

	return application, params.Password
}

// MakeUnit creates an application unit with specified params, filling in
// sane defaults for missing values. If params is not specified, defaults
// are used.
//
// If the unit is being added to an IAAS model, then it will be assigned
// to a machine.
func (factory *Factory) MakeUnit(c *gc.C, params *UnitParams) *state.Unit {
	unit, _ := factory.MakeUnitReturningPassword(c, params)
	return unit
}

// MakeUnit creates an application unit with specified params, filling in sane
// defaults for missing values. If params is not specified, defaults are used.
// The unit and its password are returned.
//
// If the unit is being added to an IAAS model, then it will be assigned to a
// machine.
func (factory *Factory) MakeUnitReturningPassword(c *gc.C, params *UnitParams) (*state.Unit, string) {
	if params == nil {
		params = &UnitParams{}
	}
<<<<<<< HEAD
	model, err := factory.st.Model()
	c.Assert(err, jc.ErrorIsNil)
	switch model.Type() {
	case state.ModelTypeIAAS:
		if params.Machine == nil {
			params.Machine = factory.MakeMachine(c, nil)
		}
	default:
		if params.Machine != nil {
			c.Fatalf("machines not supported by model of type %q", model.Type())
		}
	}
=======
>>>>>>> 671912b2
	if params.Application == nil {
		params.Application = factory.MakeApplication(c, &ApplicationParams{
			Constraints: params.Constraints,
		})
	}
	if params.Machine == nil {
		mParams := MachineParams{
			Series: params.Application.Series(),
		}
		params.Machine = factory.MakeMachine(c, &mParams)
	}
	if params.Password == "" {
		var err error
		params.Password, err = utils.RandomPassword()
		c.Assert(err, jc.ErrorIsNil)
	}
	unit, err := params.Application.AddUnit(state.AddUnitParams{})
	c.Assert(err, jc.ErrorIsNil)

	if params.Machine != nil {
		err = unit.AssignToMachine(params.Machine)
		c.Assert(err, jc.ErrorIsNil)
	}

	agentTools := version.Binary{
		Number: jujuversion.Current,
		Arch:   arch.HostArch(),
		Series: params.Application.Series(),
	}
	err = unit.SetAgentVersion(agentTools)
	c.Assert(err, jc.ErrorIsNil)
	if params.SetCharmURL {
		applicationCharmURL, _ := params.Application.CharmURL()
		err = unit.SetCharmURL(applicationCharmURL)
		c.Assert(err, jc.ErrorIsNil)
	}
	err = unit.SetPassword(params.Password)
	c.Assert(err, jc.ErrorIsNil)

	if params.Status != nil {
		now := time.Now()
		s := status.StatusInfo{
			Status:  params.Status.Status,
			Message: params.Status.Message,
			Data:    params.Status.Data,
			Since:   &now,
		}
		err = unit.SetStatus(s)
		c.Assert(err, jc.ErrorIsNil)
	}

	return unit, params.Password
}

// MakeMetric makes a metric with specified params, filling in
// sane defaults for missing values.
// If params is not specified, defaults are used.
func (factory *Factory) MakeMetric(c *gc.C, params *MetricParams) *state.MetricBatch {
	now := time.Now().Round(time.Second).UTC()
	if params == nil {
		params = &MetricParams{}
	}
	if params.Unit == nil {
		meteredCharm := factory.MakeCharm(c, &CharmParams{Name: "metered", URL: "cs:quantal/metered"})
		meteredApplication := factory.MakeApplication(c, &ApplicationParams{Charm: meteredCharm})
		params.Unit = factory.MakeUnit(c, &UnitParams{Application: meteredApplication, SetCharmURL: true})
	}
	if params.Time == nil {
		params.Time = &now
	}
	if params.Metrics == nil {
		params.Metrics = []state.Metric{{"pings", strconv.Itoa(uniqueInteger()), *params.Time}}
	}

	chURL, ok := params.Unit.CharmURL()
	c.Assert(ok, gc.Equals, true)

	metric, err := factory.st.AddMetrics(
		state.BatchParam{
			UUID:     utils.MustNewUUID().String(),
			Created:  *params.Time,
			CharmURL: chURL.String(),
			Metrics:  params.Metrics,
			Unit:     params.Unit.UnitTag(),
		})
	c.Assert(err, jc.ErrorIsNil)
	if params.Sent {
		t := now
		if params.DeleteTime != nil {
			t = *params.DeleteTime
		}
		err := metric.SetSent(t)
		c.Assert(err, jc.ErrorIsNil)
	}
	return metric
}

// MakeRelation create a relation with specified params, filling in sane
// defaults for missing values.
// If params is not specified, defaults are used.
func (factory *Factory) MakeRelation(c *gc.C, params *RelationParams) *state.Relation {
	if params == nil {
		params = &RelationParams{}
	}
	if len(params.Endpoints) == 0 {
		s1 := factory.MakeApplication(c, &ApplicationParams{
			Charm: factory.MakeCharm(c, &CharmParams{
				Name: "mysql",
			}),
		})
		e1, err := s1.Endpoint("server")
		c.Assert(err, jc.ErrorIsNil)

		s2 := factory.MakeApplication(c, &ApplicationParams{
			Charm: factory.MakeCharm(c, &CharmParams{
				Name: "wordpress",
			}),
		})
		e2, err := s2.Endpoint("db")
		c.Assert(err, jc.ErrorIsNil)

		params.Endpoints = []state.Endpoint{e1, e2}
	}

	relation, err := factory.st.AddRelation(params.Endpoints...)
	c.Assert(err, jc.ErrorIsNil)

	return relation
}

// NilStorageProviderRegistry is used to specify a model
// should be created with a nil storage.ProviderRegistry.
type NilStorageProviderRegistry struct {
	storage.ProviderRegistry
}

// MakeModel creates an model with specified params,
// filling in sane defaults for missing values. If params is nil,
// defaults are used for all values.
//
// By default the new model shares the same owner as the calling Factory's
// model. TODO(ericclaudejones) MakeModel should return the model itself rather
// than the state.
func (factory *Factory) MakeModel(c *gc.C, params *ModelParams) *state.State {
	if params == nil {
		params = new(ModelParams)
	}
	if params.Type == state.ModelType("") {
		params.Type = state.ModelTypeIAAS
	}
	if params.Name == "" {
		params.Name = uniqueString("testenv")
	}
	if params.CloudName == "" {
		params.CloudName = "dummy"
	}
	if params.CloudRegion == "" {
		params.CloudRegion = "dummy-region"
	}
	if params.CloudRegion == "<none>" {
		params.CloudRegion = ""
	}
	if params.Owner == nil {
		origEnv, err := factory.st.Model()
		c.Assert(err, jc.ErrorIsNil)
		params.Owner = origEnv.Owner()
	}
	if params.StorageProviderRegistry == nil {
		params.StorageProviderRegistry = provider.CommonStorageProviders()
	}
	nilRegistry := NilStorageProviderRegistry{}
	if params.StorageProviderRegistry == nilRegistry {
		params.StorageProviderRegistry = nil
	}
	// It only makes sense to make an model with the same provider
	// as the initial model, or things will break elsewhere.
	currentCfg := factory.currentCfg(c)

	uuid, err := utils.NewUUID()
	c.Assert(err, jc.ErrorIsNil)
	cfg := testing.CustomModelConfig(c, testing.Attrs{
		"name": params.Name,
		"uuid": uuid.String(),
		"type": currentCfg.Type(),
	}.Merge(params.ConfigAttrs))
	_, st, err := factory.st.NewModel(state.ModelArgs{
		Type:            params.Type,
		CloudName:       params.CloudName,
		CloudRegion:     params.CloudRegion,
		CloudCredential: params.CloudCredential,
		Config:          cfg,
		Owner:           params.Owner.(names.UserTag),
		StorageProviderRegistry: params.StorageProviderRegistry,
		EnvironVersion:          params.EnvironVersion,
	})
	c.Assert(err, jc.ErrorIsNil)
	return st
}

// MakeSpace will create a new space with the specified params. If the space
// name is not set, a unique space name is created.
func (factory *Factory) MakeSpace(c *gc.C, params *SpaceParams) *state.Space {
	if params == nil {
		params = new(SpaceParams)
	}
	if params.Name == "" {
		params.Name = uniqueString("space-")
	}
	space, err := factory.st.AddSpace(params.Name, params.ProviderID, params.Subnets, params.IsPublic)
	c.Assert(err, jc.ErrorIsNil)
	return space
}

func (factory *Factory) currentCfg(c *gc.C) *config.Config {
	model, err := factory.st.Model()
	c.Assert(err, jc.ErrorIsNil)

	currentCfg, err := model.ModelConfig()
	c.Assert(err, jc.ErrorIsNil)

	return currentCfg
}<|MERGE_RESOLUTION|>--- conflicted
+++ resolved
@@ -519,31 +519,28 @@
 	if params == nil {
 		params = &UnitParams{}
 	}
-<<<<<<< HEAD
 	model, err := factory.st.Model()
 	c.Assert(err, jc.ErrorIsNil)
 	switch model.Type() {
 	case state.ModelTypeIAAS:
 		if params.Machine == nil {
-			params.Machine = factory.MakeMachine(c, nil)
+			var mParams *MachineParams
+			if params.Application != nil {
+				mParams = &MachineParams{
+					Series: params.Application.Series(),
+				}
+			}
+			params.Machine = factory.MakeMachine(c, mParams)
 		}
 	default:
 		if params.Machine != nil {
 			c.Fatalf("machines not supported by model of type %q", model.Type())
 		}
 	}
-=======
->>>>>>> 671912b2
 	if params.Application == nil {
 		params.Application = factory.MakeApplication(c, &ApplicationParams{
 			Constraints: params.Constraints,
 		})
-	}
-	if params.Machine == nil {
-		mParams := MachineParams{
-			Series: params.Application.Series(),
-		}
-		params.Machine = factory.MakeMachine(c, &mParams)
 	}
 	if params.Password == "" {
 		var err error
