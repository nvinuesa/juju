// Copyright 2013 Canonical Ltd.
// Licensed under the AGPLv3, see LICENCE file for details.

package params

import (
	"encoding/json"
	"fmt"
	"strings"
	"time"

	"github.com/go-macaroon-bakery/macaroon-bakery/v3/bakery"
	"github.com/juju/errors"
	"github.com/juju/proxy"
	"github.com/juju/version/v2"
	"gopkg.in/macaroon.v2"

	"github.com/juju/juju/core/constraints"
	"github.com/juju/juju/core/instance"
	"github.com/juju/juju/core/model"
	"github.com/juju/juju/internal/storage"
	"github.com/juju/juju/internal/tools"
)

// Entity identifies a single entity.
type Entity struct {
	Tag string `json:"tag"`
}

// Entities identifies multiple entities.
type Entities struct {
	Entities []Entity `json:"entities"`
}

// EntitiesResults contains multiple Entities results (where each
// Entities is the result of a query).
type EntitiesResults struct {
	Results []EntitiesResult `json:"results"`
}

// EntitiesResult is the result of one query that either yields some
// set of entities or an error.
type EntitiesResult struct {
	Entities []Entity `json:"entities"`
	Error    *Error   `json:"error,omitempty"`
}

// EntityPasswords holds the parameters for making a SetPasswords call.
type EntityPasswords struct {
	Changes []EntityPassword `json:"changes"`
}

// EntityPassword specifies a password change for the entity
// with the given tag.
type EntityPassword struct {
	Tag      string `json:"tag"`
	Password string `json:"password"`
}

// ErrorResults holds the results of calling a bulk operation which
// returns no data, only an error result. The order and
// number of elements matches the operations specified in the request.
type ErrorResults struct {
	// Results contains the error results from each operation.
	Results []ErrorResult `json:"results"`
}

// OneError returns the error from the result
// of a bulk operation on a single value.
func (result ErrorResults) OneError() error {
	if n := len(result.Results); n != 1 {
		return fmt.Errorf("expected 1 result, got %d", n)
	}
	if err := result.Results[0].Error; err != nil {
		return err
	}
	return nil
}

// Combine returns one error from the result which is an accumulation of the
// errors. If there are no errors in the result, the return value is nil.
// Otherwise the error values are combined with new-line characters.
func (result ErrorResults) Combine() error {
	var errorStrings []string
	for _, r := range result.Results {
		if r.Error != nil {
			errorStrings = append(errorStrings, r.Error.Error())
		}
	}
	if errorStrings != nil {
		return errors.New(strings.Join(errorStrings, "\n"))
	}
	return nil
}

// ErrorResult holds the error status of a single operation.
type ErrorResult struct {
	Error *Error `json:"error,omitempty"`
}

// AddRelation holds the parameters for making the AddRelation call.
// The endpoints specified are unordered.
type AddRelation struct {
	Endpoints []string `json:"endpoints"`
	ViaCIDRs  []string `json:"via-cidrs,omitempty"`
}

// AddRelationResults holds the results of a AddRelation call. The Endpoints
// field maps application names to the involved endpoints.
type AddRelationResults struct {
	Endpoints map[string]CharmRelation `json:"endpoints"`
}

// DestroyRelation holds the parameters for making the DestroyRelation call.
// A relation is identified by either endpoints or id.
// The endpoints, if specified, are unordered.
type DestroyRelation struct {
	Endpoints  []string `json:"endpoints,omitempty"`
	RelationId int      `json:"relation-id"`

	// Force specifies whether relation destruction will be forced, i.e.
	// keep going despite operational errors.
	Force *bool `json:"force,omitempty"`

	// MaxWait specifies the amount of time that each step in relation destroy process
	// will wait before forcing the next step to kick-off. This parameter
	// only makes sense in combination with 'force' set to 'true'.
	MaxWait *time.Duration `json:"max-wait,omitempty"`
}

// RelationStatusArgs holds the parameters for updating the status
// of one or more relations.
type RelationStatusArgs struct {
	Args []RelationStatusArg `json:"args"`
}

// RelationStatusArg holds the new status value for a relation.
type RelationStatusArg struct {
	UnitTag    string              `json:"unit-tag"`
	RelationId int                 `json:"relation-id"`
	Status     RelationStatusValue `json:"status"`
	Message    string              `json:"message"`
}

// RelationSuspendedArgs holds the parameters for setting
// the suspended status of one or more relations.
type RelationSuspendedArgs struct {
	Args []RelationSuspendedArg `json:"args"`
}

// RelationSuspendedArg holds the new suspended status value for a relation.
type RelationSuspendedArg struct {
	RelationId int    `json:"relation-id"`
	Message    string `json:"message"`
	Suspended  bool   `json:"suspended"`
}

// ProcessRelations holds the information required to process series of
// relations during a model migration.
type ProcessRelations struct {
	ControllerAlias string `json:"controller-alias"`
}

// AddCharm holds the arguments for making an AddCharm API call.
type AddCharm struct {
	URL     string `json:"url"`
	Channel string `json:"channel"`
	Force   bool   `json:"force"`
}

// AddCharmWithOrigin holds the arguments for making an AddCharm API call via the
// Charms facade.
type AddCharmWithOrigin struct {
	URL    string      `json:"url"`
	Origin CharmOrigin `json:"charm-origin"`
	Force  bool        `json:"force"`
}

// AddCharmWithAuthorization holds the arguments for making an
// AddCharmWithAuthorization API call.
type AddCharmWithAuthorization struct {
	URL                string             `json:"url"`
	Channel            string             `json:"channel"`
	CharmStoreMacaroon *macaroon.Macaroon `json:"macaroon"`
	Force              bool               `json:"force"`
}

// AddCharmWithAuth holds the arguments for making an
// AddCharmWithAuth API call via the Charms facade.
type AddCharmWithAuth struct {
	URL                string             `json:"url"`
	Origin             CharmOrigin        `json:"charm-origin"`
	CharmStoreMacaroon *macaroon.Macaroon `json:"macaroon"`
	Force              bool               `json:"force"`
}

// CharmOriginResult holds the results of AddCharms calls where
// a CharmOrigin was used.
type CharmOriginResult struct {
	Origin CharmOrigin `json:"charm-origin"`
	Error  *Error      `json:"error,omitempty"`
}

// CharmURLOriginResult holds the results of the charm's url and origin.
type CharmURLOriginResult struct {
	URL    string      `json:"url"`
	Origin CharmOrigin `json:"charm-origin"`
	Error  *Error      `json:"error,omitempty"`
}

// Base holds the name of an OS name and its version.
type Base struct {
	Name    string `json:"name"`
	Channel string `json:"channel"`
}

// AddMachineParams encapsulates the parameters used to create a new machine.
type AddMachineParams struct {
	// The following fields hold attributes that will be given to the
	// new machine when it is created.
	Base        *Base              `json:"base,omitempty"`
	Constraints constraints.Value  `json:"constraints"`
	Jobs        []model.MachineJob `json:"jobs"`

	// Disks describes constraints for disks that must be attached to
	// the machine when it is provisioned.
	Disks []storage.Directive `json:"disks,omitempty"`

	// If Placement is non-nil, it contains a placement directive
	// that will be used to decide how to instantiate the machine.
	Placement *instance.Placement `json:"placement,omitempty"`

	// If ParentId is non-empty, it specifies the id of the
	// parent machine within which the new machine will
	// be created. In that case, ContainerType must also be
	// set.
	ParentId string `json:"parent-id"`

	// ContainerType optionally gives the container type of the
	// new machine. If it is non-empty, the new machine
	// will be implemented by a container. If it is specified
	// but ParentId is empty, a new top level machine will
	// be created to hold the container with given series,
	// constraints and jobs.
	ContainerType instance.ContainerType `json:"container-type"`

	// If InstanceId is non-empty, it will be associated with
	// the new machine along with the given nonce,
	// hardware characteristics and addresses.
	// All the following fields will be ignored if ContainerType
	// is set.
	InstanceId              instance.Id                      `json:"instance-id"`
	Nonce                   string                           `json:"nonce"`
	HardwareCharacteristics instance.HardwareCharacteristics `json:"hardware-characteristics"`
	Addrs                   []Address                        `json:"addresses"`
}

// AddMachines holds the parameters for making the AddMachines call.
type AddMachines struct {
	MachineParams []AddMachineParams `json:"params"`
}

// AddMachinesResults holds the results of an AddMachines call.
type AddMachinesResults struct {
	Machines []AddMachinesResult `json:"machines"`
}

// AddMachinesResult holds the name of a machine added by the
// api.client.AddMachine call for a single machine.
type AddMachinesResult struct {
	Machine string `json:"machine"`
	Error   *Error `json:"error,omitempty"`
}

// DestroyMachinesParams holds parameters for the latest DestroyMachinesWithParams call.
type DestroyMachinesParams struct {
	MachineTags []string `json:"machine-tags"`
	Force       bool     `json:"force,omitempty"`
	Keep        bool     `json:"keep,omitempty"`
	DryRun      bool     `json:"dry-run,omitempty"`

	// MaxWait specifies the amount of time that each step in machine destroy process
	// will wait before forcing the next step to kick-off. This parameter
	// only makes sense in combination with 'force' set to 'true'.
	MaxWait *time.Duration `json:"max-wait,omitempty"`
}

// RecordAgentStartInformationArgs holds the parameters for updating the
// information reported by one or more machine agents when they start.
type RecordAgentStartInformationArgs struct {
	Args []RecordAgentStartInformationArg `json:"args"`
}

// RecordAgentStartInformationArg holds the information reported by a machine
// agnet to the controller when it starts.
type RecordAgentStartInformationArg struct {
	Tag      string `json:"tag"`
	Hostname string `json:"hostname,omitempty"`
}

// UpdateChannelArg holds the parameters for updating the series for the
// specified application or machine. For Application, only known by facade
// version 5 and greater. For MachineManger, only known by facade version
// 4 or greater.
type UpdateChannelArg struct {
	Entity  Entity `json:"tag"`
	Force   bool   `json:"force"`
	Channel string `json:"channel"`
}

// UpdateChannelArgs holds the parameters for updating the series
// of one or more applications or machines. For Application, only known
// by facade version 5 and greater. For MachineManger, only known by facade
// version 4 or greater.
type UpdateChannelArgs struct {
	Args []UpdateChannelArg `json:"args"`
}

// LXDProfileUpgrade holds the parameters for an application
// lxd profile machines
type LXDProfileUpgrade struct {
	Entities        []Entity `json:"entities"`
	ApplicationName string   `json:"application-name"`
}

// UpgradeCharmProfileStatusResult contains the lxd profile status result for an upgrading
// machine or container.
type UpgradeCharmProfileStatusResult struct {
	Error  *Error `json:"error,omitempty"`
	Status string `json:"status,omitempty"`
}

// UpgradeCharmProfileStatusResults contains the lxd profile status results for
// upgrading machines or container.
type UpgradeCharmProfileStatusResults struct {
	Results []UpgradeCharmProfileStatusResult `json:"results,omitempty"`
}

// ConfigResult holds configuration values for an entity.
type ConfigResult struct {
	Config map[string]interface{} `json:"config"`
	Error  *Error                 `json:"error,omitempty"`
}

// ModelOperatorInfo holds infor needed for a model operator.
type ModelOperatorInfo struct {
	APIAddresses []string        `json:"api-addresses"`
	ImageDetails DockerImageInfo `json:"image-details"`
	Version      version.Number  `json:"version"`
}

// IssueOperatorCertificateResult contains an x509 certificate
// for a CAAS Operator.
type IssueOperatorCertificateResult struct {
	CACert     string `json:"ca-cert"`
	Cert       string `json:"cert"`
	PrivateKey string `json:"private-key"`
	Error      *Error `json:"error,omitempty"`
}

// IssueOperatorCertificateResults holds IssueOperatorCertificate results.
type IssueOperatorCertificateResults struct {
	Results []IssueOperatorCertificateResult `json:"results"`
}

// PublicAddress holds parameters for the PublicAddress call.
type PublicAddress struct {
	Target string `json:"target"`
}

// PublicAddressResults holds results of the PublicAddress call.
type PublicAddressResults struct {
	PublicAddress string `json:"public-address"`
}

// PrivateAddress holds parameters for the PrivateAddress call.
type PrivateAddress struct {
	Target string `json:"target"`
}

// PrivateAddressResults holds results of the PrivateAddress call.
type PrivateAddressResults struct {
	PrivateAddress string `json:"private-address"`
}

// Resolved holds parameters for the Resolved call.
type Resolved struct {
	UnitName string `json:"unit-name"`
	Retry    bool   `json:"retry"`
}

// ResolvedResults holds results of the Resolved call.
type ResolvedResults struct {
	Application string                 `json:"application"`
	Charm       string                 `json:"charm"`
	Settings    map[string]interface{} `json:"settings"`
}

// UnitsResolved holds parameters for the ResolveUnitErrors call.
type UnitsResolved struct {
	Tags  Entities `json:"tags,omitempty"`
	Retry bool     `json:"retry,omitempty"`
	All   bool     `json:"all,omitempty"`
}

// AddApplicationUnitsResults holds the names of the units added by the
// AddUnits call.
type AddApplicationUnitsResults struct {
	Units []string `json:"units"`
}

// AddApplicationUnits holds parameters for the AddUnits call.
type AddApplicationUnits struct {
	ApplicationName string                `json:"application"`
	NumUnits        int                   `json:"num-units"`
	Placement       []*instance.Placement `json:"placement"`
	Policy          string                `json:"policy,omitempty"`
	AttachStorage   []string              `json:"attach-storage,omitempty"`
}

// AddApplicationUnitsV5 holds parameters for the AddUnits call.
// V5 is missing the new policy arg.
type AddApplicationUnitsV5 struct {
	ApplicationName string                `json:"application"`
	NumUnits        int                   `json:"num-units"`
	Placement       []*instance.Placement `json:"placement"`
	AttachStorage   []string              `json:"attach-storage,omitempty"`
}

// UpdateApplicationUnitArgs holds the parameters for
// updating application units.
type UpdateApplicationUnitArgs struct {
	Args []UpdateApplicationUnits `json:"args"`
}

// UpdateApplicationUnits holds unit parameters for a specified application.
type UpdateApplicationUnits struct {
	ApplicationTag string                  `json:"application-tag"`
	Scale          *int                    `json:"scale,omitempty"`
	Generation     *int64                  `json:"generation,omitempty"`
	Status         EntityStatus            `json:"status,omitempty"`
	Units          []ApplicationUnitParams `json:"units"`
}

// ApplicationUnitParams holds unit parameters used to update a unit.
type ApplicationUnitParams struct {
	ProviderId     string                     `json:"provider-id"`
	UnitTag        string                     `json:"unit-tag"`
	Address        string                     `json:"address"`
	Ports          []string                   `json:"ports"`
	Stateful       bool                       `json:"stateful,omitempty"`
	FilesystemInfo []KubernetesFilesystemInfo `json:"filesystem-info,omitempty"`
	Status         string                     `json:"status"`
	Info           string                     `json:"info"`
	Data           map[string]interface{}     `json:"data,omitempty"`
}

// UpdateApplicationUnitResults holds results from UpdateApplicationUnits
type UpdateApplicationUnitResults struct {
	Results []UpdateApplicationUnitResult `json:"results"`
}

// UpdateApplicationUnitResult holds a single result from UpdateApplicationUnits
type UpdateApplicationUnitResult struct {
	Info  *UpdateApplicationUnitsInfo `json:"info,omitempty"`
	Error *Error                      `json:"error,omitempty"`
}

// UpdateApplicationUnitsInfo holds info about the application units after a call to
// UpdateApplicationUnits
type UpdateApplicationUnitsInfo struct {
	Units []ApplicationUnitInfo `json:"units"`
}

// ApplicationUnitInfo holds info about the unit in the application.
type ApplicationUnitInfo struct {
	ProviderId string `json:"provider-id"`
	UnitTag    string `json:"unit-tag"`
}

// ApplicationMergeBindingsArgs holds the parameters for updating application
// bindings.
type ApplicationMergeBindingsArgs struct {
	Args []ApplicationMergeBindings `json:"args"`
}

// ApplicationMergeBindings holds a list of operator-defined bindings to be
// merged with the current application bindings.
type ApplicationMergeBindings struct {
	ApplicationTag string            `json:"application-tag"`
	Bindings       map[string]string `json:"bindings"`
	Force          bool              `json:"force"`
}

// DestroyUnitsParamsV15 holds bulk parameters for the Application.DestroyUnit call.
type DestroyUnitsParamsV15 struct {
	Units []DestroyUnitParamsV15 `json:"units"`
}

// DestroyUnitParams holds parameters for the Application.DestroyUnit call.
type DestroyUnitParamsV15 struct {
	// UnitTag holds the tag of the unit to destroy.
	UnitTag string `json:"unit-tag"`

	// DestroyStorage controls whether or not storage
	// attached to the unit should be destroyed.
	DestroyStorage bool `json:"destroy-storage,omitempty"`

	// Force controls whether or not the destruction of an application
	// will be forced, i.e. ignore operational errors.
	Force bool `json:"force"`

	// MaxWait specifies the amount of time that each step in unit removal
	// will wait before forcing the next step to kick-off. This parameter
	// only makes sense in combination with 'force' set to 'true'.
	MaxWait *time.Duration `json:"max-wait,omitempty"`
}

// DestroyApplicationUnits holds parameters for the deprecated
// Application.DestroyUnits call.
type DestroyApplicationUnits struct {
	UnitNames []string `json:"unit-names"`
}

// DestroyUnitsParams holds bulk parameters for the Application.DestroyUnit call.
type DestroyUnitsParams struct {
	Units []DestroyUnitParams `json:"units"`
}

// DestroyUnitParams holds parameters for the Application.DestroyUnit call.
type DestroyUnitParams struct {
	// UnitTag holds the tag of the unit to destroy.
	UnitTag string `json:"unit-tag"`

	// DestroyStorage controls whether or not storage
	// attached to the unit should be destroyed.
	DestroyStorage bool `json:"destroy-storage,omitempty"`

	// Force controls whether or not the destruction of an application
	// will be forced, i.e. ignore operational errors.
	Force bool `json:"force,omitempty"`

	// MaxWait specifies the amount of time that each step in unit removal
	// will wait before forcing the next step to kick-off. This parameter
	// only makes sense in combination with 'force' set to 'true'.
	MaxWait *time.Duration `json:"max-wait,omitempty"`

	// DryRun specifies whether to perform the destroy action or
	// just return what this action will destroy
	DryRun bool `json:"dry-run,omitempty"`
}

// Creds holds credentials for identifying an entity.
type Creds struct {
	AuthTag  string `json:"auth-tag"`
	Password string `json:"password"`
	Nonce    string `json:"nonce"`
}

// LoginRequest holds credentials for identifying an entity to the Login v1
// facade. AuthTag holds the tag of the user to connect as. If it is empty,
// then the provided macaroon slices will be used for authentication (if
// any one is valid, the authentication succeeds). If there are no
// valid macaroons and macaroon authentication is configured,
// the LoginResult will contain a macaroon that when
// discharged, may allow access.
type LoginRequest struct {
	AuthTag       string           `json:"auth-tag"`
	Credentials   string           `json:"credentials"`
	Nonce         string           `json:"nonce"`
	Macaroons     []macaroon.Slice `json:"macaroons"`
	BakeryVersion bakery.Version   `json:"bakery-version,omitempty"`

	// Token represents a JSON Web Token (JWT).
	Token         string `json:"token,omitempty"`
	CLIArgs       string `json:"cli-args,omitempty"`
	UserData      string `json:"user-data"`
	ClientVersion string `json:"client-version,omitempty"`
}

// LoginRequestCompat holds credentials for identifying an entity to the Login v1
// or earlier (v0 or even pre-facade).
type LoginRequestCompat struct {
	LoginRequest `json:"login-request"`
	Creds        `json:"creds"`
}

// GetAnnotationsResults holds annotations associated with an entity.
type GetAnnotationsResults struct {
	Annotations map[string]string `json:"annotations"`
}

// GetAnnotations stores parameters for making the GetAnnotations call.
type GetAnnotations struct {
	Tag string `json:"tag"`
}

// SetAnnotations stores parameters for making the SetAnnotations call.
type SetAnnotations struct {
	Tag   string            `json:"tag"`
	Pairs map[string]string `json:"annotations"`
}

// GetConstraintsResults holds results of the GetConstraints call.
type GetConstraintsResults struct {
	Constraints constraints.Value `json:"constraints"`
}

// SetConstraints stores parameters for making the SetConstraints call.
type SetConstraints struct {
	ApplicationName string            `json:"application"` //optional, if empty, model constraints are set.
	Constraints     constraints.Value `json:"constraints"`
}

// ResolveCharms stores charm references for a ResolveCharms call.
type ResolveCharms struct {
	References []string `json:"references"`
}

// ResolveCharmResult holds the result of resolving a charm reference to a URL, or any error that occurred.
type ResolveCharmResult struct {
	// URL is a string representation of charm.URL.
	URL   string `json:"url,omitempty"`
	Error string `json:"error,omitempty"`
}

// ResolveCharmResults holds results of the ResolveCharms call.
type ResolveCharmResults struct {
	URLs []ResolveCharmResult `json:"urls"`
}

// ResolveCharmWithChannel contains a charm reference with the desired
// channel to be resolved.
type ResolveCharmWithChannel struct {
	Reference string      `json:"reference"`
	Origin    CharmOrigin `json:"charm-origin"`

	// SwitchCharm is set to true when the purpose of this resolve request
	// is to switch a different charm (potentially from a different store).
	SwitchCharm bool `json:"switch-charm,omitempty"`
}

// ResolveCharmsWithChannel contains of slice of data on charms to be
// resolved.
type ResolveCharmsWithChannel struct {
	Resolve  []ResolveCharmWithChannel `json:"resolve"`
	Macaroon *macaroon.Macaroon        `json:"macaroon,omitempty"`
}

// ResolveCharmWithChannelResult is the result of a single charm resolution.
type ResolveCharmWithChannelResult struct {
	URL            string      `json:"url"`
	Origin         CharmOrigin `json:"charm-origin"`
	SupportedBases []Base      `json:"supported-bases"`
	Error          *Error      `json:"error,omitempty"`
}

// ResolveCharmWithChannelResults holds the results of ResolveCharmsWithChannel.
type ResolveCharmWithChannelResults struct {
	Results []ResolveCharmWithChannelResult
}

<<<<<<< HEAD
=======
// ResolveCharmWithChannelResultV6 is the result of a single charm resolution.
type ResolveCharmWithChannelResultV6 struct {
	URL             string      `json:"url"`
	Origin          CharmOrigin `json:"charm-origin"`
	SupportedSeries []string    `json:"supported-series"`
	Error           *Error      `json:"error,omitempty"`
}

// ResolveCharmWithChannelResultsV6 holds the results of ResolveCharmsWithChannel.
type ResolveCharmWithChannelResultsV6 struct {
	Results []ResolveCharmWithChannelResultV6
}

>>>>>>> d468ae9d
// CharmURLAndOrigins contains a slice of charm urls with a given origin.
type CharmURLAndOrigins struct {
	Entities []CharmURLAndOrigin `json:"entities"`
}

// CharmURLAndOrigin holds the information for selecting one bundle
type CharmURLAndOrigin struct {
	CharmURL string             `json:"charm-url"`
	Origin   CharmOrigin        `json:"charm-origin"`
	Macaroon *macaroon.Macaroon `json:"macaroon,omitempty"`
}

// DownloadInfoResults returns the download url for a given request.
type DownloadInfoResults struct {
	Results []DownloadInfoResult `json:"results"`
}

// DownloadInfoResult returns a given bundle for a request.
type DownloadInfoResult struct {
	URL    string      `json:"url"`
	Origin CharmOrigin `json:"charm-origin"`
}

// AllWatcherId holds the id of an AllWatcher.
type AllWatcherId struct {
	AllWatcherId string `json:"watcher-id"`
}

// SSHListMode describes the mode to use when list ssh keys. This value has been
// brought over from [github.com/juju/utils/ssh].
type SSHListMode bool

const (
	// SSHListModeFull is a [SSHListMode] that list ssh keys with their full raw
	// value. This const comes from [github.com/juju/utils/ssh.FullKeys]
	SSHListModeFull = SSHListMode(true)

	// SSHListModeFingerprint is a [SSHListMode] that list ssh keys with just
	// their fingerprint value. This const comes from
	// [github.com/juju/utils/ssh.Fingerprints]
	SSHListModeFingerprint = SSHListMode(false)
)

// ListSSHKeys stores parameters used for a KeyManager.ListKeys call.
type ListSSHKeys struct {
	Entities `json:"entities"`
	Mode     SSHListMode `json:"mode"`
}

// ModifyUserSSHKeys stores parameters used for a KeyManager.Add|Delete|Import call for a user.
type ModifyUserSSHKeys struct {
	User string   `json:"user"`
	Keys []string `json:"ssh-keys"`
}

// StateServingInfo holds information needed by a state
// server.
type StateServingInfo struct {
	APIPort           int `json:"api-port"`
	ControllerAPIPort int `json:"controller-api-port,omitempty"`
	StatePort         int `json:"state-port"`
	// The controller cert and corresponding private key.
	Cert       string `json:"cert"`
	PrivateKey string `json:"private-key"`
	// The private key for the CA cert so that a new controller
	// cert can be generated when needed.
	CAPrivateKey string `json:"ca-private-key"`
	// this will be passed as the KeyFile argument to MongoDB
	SharedSecret   string `json:"shared-secret"`
	SystemIdentity string `json:"system-identity"`
}

// IsMasterResult holds the result of an IsMaster API call.
type IsMasterResult struct {
	// Master reports whether the connected agent
	// lives on the same instance as the mongo replica
	// set master.
	Master bool `json:"master"`
}

// ContainerManagerConfigParams contains the parameters for the
// ContainerManagerConfig provisioner API call.
type ContainerManagerConfigParams struct {
	Type instance.ContainerType `json:"type"`
}

// ContainerManagerConfig contains information from the model config
// that is needed for configuring the container manager.
type ContainerManagerConfig struct {
	ManagerConfig map[string]string `json:"config"`
}

// UpdateBehavior contains settings that are duplicated in several
// places. Let's just embed this instead.
type UpdateBehavior struct {
	EnableOSRefreshUpdate bool `json:"enable-os-refresh-update"`
	EnableOSUpgrade       bool `json:"enable-os-upgrade"`
}

// ContainerConfig contains information from the model config that is
// needed for container cloud-init.
type ContainerConfig struct {
	ProviderType               string                 `json:"provider-type"`
	AuthorizedKeys             string                 `json:"authorized-keys"`
	SSLHostnameVerification    bool                   `json:"ssl-hostname-verification"`
	LegacyProxy                proxy.Settings         `json:"legacy-proxy"`
	JujuProxy                  proxy.Settings         `json:"juju-proxy"`
	AptProxy                   proxy.Settings         `json:"apt-proxy"`
	SnapProxy                  proxy.Settings         `json:"snap-proxy"`
	SnapStoreAssertions        string                 `json:"snap-store-assertions"`
	SnapStoreProxyID           string                 `json:"snap-store-proxy-id"`
	SnapStoreProxyURL          string                 `json:"snap-store-proxy-url"`
	AptMirror                  string                 `json:"apt-mirror,omitempty"`
	CloudInitUserData          map[string]interface{} `json:"cloudinit-userdata,omitempty"`
	ContainerInheritProperties string                 `json:"container-inherit-properties,omitempty"`
	*UpdateBehavior
}

// ProvisioningScriptParams contains the parameters for the
// ProvisioningScript client API call.
type ProvisioningScriptParams struct {
	MachineId string `json:"machine-id"`
	Nonce     string `json:"nonce"`

	// DataDir may be "", in which case the default will be used.
	DataDir string `json:"data-dir"`

	// DisablePackageCommands may be set to disable all
	// package-related commands. It is then the responsibility of the
	// provisioner to ensure that all the packages required by Juju
	// are available.
	DisablePackageCommands bool `json:"disable-package-commands"`
}

// ProvisioningScriptResult contains the result of the
// ProvisioningScript client API call.
type ProvisioningScriptResult struct {
	Script string `json:"script"`
}

// DeployerConnectionValues containers the result of deployer.ConnectionInfo
// API call.
type DeployerConnectionValues struct {
	APIAddresses []string `json:"api-addresses"`
}

// IsControllerResult holds the result of an IsController call, which returns
// whether a given machine is a controller machine.
type IsControllerResult struct {
	IsController bool   `json:"is-controller"`
	Error        *Error `json:"error,omitempty"`
}

// IsControllerResults holds the result of a call to IsController
type IsControllerResults struct {
	Results []IsControllerResult `json:"results"`
}

// JobsResult holds the jobs for a machine that are returned by a call to Jobs.
// Deprecated: Jobs is being deprecated. Use IsController instead.
type JobsResult struct {
	Jobs  []string `json:"jobs"`
	Error *Error   `json:"error,omitempty"`
}

// JobsResults holds the result of a call to Jobs.
type JobsResults struct {
	Results []JobsResult `json:"results"`
}

// DistributionGroupResult contains the result of
// the DistributionGroup provisioner API call.
type DistributionGroupResult struct {
	Error  *Error        `json:"error,omitempty"`
	Result []instance.Id `json:"result"`
}

// DistributionGroupResults is the bulk form of
// DistributionGroupResult.
type DistributionGroupResults struct {
	Results []DistributionGroupResult `json:"results"`
}

// FacadeVersions describes the available Facades and what versions of each one
// are available
type FacadeVersions struct {
	Name     string `json:"name"`
	Versions []int  `json:"versions"`
}

// RedirectInfoResult holds the result of a RedirectInfo call.
type RedirectInfoResult struct {
	// Servers holds an entry for each server that holds the
	// addresses for the server.
	Servers [][]HostPort `json:"servers"`

	// CACert holds the CA certificate for the server.
	// TODO(rogpeppe) allow this to be empty if the
	// server has a globally trusted certificate?
	CACert string `json:"ca-cert"`
}

// ReauthRequest holds a challenge/response token meaningful to the identity
// provider.
type ReauthRequest struct {
	Prompt string `json:"prompt"`
	Nonce  string `json:"nonce"`
}

// AuthUserInfo describes a logged-in local user or remote identity.
type AuthUserInfo struct {
	DisplayName    string     `json:"display-name"`
	Identity       string     `json:"identity"`
	LastConnection *time.Time `json:"last-connection,omitempty"`

	// Credentials contains an optional opaque credential value to be held by
	// the client, if any.
	Credentials *string `json:"credentials,omitempty"`

	// ControllerAccess holds the access the user has to the connected controller.
	// It will be empty if the user has no access to the controller.
	ControllerAccess string `json:"controller-access"`

	// ModelAccess holds the access the user has to the connected model.
	ModelAccess string `json:"model-access"`
}

// LoginResult holds the result of an Admin Login call.
type LoginResult struct {
	// DischargeRequired implies that the login request has failed, and none of
	// the other fields are populated. It contains a macaroon which, when
	// discharged, will grant access on a subsequent call to Login.
	// Note: It is OK to use the Macaroon type here as it is explicitly
	// designed to provide stable serialisation of macaroons.  It's good
	// practice to only use primitives in types that will be serialised,
	// however because of the above it is suitable to use the Macaroon type
	// here.
	DischargeRequired *macaroon.Macaroon `json:"discharge-required,omitempty"`

	// BakeryDischargeRequired implies that the login request has failed, and none of
	// the other fields are populated. It contains a macaroon which, when
	// discharged, will grant access on a subsequent call to Login.
	// Note: It is OK to use the Macaroon type here as it is explicitly
	// designed to provide stable serialisation of macaroons.  It's good
	// practice to only use primitives in types that will be serialised,
	// however because of the above it is suitable to use the Macaroon type
	// here.
	// This is the macaroon emitted by newer Juju controllers using bakery.v2.
	BakeryDischargeRequired *bakery.Macaroon `json:"bakery-discharge-required,omitempty"`

	// DischargeRequiredReason holds the reason that the above discharge was
	// required.
	DischargeRequiredReason string `json:"discharge-required-error,omitempty"`

	// Servers is the list of API server addresses.
	Servers [][]HostPort `json:"servers,omitempty"`

	// PublicDNSName holds the host name for which an officially
	// signed certificate will be used for TLS connection to the server.
	// If empty, the private Juju CA certificate must be used to verify
	// the connection.
	PublicDNSName string `json:"public-dns-name,omitempty"`

	// ModelTag is the tag for the model that is being connected to.
	ModelTag string `json:"model-tag,omitempty"`

	// ControllerTag is the tag for the controller that runs the API servers.
	ControllerTag string `json:"controller-tag,omitempty"`

	// UserInfo describes the authenticated user, if any.
	UserInfo *AuthUserInfo `json:"user-info,omitempty"`

	// Facades describes all the available API facade versions to the
	// authenticated client.
	Facades []FacadeVersions `json:"facades,omitempty"`

	// ServerVersion is the string representation of the server version
	// if the server supports it.
	ServerVersion string `json:"server-version,omitempty"`
}

// ControllersSpec contains arguments for
// the EnableHA client API call.
type ControllersSpec struct {
	NumControllers int               `json:"num-controllers"`
	Constraints    constraints.Value `json:"constraints,omitempty"`
	// Placement defines specific machines to become new controller machines.
	Placement []string `json:"placement,omitempty"`
}

// ControllersSpecs contains all the arguments
// for the EnableHA API call.
type ControllersSpecs struct {
	Specs []ControllersSpec `json:"specs"`
}

// ControllersChangeResult contains the results
// of a single EnableHA API call or
// an error.
type ControllersChangeResult struct {
	Result ControllersChanges `json:"result"`
	Error  *Error             `json:"error,omitempty"`
}

// ControllersChangeResults contains the results
// of the EnableHA API call.
type ControllersChangeResults struct {
	Results []ControllersChangeResult `json:"results"`
}

// ControllerDetailsResults contains the results
// of a call to fetch controller config details.
type ControllerDetailsResults struct {
	Results []ControllerDetails `json:"results"`
}

// ControllerDetails contains the details about a controller.
type ControllerDetails struct {
	ControllerId string   `json:"controller-id"`
	APIAddresses []string `json:"api-addresses"`
	Error        *Error   `json:"error,omitempty"`
}

// ControllersChanges lists the servers
// that have been added, removed or maintained in the
// pool as a result of an enable-ha operation.
type ControllersChanges struct {
	Added      []string `json:"added,omitempty"`
	Maintained []string `json:"maintained,omitempty"`
	Removed    []string `json:"removed,omitempty"`
	Converted  []string `json:"converted,omitempty"`
}

// FindToolsParams defines parameters for the FindTools method.
type FindToolsParams struct {
	// Number will be used to match tools versions exactly if non-zero.
	Number version.Number `json:"number"`

	// MajorVersion will be used to match the major version if non-zero.
	// TODO(juju 3.1) - remove
	MajorVersion int `json:"major"`

	// Arch will be used to match tools by architecture if non-empty.
	Arch string `json:"arch"`

	// OSType will be used to match tools by os type if non-empty.
	OSType string `json:"os-type"`

	// AgentStream will be used to set agent stream to search
	AgentStream string `json:"agentstream"`
}

// FindToolsResult holds a list of tools from FindTools and any error.
type FindToolsResult struct {
	List  tools.List `json:"list"`
	Error *Error     `json:"error,omitempty"`
}

// RebootActionResults holds a list of RebootActionResult and any error.
type RebootActionResults struct {
	Results []RebootActionResult `json:"results,omitempty"`
}

// RebootActionResult holds the result of a single call to
// machine.ShouldRebootOrShutdown.
type RebootActionResult struct {
	Result RebootAction `json:"result,omitempty"`
	Error  *Error       `json:"error,omitempty"`
}

// LogRecord is used to transmit log messages to the logsink API
// endpoint.  Single character field names are used for serialisation
// to keep the size down. These messages are going to be sent a lot.
// The log messages are sent by the log sender worker, used by agents to
// send logs to the controller.
type LogRecord struct {
	Time     time.Time         `json:"t"`
	Module   string            `json:"m"`
	Location string            `json:"l"`
	Level    string            `json:"v"`
	Message  string            `json:"x"`
	Entity   string            `json:"e,omitempty"`
	Labels   map[string]string `json:"b,omitempty"`
}

type logRecordJSON struct {
	Time     time.Time `json:"t"`
	Module   string    `json:"m"`
	Location string    `json:"l"`
	Level    string    `json:"v"`
	Message  string    `json:"x"`
	Entity   string    `json:"e,omitempty"`
	Labels   any       `json:"b,omitempty"`
}

// UnmarshalJSON unmarshalls an incoming log record
// which may have been generated by an older client.
func (m *LogRecord) UnmarshalJSON(data []byte) error {
	var jr logRecordJSON
	if err := json.Unmarshal(data, &jr); err != nil {
		return errors.Trace(err)
	}
	m.Time = jr.Time
	m.Entity = jr.Entity
	m.Level = jr.Level
	m.Module = jr.Module
	m.Location = jr.Location
	m.Message = jr.Message
	m.Labels = unmarshallLogLabels(jr.Labels)
	return nil
}

// PubSubMessage is used to propagate pubsub messages from one api server to the
// others.
type PubSubMessage struct {
	Topic string                 `json:"topic"`
	Data  map[string]interface{} `json:"data"`
}

// LeaseOperations is used to send raft operational messages between controllers.
type LeaseOperations struct {
	Operations []LeaseOperation `json:"commands"`
}

// LeaseOperation is used to send raft operational messages between controllers.
type LeaseOperation struct {
	Command string `json:"command"`
}

// LeaseOperationsV2 is used to send raft operational messages between
// controllers.
type LeaseOperationsV2 struct {
	Operations []LeaseOperationCommand `json:"commands"`
}

// LeaseOperationCommand is used to send raft operational messages between
// controllers.
type LeaseOperationCommand struct {
	// Version of the command format in case it changes,
	// and we need to handle multiple formats.
	Version int `json:"version"`

	// Operation is one of claim, extend, expire or setTime.
	Operation string `json:"operation"`

	// Namespace is the kind of lease.
	Namespace string `json:"namespace,omitempty"`

	// ModelUUID identifies the model the lease belongs to.
	ModelUUID string `json:"model-uuid,omitempty"`

	// Lease is the name of the lease the command affects.
	Lease string `json:"lease,omitempty"`

	// Holder is the name of the party claiming or extending the
	// lease.
	Holder string `json:"holder,omitempty"`

	// Duration is how long the lease should last.
	Duration time.Duration `json:"duration,omitempty"`

	// OldTime is the previous time for time updates (to avoid
	// applying stale ones).
	OldTime time.Time `json:"old-time,omitempty"`

	// NewTime is the time to store as the global time.
	NewTime time.Time `json:"new-time,omitempty"`

	// PinEntity is a tag representing an entity concerned
	// with a pin or unpin operation.
	PinEntity string `json:"pin-entity,omitempty"`
}

// ExportBundleParams holds parameters for exporting Bundles.
type ExportBundleParams struct {
	IncludeCharmDefaults bool `json:"include-charm-defaults,omitempty"`
}

// BundleChangesParams holds parameters for making Bundle.GetChanges calls.
type BundleChangesParams struct {
	// BundleDataYAML is the YAML-encoded charm bundle data
	// (see "github.com/juju/charm.BundleData").
	BundleDataYAML string `json:"yaml"`
	BundleURL      string `json:"bundleURL"`
}

// BundleChangesMapArgsResults holds results of the Bundle.GetChanges call.
type BundleChangesMapArgsResults struct {
	// Changes holds the list of changes required to deploy the bundle.
	// It is omitted if the provided bundle YAML has verification errors.
	Changes []*BundleChangesMapArgs `json:"changes,omitempty"`
	// Errors holds possible bundle verification errors.
	Errors []string `json:"errors,omitempty"`
}

// BundleChangesMapArgs holds a single change required to deploy a bundle.
// BundleChangesMapArgs has Args represented as a map of arguments rather
// than a series.
type BundleChangesMapArgs struct {
	// Id is the unique identifier for this change.
	Id string `json:"id"`
	// Method is the action to be performed to apply this change.
	Method string `json:"method"`
	// Args holds a list of arguments to pass to the method.
	Args map[string]interface{} `json:"args"`
	// Requires holds a list of dependencies for this change. Each dependency
	// is represented by the corresponding change id, and must be applied
	// before this change is applied.
	Requires []string `json:"requires"`
}

type MongoVersion struct {
	Major         int    `json:"major"`
	Minor         int    `json:"minor"`
	Patch         string `json:"patch"`
	StorageEngine string `json:"engine"`
}

// MacaroonResults contains a set of MacaroonResults.
type MacaroonResults struct {
	Results []MacaroonResult `json:"results"`
}

// MacaroonResult contains a macaroon or an error.
type MacaroonResult struct {
	Result *macaroon.Macaroon `json:"result,omitempty"`
	Error  *Error             `json:"error,omitempty"`
}

// DestroyMachineResults contains the results of a MachineManager.Destroy
// API request.
type DestroyMachineResults struct {
	Results []DestroyMachineResult `json:"results,omitempty"`
}

// DestroyMachineResult contains one of the results of a MachineManager.Destroy
// API request.
type DestroyMachineResult struct {
	Error *Error              `json:"error,omitempty"`
	Info  *DestroyMachineInfo `json:"info,omitempty"`
}

// DestroyMachineInfo contains information related to the removal of
// a machine.
type DestroyMachineInfo struct {
	// MachineId is the ID if the machine that will be destroyed
	MachineId string `json:"machine-id"`

	// DetachedStorage is the tags of storage instances that will be
	// detached from the machine (assigned units) as a result of
	// destroying the machine, and will remain in the model after
	// the machine and unit are removed.
	DetachedStorage []Entity `json:"detached-storage,omitempty"`

	// DestroyedStorage is the tags of storage instances that will be
	// destroyed as a result of destroying the machine.
	DestroyedStorage []Entity `json:"destroyed-storage,omitempty"`

	// DestroyedUnits are the tags of units that will be destroyed
	// as a result of destroying the machine.
	DestroyedUnits []Entity `json:"destroyed-units,omitempty"`

	// DestroyedContainers are the results of the destroyed containers hosted
	// on a machine, destroyed as a result of destroying the machine
	DestroyedContainers []DestroyMachineResult `json:"destroyed-containers,omitempty"`
}

// DestroyUnitResults contains the results of a DestroyUnit API request.
type DestroyUnitResults struct {
	Results []DestroyUnitResult `json:"results,omitempty"`
}

// DestroyUnitResult contains one of the results of a
// DestroyUnit API request.
type DestroyUnitResult struct {
	Error *Error           `json:"error,omitempty"`
	Info  *DestroyUnitInfo `json:"info,omitempty"`
}

// DestroyUnitInfo contains information related to the removal of
// an application unit.
type DestroyUnitInfo struct {
	// DetachedStorage is the tags of storage instances that will be
	// detached from the unit, and will remain in the model after
	// the unit is removed.
	DetachedStorage []Entity `json:"detached-storage,omitempty"`

	// DestroyedStorage is the tags of storage instances that will be
	// destroyed as a result of destroying the unit.
	DestroyedStorage []Entity `json:"destroyed-storage,omitempty"`
}

// DumpModelRequest wraps the request for a dump-model call.
// A simplified dump will not contain a complete export, but instead
// a reduced set that is determined by the server.
type DumpModelRequest struct {
	Entities   []Entity `json:"entities"`
	Simplified bool     `json:"simplified"`
}

type ProfileArg struct {
	Entity   Entity `json:"entity"`
	UnitName string `json:"unit-name"`
}

type ProfileArgs struct {
	Args []ProfileArg `json:"args"`
}

type ProfileInfoResult struct {
	ApplicationName string           `json:"application-name,omitempty"`
	Revision        int              `json:"revision,omitempty"`
	Profile         *CharmLXDProfile `json:"profile,omitempty"`
	Error           *Error           `json:"error,omitempty"`
}

type ProfileChangeResult struct {
	OldProfileName string           `json:"old-profile-name,omitempty"`
	NewProfileName string           `json:"new-profile-name,omitempty"`
	Profile        *CharmLXDProfile `json:"profile,omitempty"`
	Subordinate    bool             `json:"subordinate,omitempty"`
	Error          *Error           `json:"error,omitempty"`
}

type ProfileChangeResults struct {
	Results []ProfileChangeResult `json:"results"`
}

type SetProfileArgs struct {
	Args []SetProfileArg `json:"args"`
}

type SetProfileArg struct {
	Entity   Entity   `json:"entity"`
	Profiles []string `json:"profiles"`
}

type SetProfileUpgradeCompleteArgs struct {
	Args []SetProfileUpgradeCompleteArg `json:"args"`
}

type SetProfileUpgradeCompleteArg struct {
	Entity   Entity `json:"entity"`
	UnitName string `json:"unit-name"`
	Message  string `json:"message"`
}

// BranchArg represents an in-flight branch via its model and branch name.
type BranchArg struct {
	BranchName string `json:"branch"`
}

// GenerationId represents an GenerationId from a branch.
type GenerationId struct {
	GenerationId int `json:"generation-id"`
}

// BranchInfoArgs transports arguments to the BranchInfo method
type BranchInfoArgs struct {
	// BranchNames is the names of branches for which info is being requested.
	BranchNames []string `json:"branches"`

	// Detailed indicates whether full unit tracking detail should returned,
	// or a summary.
	Detailed bool `json:"detailed"`
}

// BranchTrackArg identifies an in-flight branch and a collection of
// entities that should be set to track changes made under the branch.
type BranchTrackArg struct {
	BranchName string   `json:"branch"`
	Entities   []Entity `json:"entities"`
	NumUnits   int      `json:"num-units,omitempty"`
}

// GenerationApplication represents changes to an application
// made under a branch.
type GenerationApplication struct {
	// ApplicationsName is the name of the application.
	ApplicationName string `json:"application"`

	// UnitProgress is summary information about units tracking the branch.
	UnitProgress string `json:"progress"`

	// UnitsTracking is the names of application units that have been set to
	// track the branch.
	UnitsTracking []string `json:"tracking,omitempty"`

	// UnitsPending is the names of application units that are still tracking
	// the master generation.
	UnitsPending []string `json:"pending,omitempty"`

	// Config changes are the effective new configuration values resulting from
	// changes made under this branch.
	ConfigChanges map[string]interface{} `json:"config"`
}

// Generation represents a model generation's details including config changes.
type Generation struct {
	// BranchName uniquely identifies a branch *amongst in-flight branches*.
	BranchName string `json:"branch"`

	// Created is the Unix timestamp at generation creation.
	Created int64 `json:"created"`

	// Created is the user who created the generation.
	CreatedBy string `json:"created-by"`

	// Completed is the Unix timestamp at generation completion/commit.
	Completed int64 `json:"completed,omitempty"`

	// CompletedBy is the user who committed/completed the generation.
	CompletedBy string `json:"completed-by,omitempty"`

	// GenerationId is the id .
	GenerationId int `json:"generation-id,omitempty"`

	// Applications holds the collection of application changes
	// made under this generation.
	Applications []GenerationApplication `json:"applications"`
}

// BranchResults transports a collection of generation details.
type BranchResults struct {
	// Generations holds the details of the requested generations.
	Generations []Generation `json:"generations"`

	// Error holds the value of any error that occurred processing the request.
	Error *Error `json:"error,omitempty"`
}

// GenerationResult transports a generation detail.
type GenerationResult struct {
	// Generation holds the details of the requested generation.
	Generation Generation `json:"generation"`

	// Error holds the value of any error that occurred processing the request.
	Error *Error `json:"error,omitempty"`
}

// CharmProfilingInfoResult contains the result based on ProfileInfoArg values
// to update profiles on a machine.
type CharmProfilingInfoResult struct {
	InstanceId      instance.Id         `json:"instance-id"`
	ModelName       string              `json:"model-name"`
	ProfileChanges  []ProfileInfoResult `json:"profile-changes"`
	CurrentProfiles []string            `json:"current-profiles"`
	Error           *Error              `json:"error"`
}

// WatchContainerStartArg contains arguments for watching for container start
// events on a CAAS application.
type WatchContainerStartArg struct {
	Entity    Entity `json:"entity"`
	Container string `json:"container,omitempty"`
}

// WatchContainerStartArgs holds the details to watch many containers for start
// events.
type WatchContainerStartArgs struct {
	Args []WatchContainerStartArg `json:"args"`
}

// CLICommands holds credentials, model and a list of CLI commands to run.
type CLICommands struct {
	User        string           `json:"user"`
	Credentials string           `json:"credentials,omitempty"`
	Macaroons   []macaroon.Slice `json:"macaroons,omitempty"`

	ActiveBranch string   `json:"active-branch,omitempty"`
	Commands     []string `json:"commands"`
}

// CLICommandStatus represents a status update for a CLI command.
type CLICommandStatus struct {
	Output []string `json:"output,omitempty"`
	Done   bool     `json:"done,omitempty"`
	Error  *Error   `json:"error,omitempty"`
}<|MERGE_RESOLUTION|>--- conflicted
+++ resolved
@@ -660,8 +660,6 @@
 	Results []ResolveCharmWithChannelResult
 }
 
-<<<<<<< HEAD
-=======
 // ResolveCharmWithChannelResultV6 is the result of a single charm resolution.
 type ResolveCharmWithChannelResultV6 struct {
 	URL             string      `json:"url"`
@@ -675,7 +673,6 @@
 	Results []ResolveCharmWithChannelResultV6
 }
 
->>>>>>> d468ae9d
 // CharmURLAndOrigins contains a slice of charm urls with a given origin.
 type CharmURLAndOrigins struct {
 	Entities []CharmURLAndOrigin `json:"entities"`
