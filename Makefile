.PHONY: help
help:
	@echo "Usage: \n"
	@sed -n 's/^## //p' ${MAKEFILE_LIST} | sort | column -t -s ':' |  sed -e 's/^/ /'

# Export this first, incase we want to change it in the included makefiles.
export CGO_ENABLED=0

include scripts/dqlite/Makefile

#
# Makefile for juju-core.
#
PROJECT_DIR := $(shell dirname $(realpath $(firstword $(MAKEFILE_LIST))))
PROJECT := github.com/juju/juju

GOOS=$(shell go env GOOS)
GOARCH=$(shell go env GOARCH)
GOHOSTOS=$(shell go env GOHOSTOS)
GOHOSTARCH=$(shell go env GOHOSTARCH)
GO_MOD_VERSION=$(shell grep "^go" go.mod | awk '{print $$2}')
GO_INSTALLED_VERSION=$(shell go version | awk '{print $$3}' | sed -e /.*go/s///)

# Build number passed in must be a monotonic int representing
# the build.
JUJU_BUILD_NUMBER ?=

# JUJU_VERSION is the JUJU version currently being represented in this
# repository.
JUJU_VERSION=$(shell go run -ldflags "-X $(PROJECT)/version.build=$(JUJU_BUILD_NUMBER)" version/helper/main.go)

# BUILD_DIR is the directory relative to this project where we place build
# artifacts created by this Makefile.
BUILD_DIR ?= $(PROJECT_DIR)/_build
BIN_DIR ?= ${BUILD_DIR}/${GOOS}_${GOARCH}/bin

# JUJU_METADATA_SOURCE is the directory where we place simple streams archives
# for built juju binaries.
JUJU_METADATA_SOURCE ?= ${BUILD_DIR}/simplestreams

# TEST_PACKAGE_LIST is the path to a file that is a newline delimited list of
# packages to test. This file must be sorted.
TEST_PACKAGE_LIST ?=

# bin_platform_path calculates the bin directory path for build artifacts for
# the list of Go style platforms passed to this macro. For example
# linux/amd64 linux/arm64
bin_platform_paths = $(addprefix ${BUILD_DIR}/, $(addsuffix /bin, $(subst /,_,${1})))

# tool_platform_paths takes a juju binary to be built and the platform that it
# is to be built for and returns a list of paths for that binary to be output.
tool_platform_paths = $(addsuffix /${1},$(call bin_platform_paths,${2}))

# simplestream_paths takes a list of Go style platforms to calculate the
# paths to their respective simplestreams agent binary archives.
simplestream_paths = $(addprefix ${JUJU_METADATA_SOURCE}/, $(addprefix tools/released/juju-${JUJU_VERSION}-, $(addsuffix .tgz,$(subst /,-,${1}))))

# CLIENT_PACKAGE_PLATFORMS defines a white space seperated list of platforms
# to build the Juju client binaries for. Platforms are defined as GO style
# OS_ARCH.
CLIENT_PACKAGE_PLATFORMS ?= $(GOOS)/$(GOARCH)

# AGENT_PACKAGE_PLATFORMS defines a white space seperated list of platforms
# to build the Juju agent binaries for. Platforms are defined as GO style
# OS_ARCH.
AGENT_PACKAGE_PLATFORMS ?= $(GOOS)/$(GOARCH)

# OCI_IMAGE_PLATFORMS defines a white space seperated list of platforms
# to build the Juju OCI images for. Platforms are defined as GO style
# OS_ARCH.
OCI_IMAGE_PLATFORMS ?= linux/$(GOARCH)

# Build tags passed to go install/build.
# Passing no-dqlite will disable building with dqlite.
# Example: BUILD_TAGS="minimal provider_kubernetes"
BUILD_TAGS ?= 

# EXTRA_BUILD_TAGS is not passed in, but built up from context.
EXTRA_BUILD_TAGS =
ifeq (,$(findstring no-dqlite,$(BUILD_TAGS)))
EXTRA_BUILD_TAGS += libsqlite3
EXTRA_BUILD_TAGS += dqlite
endif

# FINAL_BUILD_TAGS is the final list of build tags.
FINAL_BUILD_TAGS=$(shell echo "$(BUILD_TAGS) $(EXTRA_BUILD_TAGS)" | awk '{$$1=$$1};1' | tr ' ' ',')

# GIT_COMMIT the current git commit of this repository
GIT_COMMIT ?= $(shell git -C $(PROJECT_DIR) rev-parse HEAD 2>/dev/null)

# Build flag passed to go -mod defaults to readonly to support go workspaces.
# CI should set this to vendor
JUJU_GOMOD_MODE ?= readonly

# If .git directory is missing, we are building out of an archive, otherwise report
# if the tree that is checked out is dirty (modified) or clean.
GIT_TREE_STATE = $(if $(shell git -C $(PROJECT_DIR) rev-parse --is-inside-work-tree 2>/dev/null | grep -e 'true'),$(if $(shell git -C $(PROJECT_DIR) status --porcelain),dirty,clean),archive)

# BUILD_AGENT_TARGETS is a list of make targets that get built, that fall under
# the category of Juju agents, that are not CGO. These targets are also the ones
# we are more then likely wanting to cross compile.
# NOTES:
# - We filter pebble here for only linux builds as that is only what it will
#   compile for at the moment.
define BUILD_AGENT_TARGETS
	$(call tool_platform_paths,jujuc,$(filter-out windows%,${AGENT_PACKAGE_PLATFORMS})) \
	$(call tool_platform_paths,containeragent,$(filter-out windows%,${AGENT_PACKAGE_PLATFORMS})) \
	$(call tool_platform_paths,pebble,$(filter linux%,${AGENT_PACKAGE_PLATFORMS}))
endef

# BUILD_CGO_AGENT_TARGETS is a list of make targets that get built, that fall
# under the category of Juju agents, that are CGO. These targets are also the
# ones we are more then likely wanting to cross compile.
define BUILD_CGO_AGENT_TARGETS
	$(call tool_platform_paths,jujud,$(filter linux%,${AGENT_PACKAGE_PLATFORMS}))
endef

# BUILD_CLIENT_TARGETS is a list of make targets that get built that fall under
# the category of Juju clients. These targets are also less likely to be cross
# compiled
define BUILD_CLIENT_TARGETS
	$(call tool_platform_paths,juju,${CLIENT_PACKAGE_PLATFORMS}) \
	$(call tool_platform_paths,juju-metadata,${CLIENT_PACKAGE_PLATFORMS})
endef

# SIMPLESTREAMS_TARGETS is a list of make targets that get built when a
# user asks for simplestreams to be built. Because simplestreams are mainly
# mainly concerned with that of packaging juju agent binaries we work off of
# the Go style platforms.
define SIMPLESTREAMS_TARGETS
	$(call simplestream_paths,${AGENT_PACKAGE_PLATFORMS})
endef

# INSTALL_TARGETS is a list of make targets that get installed when make
# install is run.
define INSTALL_TARGETS
	juju \
	jujuc \
	jujud \
	containeragent \
	juju-metadata
endef

# Windows doesn't support the agent binaries
ifeq ($(GOOS), windows)
	INSTALL_TARGETS = juju \
                      juju-metadata
endif

# We only add pebble to the list of install targets if we are building for linux
ifeq ($(GOOS), linux)
	INSTALL_TARGETS += pebble
endif

# Allow the tests to take longer on restricted platforms.
ifeq ($(shell echo "${GOARCH}" | sed -E 's/.*(arm|arm64|ppc64le|ppc64|s390x).*/golang/'), golang)
	TEST_TIMEOUT ?= 5400s
else
	TEST_TIMEOUT ?= 2700s
endif
TEST_TIMEOUT := $(TEST_TIMEOUT)

TEST_ARGS ?=
# Limit concurrency on s390x.
ifeq ($(shell echo "${GOARCH}" | sed -E 's/.*(s390x).*/golang/'), golang)
	TEST_ARGS += -p 4
endif

# Enable coverage testing.
ifeq ($(COVERAGE_CHECK), 1)
	TEST_ARGS += -coverprofile=coverage.txt -covermode=atomic
endif

# Enable verbose testing for reporting.
ifeq ($(VERBOSE_CHECK), 1)
	CHECK_ARGS = -v
endif

define link_flags_version
	-X $(PROJECT)/version.GitCommit=$(GIT_COMMIT) \
	-X $(PROJECT)/version.GitTreeState=$(GIT_TREE_STATE) \
	-X $(PROJECT)/version.build=$(JUJU_BUILD_NUMBER) \
	-X $(PROJECT)/version.GoBuildTags=$(FINAL_BUILD_TAGS)
endef

# Compile with debug flags if requested.
ifeq ($(DEBUG_JUJU), 1)
    COMPILE_FLAGS = -gcflags "all=-N -l"
    LINK_FLAGS =  "-X $(link_flags_version)"
	CGO_LINK_FLAGS = "-linkmode 'external' -extldflags '-static' $(link_flags_version)"
else
    LINK_FLAGS = "-s -w -extldflags '-static' $(link_flags_version)"
	CGO_LINK_FLAGS = "-s -w -linkmode 'external' -extldflags '-static' $(link_flags_version)"
endif

define DEPENDENCIES
  ca-certificates
  bzip2
  distro-info-data
  git
  zip
endef

# run_go_build is a canned command sequence for the steps required to build a
# juju package. It's expected that the make target using this sequence has a
# local variable defined for PACKAGE. An example of PACKAGE would be
# PACKAGE=github.com/juju/juju
#
# This canned command also allows building for architectures defined as
# ppc64el. Because of legacy Juju we use the arch ppc64el over the go defined
# arch of ppc64le. This canned command will do a last minute transformation of
# the string we build the "correct" go architecture. However the build result
# will still be placed at the expected location with names matching ppc64el.
define run_go_build
	$(eval OS = $(word 1,$(subst _, ,$*)))
	$(eval ARCH = $(word 2,$(subst _, ,$*)))
	$(eval BBIN_DIR = ${BUILD_DIR}/${OS}_${ARCH}/bin)
	$(eval BUILD_ARCH = $(subst ppc64el,ppc64le,${ARCH}))
	@@mkdir -p ${BBIN_DIR}
	@echo "Building ${PACKAGE} for ${OS}/${ARCH}"
	@env GOOS=${OS} \
		GOARCH=${BUILD_ARCH} \
		go build \
			-mod=$(JUJU_GOMOD_MODE) \
			-tags=$(FINAL_BUILD_TAGS) \
			-o ${BBIN_DIR} \
			$(COMPILE_FLAGS) \
			-ldflags $(LINK_FLAGS) \
			-v ${PACKAGE}
endef

define run_cgo_build
	$(eval OS = $(word 1,$(subst _, ,$*)))
	$(eval ARCH = $(word 2,$(subst _, ,$*)))
	$(eval BBIN_DIR = ${BUILD_DIR}/${OS}_${ARCH}/bin)
	$(eval BUILD_ARCH = $(subst ppc64el,ppc64le,${ARCH}))
	@@mkdir -p ${BBIN_DIR}
	@echo "Building ${PACKAGE} for ${OS}/${ARCH}"
	@env PATH="${MUSL_BIN_PATH}:${PATH}" \
		CC="musl-gcc" \
		CGO_CFLAGS="-I${DQLITE_EXTRACTED_DEPS_ARCHIVE_PATH}/include" \
		CGO_LDFLAGS="-L${DQLITE_EXTRACTED_DEPS_ARCHIVE_PATH} -luv -lraft -ldqlite -llz4 -lsqlite3" \
		CGO_LDFLAGS_ALLOW="(-Wl,-wrap,pthread_create)|(-Wl,-z,now)" \
		LD_LIBRARY_PATH="${DQLITE_EXTRACTED_DEPS_ARCHIVE_PATH}" \
		CGO_ENABLED=1 \
		GOOS=${OS} \
		GOARCH=${BUILD_ARCH} \
		go build \
			-mod=$(JUJU_GOMOD_MODE) \
			-tags=$(FINAL_BUILD_TAGS) \
			-o ${BBIN_DIR} \
			${COMPILE_FLAGS} \
			-ldflags ${CGO_LINK_FLAGS} \
			-v ${PACKAGE}
endef

define run_go_install
	@echo "Installing ${PACKAGE}"
	@go install \
		-mod=$(JUJU_GOMOD_MODE) \
		-tags=$(FINAL_BUILD_TAGS) \
		$(COMPILE_FLAGS) \
		-ldflags $(LINK_FLAGS) \
		-v ${PACKAGE}
endef

define run_cgo_install
	@echo "Installing ${PACKAGE}"
	@env PATH="${MUSL_BIN_PATH}:${PATH}" \
		CC="musl-gcc" \
		CGO_CFLAGS="-I${DQLITE_EXTRACTED_DEPS_ARCHIVE_PATH}/include" \
		CGO_LDFLAGS="-L${DQLITE_EXTRACTED_DEPS_ARCHIVE_PATH} -luv -lraft -ldqlite -llz4 -lsqlite3" \
		CGO_LDFLAGS_ALLOW="(-Wl,-wrap,pthread_create)|(-Wl,-z,now)" \
		LD_LIBRARY_PATH="${DQLITE_EXTRACTED_DEPS_ARCHIVE_PATH}" \
		CGO_ENABLED=1 \
		GOOS=${GOOS} \
		GOARCH=${GOARCH} \
		go install \
			-mod=$(JUJU_GOMOD_MODE) \
			-tags=$(FINAL_BUILD_TAGS) \
			${COMPILE_FLAGS} \
			-ldflags ${CGO_LINK_FLAGS} \
			-v ${PACKAGE}
endef

default: build

.PHONY: juju
juju: PACKAGE = github.com/juju/juju/cmd/juju
juju:
## juju: Install juju without updating dependencies
	${run_go_install}

.PHONY: jujuc
jujuc: PACKAGE = github.com/juju/juju/cmd/jujuc
jujuc:
## jujuc: Install jujuc without updating dependencies
	${run_go_install}

.PHONY: jujud
jujud: PACKAGE = github.com/juju/juju/cmd/jujud
jujud: musl-install-if-missing dqlite-install-if-missing
## jujud: Install jujud without updating dependencies
	${run_cgo_install}

.PHONY: containeragent
containeragent: PACKAGE = github.com/juju/juju/cmd/containeragent
containeragent:
## containeragent: Install containeragent without updating dependencies
	${run_go_install}

.PHONY: juju-metadata
juju-metadata: PACKAGE = github.com/juju/juju/cmd/plugins/juju-metadata
juju-metadata:
## juju-metadata: Install juju-metadata without updating dependencies
	${run_go_install}

.PHONY: pebble
pebble: PACKAGE = github.com/canonical/pebble/cmd/pebble
pebble:
## pebble: Install pebble without updating dependencies
	${run_go_install}

.PHONY: phony_explicit
phony_explicit:
# phone_explicit: is a dummy target that can be added to pattern targets to phony make.

${BUILD_DIR}/%/bin/juju: PACKAGE = github.com/juju/juju/cmd/juju
${BUILD_DIR}/%/bin/juju: phony_explicit
# build for juju
	$(run_go_build)

${BUILD_DIR}/%/bin/jujuc: PACKAGE = github.com/juju/juju/cmd/jujuc
${BUILD_DIR}/%/bin/jujuc: phony_explicit
# build for jujuc
	$(run_go_build)

${BUILD_DIR}/%/bin/jujud: PACKAGE = github.com/juju/juju/cmd/jujud
${BUILD_DIR}/%/bin/jujud: phony_explicit musl-install-if-missing dqlite-install-if-missing
# build for jujud
	$(run_cgo_build)

${BUILD_DIR}/%/bin/containeragent: PACKAGE = github.com/juju/juju/cmd/containeragent
${BUILD_DIR}/%/bin/containeragent: phony_explicit
# build for containeragent
	$(run_go_build)

${BUILD_DIR}/%/bin/juju-metadata: PACKAGE = github.com/juju/juju/cmd/plugins/juju-metadata
${BUILD_DIR}/%/bin/juju-metadata: phony_explicit
# build for juju-metadata
	$(run_go_build)

${BUILD_DIR}/%/bin/pebble: PACKAGE = github.com/canonical/pebble/cmd/pebble
${BUILD_DIR}/%/bin/pebble: phony_explicit
# build for pebble
	$(run_go_build)

${JUJU_METADATA_SOURCE}/tools/released/juju-${JUJU_VERSION}-%.tgz: phony_explicit juju $(BUILD_AGENT_TARGETS) $(BUILD_CGO_AGENT_TARGETS)
	@echo "Packaging simplestream tools for juju ${JUJU_VERSION} on $*"
	@mkdir -p ${JUJU_METADATA_SOURCE}/tools/released
	@tar czf "$@" -C $(call bin_platform_paths,$(subst -,/,$*)) .

.PHONY: simplestreams
simplestreams: juju juju-metadata ${SIMPLESTREAMS_TARGETS}
	@juju metadata generate-agent-binaries -d ${JUJU_METADATA_SOURCE} --clean --prevent-fallback ;
	@echo "\nRun export JUJU_METADATA_SOURCE=\"${JUJU_METADATA_SOURCE}\" if not defined in your env"

.PHONY: build
build: rebuild-schema go-build
## build: builds all the targets including rebuilding a new schema.

.PHONY: go-agent-build
go-agent-build: $(BUILD_AGENT_TARGETS) $(BUILD_CGO_AGENT_TARGETS)

.PHONY: go-agent-build-no-cgo
go-agent-build-no-cgo: $(BUILD_AGENT_TARGETS)

.PHONY: go-client-build
go-client-build: $(BUILD_CLIENT_TARGETS)

.PHONY: go-build
go-build: go-agent-build go-client-build
## build: builds all the targets withouth rebuilding a new schema.

.PHONY: release-build
release-build: go-agent-build
## release-build: Construct Juju binaries, without building schema

.PHONY: release-install
release-install: $(INSTALL_TARGETS)
## release-install: Install Juju binaries

.PHONY: pre-check
pre-check:
## pre-check: Verify go code via static analysis
	@echo running pre-test checks
	@INCLUDE_GOLINTERS=1 $(PROJECT_DIR)/scripts/verify.bash

.PHONY: check
check: pre-check run-tests
## check: Verify Juju code using static analysis and unit tests

.PHONY: test
test: run-tests
## test: Verify Juju code using unit tests

.PHONY: race-test
race-test:
## race-test: Verify Juju code using unit tests with the race detector enabled
	+make run-tests TEST_ARGS="$(TEST_ARGS) -race"

.PHONY: run-tests run-go-tests
# Can't make the length of the TMP dir too long or it hits socket name length issues.
run-tests: musl-install-if-missing dqlite-install-if-missing
## run-tests: Run the unit tests
	$(eval OS = $(shell go env GOOS))
	$(eval ARCH = $(shell go env GOARCH))
	$(eval BUILD_ARCH = $(subst ppc64el,ppc64le,${ARCH}))
	$(eval TMP := $(shell mktemp -d $${TMPDIR:-/tmp}/jj-XXX))
	$(eval TEST_PACKAGES := $(shell go list $(PROJECT)/... | sort | ([ -f "$(TEST_PACKAGE_LIST)" ] && comm -12 "$(TEST_PACKAGE_LIST)" - || cat) | grep -v $(PROJECT)$$ | grep -v $(PROJECT)/vendor/ | grep -v $(PROJECT)/acceptancetests/ | grep -v $(PROJECT)/generate/ | grep -v mocks))
	@echo 'go test -mod=$(JUJU_GOMOD_MODE) -tags=$(FINAL_BUILD_TAGS) $(TEST_ARGS) $(CHECK_ARGS) -test.timeout=$(TEST_TIMEOUT) $$TEST_PACKAGES -check.v'
	@TMPDIR=$(TMP) \
		PATH="${MUSL_BIN_PATH}:${PATH}" \
		CC="musl-gcc" \
		CGO_CFLAGS="-I${DQLITE_EXTRACTED_DEPS_ARCHIVE_PATH}/include" \
		CGO_LDFLAGS="-L${DQLITE_EXTRACTED_DEPS_ARCHIVE_PATH} -luv -lraft -ldqlite -llz4 -lsqlite3" \
		CGO_LDFLAGS_ALLOW="(-Wl,-wrap,pthread_create)|(-Wl,-z,now)" \
		LD_LIBRARY_PATH="${DQLITE_EXTRACTED_DEPS_ARCHIVE_PATH}" \
		CGO_ENABLED=1 \
		go test -v -mod=$(JUJU_GOMOD_MODE) -tags=$(FINAL_BUILD_TAGS) $(TEST_ARGS) $(CHECK_ARGS) -ldflags ${CGO_LINK_FLAGS} -test.timeout=$(TEST_TIMEOUT) $(TEST_PACKAGES) -check.v
	@rm -r $(TMP)

run-go-tests: musl-install-if-missing dqlite-install-if-missing
## run-go-tests: Run the unit tests
	$(eval OS = $(shell go env GOOS))
	$(eval ARCH = $(shell go env GOARCH))
	$(eval BUILD_ARCH = $(subst ppc64el,ppc64le,${ARCH}))
	$(eval TEST_PACKAGES ?= "./...")
	$(eval TEST_FILTER ?= "")
	@echo 'go test -mod=$(JUJU_GOMOD_MODE) -tags=$(FINAL_BUILD_TAGS) $(TEST_ARGS) $(CHECK_ARGS) -test.timeout=$(TEST_TIMEOUT) $$TEST_PACKAGES -check.v -check.f $(TEST_FILTER)'
	@PATH="${MUSL_BIN_PATH}:${PATH}" \
		CC="musl-gcc" \
		CGO_CFLAGS="-I${DQLITE_EXTRACTED_DEPS_ARCHIVE_PATH}/include" \
		CGO_LDFLAGS="-L${DQLITE_EXTRACTED_DEPS_ARCHIVE_PATH} -luv -lraft -ldqlite -llz4 -lsqlite3" \
		CGO_LDFLAGS_ALLOW="(-Wl,-wrap,pthread_create)|(-Wl,-z,now)" \
		LD_LIBRARY_PATH="${DQLITE_EXTRACTED_DEPS_ARCHIVE_PATH}" \
		CGO_ENABLED=1 \
		go test -v -mod=$(JUJU_GOMOD_MODE) -tags=$(FINAL_BUILD_TAGS) $(TEST_ARGS) $(CHECK_ARGS) -ldflags ${CGO_LINK_FLAGS} -test.timeout=$(TEST_TIMEOUT) ${TEST_PACKAGES} -check.v -check.f $(TEST_FILTER)

.PHONY: install
install: rebuild-schema go-install
## install: Install Juju binaries with a rebuilt schema

.PHONY: go-install
go-install: $(INSTALL_TARGETS)
## go-install: Install Juju binaries

.PHONY: clean
clean:
## clean: Clean the cache and test caches
	go clean -x --cache --testcache
	go clean -x -r $(PROJECT)/...

.PHONY: vendor-dependencies
vendor-dependencies:
## vendor-dependencies: updates vendored dependencies
	@go mod vendor

.PHONY: format
# Reformat source files.
format:
## format: Format the go source code
	gofmt -w -l .

.PHONY: simplify
# Reformat and simplify source files.
simplify:
## simplify: Format and simplify the go source code
	gofmt -w -l -s .

.PHONY: rebuild-schema
rebuild-schema:
## rebuild-schema: Rebuild the schema for clients with the latest facades
	@echo "Generating facade schema..."
# GOOS and GOARCH environment variables are cleared in case the user is trying to cross architecture compilation.
ifdef SCHEMA_PATH
	@env GOOS= GOARCH= go run $(COMPILE_FLAGS) $(PROJECT)/generate/schemagen -admin-facades "$(SCHEMA_PATH)"
else
	@env GOOS= GOARCH= go run $(COMPILE_FLAGS) $(PROJECT)/generate/schemagen -admin-facades \
		./apiserver/facades/schema.json
endif

.PHONY: install-snap-dependencies
# Install packages required to develop Juju and run tests. The stable
# PPA includes the required mongodb-server binaries.
install-snap-dependencies:
## install-snap-dependencies: Install the supported snap dependencies
ifeq ($(shell if [ "$(GO_INSTALLED_VERSION)" \> "$(GO_MOD_VERSION)" -o "$(GO_INSTALLED_VERSION)" = "$(GO_MOD_VERSION)" ]; then echo 1; fi),1)
	@echo 'Using installed go-$(GO_MOD_VERSION)'
endif
ifeq ("$(GO_INSTALLED_VERSION)","")
	@echo 'Installing go-$(GO_MOD_VERSION) snap'
	@sudo snap install go --channel=$(GO_MOD_VERSION)/stable --classic
else
ifeq ($(shell if [ "$(GO_INSTALLED_VERSION)" \< "$(GO_MOD_VERSION)" ]; then echo 1; fi),1)
	$(warning "warning: version of go too low: use 'snap refresh go --channel=$(GO_MOD_VERSION)'")
	$(error "error Installed go version '$(GO_INSTALLED_VERSION)' less than required go version '$(GO_MOD_VERSION)'")
endif
endif

WAIT_FOR_DPKG=bash -c '. "${PROJECT_DIR}/make_functions.sh"; wait_for_dpkg "$$@"' wait_for_dpkg
JUJU_DB_VERSION=4.4
JUJU_DB_CHANNEL=${JUJU_DB_VERSION}/stable

.PHONY: install-mongo-dependencies
install-mongo-dependencies:
## install-mongo-dependencies: Install Mongo and its dependencies
	@echo Installing ${JUJU_DB_CHANNEL} juju-db snap for mongodb
	@sudo snap refresh juju-db --channel=${JUJU_DB_CHANNEL} 2> /dev/null; sudo snap install juju-db --channel=${JUJU_DB_CHANNEL} 2> /dev/null
	@$(WAIT_FOR_DPKG)
	@sudo apt-get --yes install  $(strip $(DEPENDENCIES))

.PHONY: install-dependencies
install-dependencies: install-snap-dependencies install-mongo-dependencies
## install-dependencies: Install all the dependencies
	@echo "Installing dependencies"

.PHONY: install-etc
# Install bash_completion
install-etc:
## install-etc: Install auto-completion
	@echo Installing bash completion
	@sudo install -o root -g root -m 644 etc/bash_completion.d/juju /usr/share/bash-completion/completions
	@sudo install -o root -g root -m 644 etc/bash_completion.d/juju-version /usr/share/bash-completion/completions

.PHONY: setup-lxd
setup-lxd:
## setup-lxd: Auto configure LXD
ifeq ($(shell ifconfig lxdbr0 2>&1 | grep -q "inet addr" && echo true),true)
	@echo IPv4 networking is already setup for LXD.
	@echo run "sudo scripts/setup-lxd.sh" to reconfigure IPv4 networking
else
	@echo Setting up IPv4 networking for LXD
	@sudo scripts/setup-lxd.sh || true
endif


GOCHECK_COUNT="$(shell go list -f '{{join .Deps "\n"}}' ${PROJECT}/... | grep -c "gopkg.in/check.v*")"
.PHONY: check-deps
check-deps:
## check-deps: Check dependencies are correct versions
	@echo "$(GOCHECK_COUNT) instances of gocheck not in test code"


# CAAS related targets
export OCI_BUILDER         ?= $(shell (which podman 2>&1 > /dev/null && echo podman) || echo docker )
DOCKER_USERNAME            ?= docker.io/jujusolutions
DOCKER_BUILDX_CONTEXT      ?= juju-make
DOCKER_STAGING_DIR         ?= ${BUILD_DIR}/docker-staging
JUJUD_STAGING_DIR          ?= ${DOCKER_STAGING_DIR}/jujud-operator
JUJUD_BIN_DIR              ?= ${BIN_DIR}
OPERATOR_IMAGE_BUILD_SRC   ?= true

# Import shell functions from make_functions.sh
# For the k8s operator.
BUILD_OPERATOR_IMAGE=bash -c '. "${PROJECT_DIR}/make_functions.sh"; build_push_operator_image "$$@"' build_push_operator_image
OPERATOR_IMAGE_PATH=bash -c '. "${PROJECT_DIR}/make_functions.sh"; operator_image_path "$$@"' operator_image_path
OPERATOR_IMAGE_RELEASE_PATH=bash -c '. "${PROJECT_DIR}/make_functions.sh"; operator_image_release_path "$$@"' operator_image_release_path
UPDATE_MICROK8S_OPERATOR=bash -c '. "${PROJECT_DIR}/make_functions.sh"; microk8s_operator_update "$$@"' microk8s_operator_update
SEED_REPOSITORY=bash -c '. "${PROJECT_DIR}/make_functions.sh"; seed_repository "$$@"' seed_repository

image_check_prereq=image-check-build
ifneq ($(OPERATOR_IMAGE_BUILD_SRC),true)
	image_check_prereq=image-check-build-skip
endif

.PHONY: image-check
image-check: $(image_check_prereq)

.PHONY: image-check-build
image-check-build:
	CLIENT_PACKAGE_PLATFORMS="$(OCI_IMAGE_PLATFORMS)" AGENT_PACKAGE_PLATFORMS="$(OCI_IMAGE_PLATFORMS)" make build

.PHONY: image-check-build-skip
image-check-build-skip:
	@echo "skipping to build jujud bin, use existing one at ${JUJUD_BIN_DIR}/."

.PHONY: docker-builder
docker-builder:
<<<<<<< HEAD
## docker-builder: Makes sure that there is a buildx context for building the oci images
=======
## docker-builder: Makes sure that there is a buildx context for building the
## oci images
ifeq ($(OCI_BUILDER),docker)
>>>>>>> 4d93c140
	-@docker buildx create --name ${DOCKER_BUILDX_CONTEXT}
endif

.PHONY: image-check
operator-image: image-check docker-builder
## operator-image: Build operator image via docker
	${BUILD_OPERATOR_IMAGE} "$(OCI_IMAGE_PLATFORMS)" "$(PUSH_IMAGE)"

push_operator_image_prereq=push-operator-image-defined
ifeq ($(JUJU_BUILD_NUMBER),)
	push_operator_image_prereq=push-operator-image-undefined
endif

.PHONY: push-operator-image-defined
push-operator-image-defined: PUSH_IMAGE=true
push-operator-image-defined: operator-image

.PHONY: push-operator-image-undefined
push-operator-image-undefined:
	@echo "error Undefined JUJU_BUILD_NUMBER"

.PHONY: push-operator-image
push-operator-image: $(push_operator_image_prereq)
## push-operator-image: Push up the newly built operator image via docker

.PHONY: push-release-operator-image
push-release-operator-image: PUSH_IMAGE=true
push-release-operator-image: operator-image
## push-release-operator-image: Push up the newly built release operator image via docker

.PHONY: seed-repository
seed-repository:
## seed-repository: Copy required juju images from docker.io/jujusolutions
	JUJU_DB_VERSION=$(JUJU_DB_VERSION) $(SEED_REPOSITORY)


.PHONY: host-install
host-install:
## host-install: installs juju for host os/architecture
	+GOOS=$(GOHOSTOS) GOARCH=$(GOHOSTARCH) make juju

.PHONY: minikube-operator-update
minikube-operator-update: host-install operator-image
## minikube-operator-update: Inject the newly built operator image into minikube
	$(OCI_BUILDER) save "$(shell ${OPERATOR_IMAGE_PATH})" | minikube image load --overwrite=true -

.PHONY: microk8s-operator-update
microk8s-operator-update: host-install operator-image
## microk8s-operator-update: Inject the newly built operator image into microk8s
	@${UPDATE_MICROK8S_OPERATOR}

.PHONY: k3s-operator-update
k3s-operator-update: host-install operator-image
## k3s-operator-update: Inject the newly built operator image into k3s
	$(OCI_BUILDER) save "$(shell ${OPERATOR_IMAGE_PATH})" | sudo k3s ctr images import -


.PHONY: check-k8s-model
check-k8s-model:
## check-k8s-model: Check if k8s model is present in show-model
	@:$(if $(value JUJU_K8S_MODEL),, $(error Undefined JUJU_K8S_MODEL))
	@juju show-model ${JUJU_K8S_MODEL} > /dev/null

.PHONY: local-operator-update
local-operator-update: check-k8s-model operator-image
## local-operator-update: Build then update local operator image
	$(eval kubeworkers != juju status -m ${JUJU_K8S_MODEL} kubernetes-worker --format json | jq -c '.machines | keys' | tr  -c '[:digit:]' ' ' 2>&1)
	$(OCI_BUILDER) save "$(shell ${OPERATOR_IMAGE_PATH})" | gzip > ${DOCKER_STAGING_DIR}/jujud-operator-image.tar.gz
	$(foreach wm,$(kubeworkers), juju scp -m ${JUJU_K8S_MODEL} ${DOCKER_STAGING_DIR}/jujud-operator-image.tar.gz $(wm):/tmp/jujud-operator-image.tar.gz ; )
	$(foreach wm,$(kubeworkers), juju ssh -m ${JUJU_K8S_MODEL} $(wm) -- "zcat /tmp/jujud-operator-image.tar.gz | docker load" ; )

STATIC_ANALYSIS_JOB ?=

.PHONY: static-analysis
static-analysis: dqlite-install-if-missing
## static-analysis: Check the go code using static-analysis
	@cd tests && CGO_ENABLED=1 \
		CGO_LDFLAGS_ALLOW="(-Wl,-wrap,pthread_create)|(-Wl,-z,now)" \
		./main.sh static_analysis ${STATIC_ANALYSIS_JOB}<|MERGE_RESOLUTION|>--- conflicted
+++ resolved
@@ -587,13 +587,8 @@
 
 .PHONY: docker-builder
 docker-builder:
-<<<<<<< HEAD
 ## docker-builder: Makes sure that there is a buildx context for building the oci images
-=======
-## docker-builder: Makes sure that there is a buildx context for building the
-## oci images
 ifeq ($(OCI_BUILDER),docker)
->>>>>>> 4d93c140
 	-@docker buildx create --name ${DOCKER_BUILDX_CONTEXT}
 endif
 
