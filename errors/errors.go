// Copyright 2013 Canonical Ltd.
// Licensed under the AGPLv3, see LICENCE file for details.

package errors

import (
	"fmt"
	"strings"
)

// errorWrapper defines a way to encapsulate an error inside another error.
type errorWrapper struct {
	// Err is the underlying error.
	Err error
	Msg string
}

// Error implements the error interface.
func (e *errorWrapper) Error() string {
	if e.Msg != "" || e.Err == nil {
		if e.Err != nil {
			return fmt.Sprintf("%s: %v", e.Msg, e.Err.Error())
		}
		return e.Msg
	}
	return e.Err.Error()
}

// notFoundError records an error when something has not been found.
type notFoundError struct {
	*errorWrapper
}

// IsNotFoundError is satisfied by errors created by this package representing
// resources that can't be found.
func IsNotFoundError(err error) bool {
	_, ok := err.(notFoundError)
	return ok || (err != nil && strings.HasSuffix(err.Error(), " not found"))
}

// NotFoundf returns a error which satisfies IsNotFoundError().
// The message for the error is made up from the given
// arguments formatted as with fmt.Sprintf, with the
// string " not found" appended.
func NotFoundf(format string, args ...interface{}) error {
	return notFoundError{
		&errorWrapper{
			Msg: fmt.Sprintf(format+" not found", args...),
		},
	}
}

// NewNotFoundError returns a new error wrapping err that satisfies
// IsNotFoundError().
func NewNotFoundError(err error, msg string) error {
	return notFoundError{&errorWrapper{Err: err, Msg: msg}}
}

// unauthorizedError represents the error that an operation is unauthorized.
// Use IsUnauthorized() to determine if the error was related to authorization
// failure.
type unauthorizedError struct {
	*errorWrapper
}

// IsUnauthorizedError is satisfied by errors created by this package
// representing authorization failures.
func IsUnauthorizedError(err error) bool {
	_, ok := err.(unauthorizedError)
	return ok
}

// Unauthorizedf returns an error which satisfies IsUnauthorizedError().
func Unauthorizedf(format string, args ...interface{}) error {
	return unauthorizedError{
		&errorWrapper{
			Msg: fmt.Sprintf(format, args...),
		},
	}
}

// NewUnauthorizedError returns an error which wraps err and satisfies
// IsUnauthorized().
func NewUnauthorizedError(err error, msg string) error {
	return unauthorizedError{&errorWrapper{Err: err, Msg: msg}}
}

type notImplementedError struct {
	what string
}

// NewNotImplementedError returns an error signifying that
// something is not implemented.
func NewNotImplementedError(what string) error {
	return &notImplementedError{what: what}
}

func (e *notImplementedError) Error() string {
	return e.what + " not implemented"
}

// IsNotImplementedError reports whether the error
// was created with NewNotImplementedError.
func IsNotImplementedError(err error) bool {
	_, ok := err.(*notImplementedError)
	return ok
}

type alreadyExistsError struct {
	what string
}

// NewAlreadyExistsError returns an error signifying that
// something already exists.
func NewAlreadyExistsError(what string) error {
	return &alreadyExistsError{what: what}
}

func (e *alreadyExistsError) Error() string {
	return e.what + " already exists"
}

// IsAlreadyExistsError reports whether the error
// was created with NewAlreadyExistsError.
func IsAlreadyExistsError(err error) bool {
	_, ok := err.(*alreadyExistsError)
<<<<<<< HEAD
	return ok || (err != nil && strings.HasSuffix(err.Error(), " already exists"))
=======
	return ok
}

type notSupportedError struct {
	what string
}

// NewNotSupportedError returns an error signifying that something is not
// supported.  For example a client API call to a server that does not support
// the action.
func NewNotSupportedError(what string) error {
	return &notSupportedError{what: what}
}

func (e *notSupportedError) Error() string {
	return e.what + " not supported"
}

// IsNotSupportedError reports whether the error
// was created with NewNotSupportedError.
func IsNotSupportedError(err error) bool {
	_, ok := err.(*notSupportedError)
	return ok
>>>>>>> 1dd93213
}<|MERGE_RESOLUTION|>--- conflicted
+++ resolved
@@ -124,10 +124,7 @@
 // was created with NewAlreadyExistsError.
 func IsAlreadyExistsError(err error) bool {
 	_, ok := err.(*alreadyExistsError)
-<<<<<<< HEAD
 	return ok || (err != nil && strings.HasSuffix(err.Error(), " already exists"))
-=======
-	return ok
 }
 
 type notSupportedError struct {
@@ -150,5 +147,4 @@
 func IsNotSupportedError(err error) bool {
 	_, ok := err.(*notSupportedError)
 	return ok
->>>>>>> 1dd93213
 }