// Copyright 2017 Canonical Ltd.
// Licensed under the AGPLv3, see LICENCE file for details.

package containerizer_test

import (
	"fmt"
	"strconv"

	jc "github.com/juju/testing/checkers"
	gc "gopkg.in/check.v1"
	"gopkg.in/juju/charm.v6"

	"github.com/juju/juju/constraints"
	"github.com/juju/juju/instance"
	"github.com/juju/juju/network"
	"github.com/juju/juju/network/containerizer"
	"github.com/juju/juju/state"
	statetesting "github.com/juju/juju/state/testing"
	"github.com/juju/juju/testcharms"
)

// bridgePolicyStateSuite contains white-box tests for how we handle applying
// bridge information to containers, but includes tests that are backed by Mongo.
type bridgePolicyStateSuite struct {
	statetesting.StateSuite

	machine          containerizer.Machine
	containerMachine containerizer.Container

	bridgePolicy *containerizer.BridgePolicy
}

var _ = gc.Suite(&bridgePolicyStateSuite{})

func addApplication(c *gc.C, st *state.State, series, name string, ch *state.Charm, bindings map[string]string) *state.Application {
	c.Assert(ch, gc.NotNil)
	service, err := st.AddApplication(state.AddApplicationArgs{
		Name:             name,
		Series:           series,
		Charm:            ch,
		EndpointBindings: bindings,
		Storage:          nil,
	})
	c.Assert(err, jc.ErrorIsNil)
	return service
}

func addCharm(c *gc.C, st *state.State, series string, name string) *state.Charm {
	ch := testcharms.Repo.CharmDir(name)
	ident := fmt.Sprintf("%s-%s-%d", series, ch.Meta().Name, ch.Revision())
	url := "local:" + series + "/" + ident
	if series == "" {
		ident = fmt.Sprintf("%s-%d", ch.Meta().Name, ch.Revision())
		url = "local:" + ident
	}
	curl := charm.MustParseURL(url)
	info := state.CharmInfo{
		Charm:       ch,
		ID:          curl,
		StoragePath: "dummy-path",
		SHA256:      ident + "-sha256",
	}
	sch, err := st.AddCharm(info)
	c.Assert(err, jc.ErrorIsNil)
	return sch
}

func (s *bridgePolicyStateSuite) SetUpTest(c *gc.C) {
	s.StateSuite.SetUpTest(c)

	var err error
	m, err := s.State.AddMachine("quantal", state.JobHostUnits)
	c.Assert(err, jc.ErrorIsNil)
	s.machine = &containerizer.MachineShim{m}

	s.bridgePolicy = &containerizer.BridgePolicy{
		NetBondReconfigureDelay:   13,
		ContainerNetworkingMethod: "provider",
	}
}

func (s *bridgePolicyStateSuite) addContainerMachine(c *gc.C) {
	// Add a container machine with s.machine as its host.
	containerTemplate := state.MachineTemplate{
		Series: "quantal",
		Jobs:   []state.MachineJob{state.JobHostUnits},
	}
	container, err := s.State.AddMachineInsideMachine(containerTemplate, s.machine.Id(), instance.LXD)
	c.Assert(err, jc.ErrorIsNil)
	s.containerMachine = &containerizer.MachineShim{container}
}

func (s *bridgePolicyStateSuite) assertNoDevicesOnMachine(c *gc.C, machine containerizer.Container) {
	s.assertAllLinkLayerDevicesOnMachineMatchCount(c, machine, 0)
}

func (s *bridgePolicyStateSuite) assertAllLinkLayerDevicesOnMachineMatchCount(
	c *gc.C, machine containerizer.Container, expectedCount int,
) {
	results, err := machine.AllLinkLayerDevices()
	c.Assert(err, jc.ErrorIsNil)
	c.Check(results, gc.HasLen, expectedCount)
}

func (s *bridgePolicyStateSuite) createSpaceAndSubnet(c *gc.C, spaceName, CIDR string) {
	_, err := s.State.AddSpace(spaceName, network.Id(spaceName), nil, true)
	c.Assert(err, jc.ErrorIsNil)
	_, err = s.State.AddSubnet(state.SubnetInfo{
		CIDR:      CIDR,
		SpaceName: spaceName,
	})
	c.Assert(err, jc.ErrorIsNil)
}

// setupTwoSpaces creates a 'default' and a 'dmz' space, each with a single
// registered subnet. 10.0.0.0/24 for 'default', and '10.10.0.0/24' for 'dmz'
func (s *bridgePolicyStateSuite) setupTwoSpaces(c *gc.C) {
	s.createSpaceAndSubnet(c, "default", "10.0.0.0/24")
	s.createSpaceAndSubnet(c, "dmz", "10.10.0.0/24")
}

func (s *bridgePolicyStateSuite) createNICWithIP(c *gc.C, machine containerizer.Machine, deviceName, cidrAddress string) {
	err := machine.SetLinkLayerDevices(
		state.LinkLayerDeviceArgs{
			Name:       deviceName,
			Type:       state.EthernetDevice,
			ParentName: "",
			IsUp:       true,
		},
	)
	c.Assert(err, jc.ErrorIsNil)
	err = machine.SetDevicesAddresses(
		state.LinkLayerDeviceAddress{
			DeviceName:   deviceName,
			CIDRAddress:  cidrAddress,
			ConfigMethod: state.StaticAddress,
		},
	)
	c.Assert(err, jc.ErrorIsNil)
}

func (s *bridgePolicyStateSuite) createBridgeWithIP(
	c *gc.C, machine containerizer.Machine, bridgeName, cidrAddress string,
) {
	err := machine.SetLinkLayerDevices(
		state.LinkLayerDeviceArgs{
			Name:       bridgeName,
			Type:       state.BridgeDevice,
			ParentName: "",
			IsUp:       true,
		},
	)
	c.Assert(err, jc.ErrorIsNil)
	err = machine.SetDevicesAddresses(
		state.LinkLayerDeviceAddress{
			DeviceName:   bridgeName,
			CIDRAddress:  cidrAddress,
			ConfigMethod: state.StaticAddress,
		},
	)
	c.Assert(err, jc.ErrorIsNil)
}

// createNICAndBridgeWithIP creates a network interface and a bridge on the
// machine, and assigns the requested CIDRAddress to the bridge.
func (s *bridgePolicyStateSuite) createNICAndBridgeWithIP(
	c *gc.C, machine containerizer.Machine, deviceName, bridgeName, cidrAddress string,
) {
	s.createBridgeWithIP(c, machine, bridgeName, cidrAddress)
	err := machine.SetLinkLayerDevices(
		state.LinkLayerDeviceArgs{
			Name:       deviceName,
			Type:       state.EthernetDevice,
			ParentName: bridgeName,
			IsUp:       true,
		},
	)
	c.Assert(err, jc.ErrorIsNil)
}

func (s *bridgePolicyStateSuite) setupMachineInTwoSpaces(c *gc.C) {
	s.setupTwoSpaces(c)
	s.createNICAndBridgeWithIP(c, s.machine, "ens33", "br-ens33", "10.0.0.20/24")
	s.createNICAndBridgeWithIP(c, s.machine, "ens0p10", "br-ens0p10", "10.10.0.20/24")
}

func (s *bridgePolicyStateSuite) createLoopbackNIC(c *gc.C, machine containerizer.Machine) {
	err := machine.SetLinkLayerDevices(
		state.LinkLayerDeviceArgs{
			Name:       "lo",
			Type:       state.LoopbackDevice,
			ParentName: "",
			IsUp:       true,
		},
	)
	c.Assert(err, jc.ErrorIsNil)
	err = machine.SetDevicesAddresses(
		state.LinkLayerDeviceAddress{
			DeviceName:   "lo",
			CIDRAddress:  "127.0.0.1/24",
			ConfigMethod: state.StaticAddress,
		},
	)
	c.Assert(err, jc.ErrorIsNil)
}

// createAllDefaultDevices creates the loopback, lxcbr0, lxdbr0, and virbr0 devices
func (s *bridgePolicyStateSuite) createAllDefaultDevices(c *gc.C, machine containerizer.Machine) {
	// loopback
	s.createLoopbackNIC(c, machine)
	// container.DefaultLxcBridge
	s.createBridgeWithIP(c, machine, "lxcbr0", "10.0.3.1/24")
	// container.DefaultLxdBridge
	s.createBridgeWithIP(c, machine, "lxdbr0", "10.0.4.1/24")
	// container.DefaultKvmBridge
	s.createBridgeWithIP(c, machine, "virbr0", "192.168.124.1/24")
}

func (s *bridgePolicyStateSuite) TestPopulateContainerLinkLayerDevicesCorrectlyPaired(c *gc.C) {
	// The device names chosen and the order are very explicit. We
	// need to ensure that we have a list that does not sort well
	// alphabetically. This is because SetParentLinkLayerDevices()
	// uses a natural sort ordering and we want to verify the
	// pairing between the container's NIC name and its parent in
	// the host machine during this unit test.

	devicesArgs := []state.LinkLayerDeviceArgs{
		{
			Name: "br-eth10",
			Type: state.BridgeDevice,
		},
		{
			Name: "br-eth1",
			Type: state.BridgeDevice,
		},
<<<<<<< HEAD
		{
			Name: "br-eth10.100",
=======
		state.LinkLayerDeviceArgs{
			Name: "br-eth10-100",
>>>>>>> bc96a4df
			Type: state.BridgeDevice,
		},
		{
			Name: "br-eth2",
			Type: state.BridgeDevice,
		},
		{
			Name: "br-eth0",
			Type: state.BridgeDevice,
		},
		{
			Name: "br-eth4",
			Type: state.BridgeDevice,
		},
		{
			Name: "br-eth3",
			Type: state.BridgeDevice,
		},
	}
	// Put each of those bridges into a different subnet that is part
	// of the same space.
	_, err := s.State.AddSpace("default", "default", nil, true)
	c.Assert(err, jc.ErrorIsNil)

	devAddresses := make([]state.LinkLayerDeviceAddress, len(devicesArgs))
	for i, devArg := range devicesArgs {
		subnet := i*10 + 1
		subnetCIDR := fmt.Sprintf("10.%d.0.0/24", subnet)
		_, err = s.State.AddSubnet(state.SubnetInfo{
			CIDR:      subnetCIDR,
			SpaceName: "default",
		})
		devAddresses[i] = state.LinkLayerDeviceAddress{
			DeviceName:   devArg.Name,
			CIDRAddress:  fmt.Sprintf("10.%d.0.10/24", subnet),
			ConfigMethod: state.StaticAddress,
		}
	}

	expectedParents := []string{
		"br-eth0",
		"br-eth1",
		"br-eth2",
		"br-eth3",
		"br-eth4",
		"br-eth10",
		"br-eth10-100",
	}

	err = s.machine.SetParentLinkLayerDevicesBeforeTheirChildren(devicesArgs[:])
	c.Assert(err, jc.ErrorIsNil)
	err = s.machine.SetDevicesAddresses(devAddresses...)
	c.Assert(err, jc.ErrorIsNil)
	s.addContainerMachine(c)
	s.assertNoDevicesOnMachine(c, s.containerMachine)
	err = s.containerMachine.SetConstraints(constraints.Value{
		Spaces: &[]string{"default"},
	})
	c.Assert(err, jc.ErrorIsNil)

	err = s.bridgePolicy.PopulateContainerLinkLayerDevices(s.machine, s.containerMachine)
	c.Assert(err, jc.ErrorIsNil)

	containerDevices, err := s.containerMachine.AllLinkLayerDevices()
	c.Assert(err, jc.ErrorIsNil)
	c.Assert(containerDevices, gc.HasLen, len(devicesArgs))

	for i, containerDevice := range containerDevices {
		c.Check(containerDevice.Name(), gc.Matches, "eth"+strconv.Itoa(i))
		c.Check(containerDevice.Type(), gc.Equals, state.EthernetDevice)
		c.Check(containerDevice.MTU(), gc.Equals, uint(0)) // inherited from the parent device.
		c.Check(containerDevice.MACAddress(), gc.Matches, "00:16:3e(:[0-9a-f]{2}){3}")
		c.Check(containerDevice.IsUp(), jc.IsTrue)
		c.Check(containerDevice.IsAutoStart(), jc.IsTrue)
		c.Check(containerDevice.ParentName(), gc.Equals, fmt.Sprintf("m#0#d#%s", expectedParents[i]))
	}
}

func (s *bridgePolicyStateSuite) TestPopulateContainerLinkLayerDevicesConstraintsBindOnlyOne(c *gc.C) {
	s.setupMachineInTwoSpaces(c)
	s.addContainerMachine(c)
	s.assertNoDevicesOnMachine(c, s.containerMachine)
	err := s.containerMachine.SetConstraints(constraints.Value{
		Spaces: &[]string{"dmz"},
	})
	c.Assert(err, jc.ErrorIsNil)
	spaces, err := s.containerMachine.DesiredSpaces()
	c.Assert(err, jc.ErrorIsNil)
	c.Check(spaces.SortedValues(), gc.DeepEquals, []string{"dmz"})

	err = s.bridgePolicy.PopulateContainerLinkLayerDevices(s.machine, s.containerMachine)
	c.Assert(err, jc.ErrorIsNil)

	containerDevices, err := s.containerMachine.AllLinkLayerDevices()
	c.Assert(err, jc.ErrorIsNil)
	c.Assert(containerDevices, gc.HasLen, 1)

	containerDevice := containerDevices[0]
	c.Check(containerDevice.Name(), gc.Matches, "eth0")
	c.Check(containerDevice.Type(), gc.Equals, state.EthernetDevice)
	c.Check(containerDevice.MTU(), gc.Equals, uint(0)) // inherited from the parent device.
	c.Check(containerDevice.MACAddress(), gc.Matches, "00:16:3e(:[0-9a-f]{2}){3}")
	c.Check(containerDevice.IsUp(), jc.IsTrue)
	c.Check(containerDevice.IsAutoStart(), jc.IsTrue)
	// br-ens0p10 on the host machine is in space dmz, while br-ens33 is in space default
	c.Check(containerDevice.ParentName(), gc.Equals, `m#0#d#br-ens0p10`)
}

func (s *bridgePolicyStateSuite) TestPopulateContainerLinkLayerDevicesUnitBindingBindOnlyOne(c *gc.C) {
	s.setupMachineInTwoSpaces(c)
	s.addContainerMachine(c)
	s.assertNoDevicesOnMachine(c, s.containerMachine)
	app := addApplication(c, s.State, "", "mysql",
		addCharm(c, s.State, "quantal", "mysql"), map[string]string{"server": "default"})
	unit, err := app.AddUnit(state.AddUnitParams{})
	c.Assert(err, jc.ErrorIsNil)
	err = unit.AssignToMachine(s.containerMachine.Raw())
	c.Assert(err, jc.ErrorIsNil)
	spaces, err := s.containerMachine.DesiredSpaces()
	c.Assert(err, jc.ErrorIsNil)
	c.Check(spaces.SortedValues(), gc.DeepEquals, []string{"default"})

	err = s.bridgePolicy.PopulateContainerLinkLayerDevices(s.machine, s.containerMachine)
	c.Assert(err, jc.ErrorIsNil)

	containerDevices, err := s.containerMachine.AllLinkLayerDevices()
	c.Assert(err, jc.ErrorIsNil)
	c.Assert(containerDevices, gc.HasLen, 1)

	containerDevice := containerDevices[0]
	c.Check(containerDevice.Name(), gc.Matches, "eth0")
	c.Check(containerDevice.Type(), gc.Equals, state.EthernetDevice)
	c.Check(containerDevice.MTU(), gc.Equals, uint(0)) // inherited from the parent device.
	c.Check(containerDevice.MACAddress(), gc.Matches, "00:16:3e(:[0-9a-f]{2}){3}")
	c.Check(containerDevice.IsUp(), jc.IsTrue)
	c.Check(containerDevice.IsAutoStart(), jc.IsTrue)
	// br-ens0p10 on the host machine is in space dmz, while br-ens33 is in space default
	c.Check(containerDevice.ParentName(), gc.Equals, `m#0#d#br-ens33`)
}

func (s *bridgePolicyStateSuite) TestPopulateContainerLinkLayerDevicesHostOneSpace(c *gc.C) {
	s.setupTwoSpaces(c)
	// Is put into the 'default' space
	s.createNICAndBridgeWithIP(c, s.machine, "eth0", "br-eth0", "10.0.0.20/24")
	// We change the machine to be in 'dmz' instead of 'default', but it is
	// still in a single space. Adding a container to a machine that is in a
	// single space puts that container into the same space.
	err := s.machine.RemoveAllAddresses()
	c.Assert(err, jc.ErrorIsNil)
	err = s.machine.SetDevicesAddresses(
		state.LinkLayerDeviceAddress{
			DeviceName: "br-eth0",
			// In the DMZ subnet
			CIDRAddress:  "10.10.0.20/24",
			ConfigMethod: state.StaticAddress,
		},
	)
	c.Assert(err, jc.ErrorIsNil)
	s.addContainerMachine(c)
	s.assertNoDevicesOnMachine(c, s.containerMachine)

	err = s.bridgePolicy.PopulateContainerLinkLayerDevices(s.machine, s.containerMachine)
	c.Assert(err, jc.ErrorIsNil)

	containerDevices, err := s.containerMachine.AllLinkLayerDevices()
	c.Assert(err, jc.ErrorIsNil)
	// c.Assert(containerDevices, gc.HasLen, 0)
	// c.Skip("known failure, we don't handle containers no bindings and no constraints")
	// Ideally we would get a single container device that matches to
	// the 'default' space.
	c.Assert(containerDevices, gc.HasLen, 1)

	containerDevice := containerDevices[0]
	c.Check(containerDevice.Name(), gc.Matches, "eth0")
	c.Check(containerDevice.Type(), gc.Equals, state.EthernetDevice)
	c.Check(containerDevice.MTU(), gc.Equals, uint(0)) // inherited from the parent device.
	c.Check(containerDevice.MACAddress(), gc.Matches, "00:16:3e(:[0-9a-f]{2}){3}")
	c.Check(containerDevice.IsUp(), jc.IsTrue)
	c.Check(containerDevice.IsAutoStart(), jc.IsTrue)
	c.Check(containerDevice.ParentName(), gc.Equals, `m#0#d#br-eth0`)
}

func (s *bridgePolicyStateSuite) TestPopulateContainerLinkLayerDevicesDefaultSpace(c *gc.C) {
	// TODO(jam): 2016-12-28 Eventually we probably want to have a
	// model-config level default-space, but for now, 'default' should not be
	// special.
	// The host machine is in both 'default' and 'dmz', and the container is
	// not requested to be in any particular space. But because we have
	// access to the 'default' space, we go ahead and use that for the
	// container.
	s.setupMachineInTwoSpaces(c)
	s.addContainerMachine(c)
	s.assertNoDevicesOnMachine(c, s.containerMachine)

	err := s.bridgePolicy.PopulateContainerLinkLayerDevices(s.machine, s.containerMachine)
	c.Assert(err, gc.ErrorMatches, "no obvious space for container.*")
}

func (s *bridgePolicyStateSuite) TestPopulateContainerLinkLayerDevicesNoValidSpace(c *gc.C) {
	// The host machine will be in 2 spaces, but neither one is 'default',
	// thus we are unable to find a valid space to put the container in.
	s.setupTwoSpaces(c)
	// Is put into the 'dmz' space
	s.createNICAndBridgeWithIP(c, s.machine, "eth0", "br-eth0", "10.10.0.20/24")
	// Second bridge is in the 'db' space
	s.createSpaceAndSubnet(c, "db", "10.20.0.0/24")
	s.createNICAndBridgeWithIP(c, s.machine, "ens4", "br-ens4", "10.20.0.10/24")
	s.addContainerMachine(c)
	s.assertNoDevicesOnMachine(c, s.containerMachine)

	err := s.bridgePolicy.PopulateContainerLinkLayerDevices(s.machine, s.containerMachine)
	c.Assert(err, gc.ErrorMatches, `no obvious space for container "0/lxd/0", host machine has spaces: .*`)

	s.assertNoDevicesOnMachine(c, s.containerMachine)
}

func (s *bridgePolicyStateSuite) TestPopulateContainerLinkLayerDevicesMismatchConstraints(c *gc.C) {
	// Machine is in 'default' but container wants to be in 'dmz'
	s.setupTwoSpaces(c)
	// Is put into the 'default' space
	s.createNICAndBridgeWithIP(c, s.machine, "eth0", "br-eth0", "10.0.0.20/24")
	s.addContainerMachine(c)
	s.assertNoDevicesOnMachine(c, s.containerMachine)
	err := s.containerMachine.SetConstraints(constraints.Value{
		Spaces: &[]string{"dmz"},
	})
	c.Assert(err, jc.ErrorIsNil)
	err = s.bridgePolicy.PopulateContainerLinkLayerDevices(s.machine, s.containerMachine)
	c.Assert(err.Error(), gc.Equals, `unable to find host bridge for space(s) "dmz" for container "0/lxd/0"`)

	s.assertNoDevicesOnMachine(c, s.containerMachine)
}

func (s *bridgePolicyStateSuite) TestPopulateContainerLinkLayerDevicesMissingBridge(c *gc.C) {
	// Machine is in 'default' and 'dmz' but doesn't have a bridge for 'dmz'
	s.setupTwoSpaces(c)
	s.createNICAndBridgeWithIP(c, s.machine, "eth0", "br-eth0", "10.0.0.20/24")
	s.createNICWithIP(c, s.machine, "ens5", "10.20.0.10/24")
	s.addContainerMachine(c)
	s.assertNoDevicesOnMachine(c, s.containerMachine)
	err := s.containerMachine.SetConstraints(constraints.Value{
		Spaces: &[]string{"dmz"},
	})
	c.Assert(err, jc.ErrorIsNil)
	err = s.bridgePolicy.PopulateContainerLinkLayerDevices(s.machine, s.containerMachine)
	c.Assert(err.Error(), gc.Equals, `unable to find host bridge for space(s) "dmz" for container "0/lxd/0"`)

	s.assertNoDevicesOnMachine(c, s.containerMachine)
}

func (s *bridgePolicyStateSuite) TestPopulateContainerLinkLayerDevicesNoDefaultNoConstraints(c *gc.C) {
	// The host machine will be in 2 spaces, but neither one is 'default',
	// thus we are unable to find a valid space to put the container in.
	s.setupTwoSpaces(c)
	// In 'dmz'
	s.createNICAndBridgeWithIP(c, s.machine, "eth0", "br-eth0", "10.10.0.20/24")
	// Second bridge is in the 'db' space
	s.createSpaceAndSubnet(c, "db", "10.20.0.0/24")
	s.createNICAndBridgeWithIP(c, s.machine, "ens4", "br-ens4", "10.20.0.10/24")
	s.addContainerMachine(c)
	s.assertNoDevicesOnMachine(c, s.containerMachine)

	err := s.bridgePolicy.PopulateContainerLinkLayerDevices(s.machine, s.containerMachine)
	c.Assert(err, gc.ErrorMatches, `no obvious space for container "0/lxd/0", host machine has spaces: .*`)

	containerDevices, err := s.containerMachine.AllLinkLayerDevices()
	c.Assert(err, jc.ErrorIsNil)
	c.Assert(containerDevices, gc.HasLen, 0)
}

func (s *bridgePolicyStateSuite) TestPopulateContainerLinkLayerDevicesTwoDevicesOneBridged(c *gc.C) {
	// The host machine has 2 devices in one space, but only one is bridged.
	// We'll only use the one that is bridged, and not complain about the other.
	s.setupTwoSpaces(c)
	// In 'default'
	s.createNICWithIP(c, s.machine, "eth0", "10.0.0.20/24")
	s.createNICAndBridgeWithIP(c, s.machine, "eth1", "br-eth1", "10.0.0.21/24")
	s.addContainerMachine(c)
	err := s.containerMachine.SetConstraints(constraints.Value{
		Spaces: &[]string{"default"},
	})
	c.Assert(err, jc.ErrorIsNil)
	s.assertNoDevicesOnMachine(c, s.containerMachine)

	err = s.bridgePolicy.PopulateContainerLinkLayerDevices(s.machine, s.containerMachine)
	c.Assert(err, jc.ErrorIsNil)

	containerDevices, err := s.containerMachine.AllLinkLayerDevices()
	c.Assert(err, jc.ErrorIsNil)
	c.Assert(containerDevices, gc.HasLen, 1)

	containerDevice := containerDevices[0]
	c.Check(containerDevice.Name(), gc.Matches, "eth0")
	c.Check(containerDevice.Type(), gc.Equals, state.EthernetDevice)
	c.Check(containerDevice.MTU(), gc.Equals, uint(0)) // inherited from the parent device.
	c.Check(containerDevice.MACAddress(), gc.Matches, "00:16:3e(:[0-9a-f]{2}){3}")
	c.Check(containerDevice.IsUp(), jc.IsTrue)
	c.Check(containerDevice.IsAutoStart(), jc.IsTrue)
	// br-eth1 is a valid bridge in the 'default' space
	c.Check(containerDevice.ParentName(), gc.Equals, `m#0#d#br-eth1`)
}

func (s *bridgePolicyStateSuite) TestPopulateContainerLinkLayerDevicesTwoBridgedSameSpace(c *gc.C) {
	// The host machine has 2 devices and both are bridged into the desired space
	// We'll use both
	s.setupTwoSpaces(c)
	// In 'default'
	s.createNICAndBridgeWithIP(c, s.machine, "ens33", "br-ens33", "10.0.0.20/24")
	s.createNICAndBridgeWithIP(c, s.machine, "ens44", "br-ens44", "10.0.0.21/24")
	s.addContainerMachine(c)
	err := s.containerMachine.SetConstraints(constraints.Value{
		Spaces: &[]string{"default"},
	})
	c.Assert(err, jc.ErrorIsNil)
	s.assertNoDevicesOnMachine(c, s.containerMachine)

	err = s.bridgePolicy.PopulateContainerLinkLayerDevices(s.machine, s.containerMachine)
	c.Assert(err, jc.ErrorIsNil)

	containerDevices, err := s.containerMachine.AllLinkLayerDevices()
	c.Assert(err, jc.ErrorIsNil)
	c.Assert(containerDevices, gc.HasLen, 2)

	containerDevice := containerDevices[0]
	c.Check(containerDevice.Name(), gc.Matches, "eth0")
	// br-ens33 and br-ens44 are both bridges in the 'default' space
	c.Check(containerDevice.ParentName(), gc.Equals, `m#0#d#br-ens33`)
	containerDevice = containerDevices[1]
	c.Check(containerDevice.Name(), gc.Matches, "eth1")
	// br-ens33 and br-ens44 are both bridges in the 'default' space
	c.Check(containerDevice.ParentName(), gc.Equals, `m#0#d#br-ens44`)
}

func (s *bridgePolicyStateSuite) TestPopulateContainerLinkLayerDevicesTwoBridgesNoSpaces(c *gc.C) {
	// The host machine has 2 network devices and 2 bridges, but none of them
	// are in a known space. The container also has no requested space.
	// In that case, we will use all of the unknown bridges for container
	// devices.
	s.setupTwoSpaces(c)
	s.createNICAndBridgeWithIP(c, s.machine, "ens3", "br-ens3", "172.12.1.10/24")
	s.createNICAndBridgeWithIP(c, s.machine, "ens4", "br-ens4", "192.168.3.4/24")
	s.createAllDefaultDevices(c, s.machine)
	s.addContainerMachine(c)
	s.assertNoDevicesOnMachine(c, s.containerMachine)

	err := s.bridgePolicy.PopulateContainerLinkLayerDevices(s.machine, s.containerMachine)
	c.Assert(err, jc.ErrorIsNil)

	containerDevices, err := s.containerMachine.AllLinkLayerDevices()
	c.Assert(err, jc.ErrorIsNil)
	c.Assert(containerDevices, gc.HasLen, 2)

	containerDevice := containerDevices[0]
	c.Check(containerDevice.Name(), gc.Matches, "eth0")
	// br-ens33 and br-ens44 are both bridges in the 'default' space
	c.Check(containerDevice.ParentName(), gc.Equals, `m#0#d#br-ens3`)
	containerDevice = containerDevices[1]
	c.Check(containerDevice.Name(), gc.Matches, "eth1")
	// br-ens33 and br-ens44 are both bridges in the 'default' space
	c.Check(containerDevice.ParentName(), gc.Equals, `m#0#d#br-ens4`)
}

func (s *bridgePolicyStateSuite) TestPopulateContainerLinkLayerDevicesNoLocal(c *gc.C) {
	// The host machine has 1 network device and only local bridges, but none of them
	// are in a known space. The container also has no requested space.
	s.setupTwoSpaces(c)
	s.createNICWithIP(c, s.machine, "ens3", "172.12.1.10/24")
	s.createAllDefaultDevices(c, s.machine)
	s.addContainerMachine(c)
	s.assertNoDevicesOnMachine(c, s.containerMachine)

	bridgePolicy := &containerizer.BridgePolicy{
		NetBondReconfigureDelay:   13,
		ContainerNetworkingMethod: "provider",
	}
	err := bridgePolicy.PopulateContainerLinkLayerDevices(s.machine, s.containerMachine)
	c.Assert(err.Error(), gc.Equals, `unable to find host bridge for space(s) "" for container "0/lxd/0"`)
	s.assertNoDevicesOnMachine(c, s.containerMachine)
}

func (s *bridgePolicyStateSuite) TestPopulateContainerLinkLayerDevicesUseLocal(c *gc.C) {
	// The host machine has 1 network device and only local bridges, but none of them
	// are in a known space. The container also has no requested space.
	s.setupTwoSpaces(c)
	s.createNICWithIP(c, s.machine, "ens3", "172.12.1.10/24")
	s.createAllDefaultDevices(c, s.machine)
	s.addContainerMachine(c)
	s.assertNoDevicesOnMachine(c, s.containerMachine)

	bridgePolicy := &containerizer.BridgePolicy{
		NetBondReconfigureDelay:   13,
		ContainerNetworkingMethod: "local",
	}
	err := bridgePolicy.PopulateContainerLinkLayerDevices(s.machine, s.containerMachine)
	c.Assert(err, jc.ErrorIsNil)

	containerDevices, err := s.containerMachine.AllLinkLayerDevices()
	c.Assert(err, jc.ErrorIsNil)
	c.Assert(containerDevices, gc.HasLen, 1)

	containerDevice := containerDevices[0]
	c.Check(containerDevice.Name(), gc.Matches, "eth0")
	c.Check(containerDevice.ParentName(), gc.Equals, `m#0#d#lxdbr0`)
}

func (s *bridgePolicyStateSuite) TestFindMissingBridgesForContainerNoneMissing(c *gc.C) {
	s.setupTwoSpaces(c)
	s.createNICAndBridgeWithIP(c, s.machine, "eth0", "br-eth0", "10.0.0.20/24")
	s.addContainerMachine(c)
	err := s.containerMachine.SetConstraints(constraints.Value{
		Spaces: &[]string{"default"},
	})
	c.Assert(err, jc.ErrorIsNil)
	missing, reconfigureDelay, err := s.bridgePolicy.FindMissingBridgesForContainer(s.machine, s.containerMachine)
	c.Assert(err, jc.ErrorIsNil)
	c.Check(missing, jc.DeepEquals, []network.DeviceToBridge{})
	c.Check(reconfigureDelay, gc.Equals, 0)
}

func (s *bridgePolicyStateSuite) TestFindMissingBridgesForContainerDefaultUnbridged(c *gc.C) {
	s.setupTwoSpaces(c)
	s.createNICWithIP(c, s.machine, "eth0", "10.0.0.20/24")
	s.addContainerMachine(c)
	err := s.containerMachine.SetConstraints(constraints.Value{
		Spaces: &[]string{"default"},
	})
	c.Assert(err, jc.ErrorIsNil)
	missing, reconfigureDelay, err := s.bridgePolicy.FindMissingBridgesForContainer(s.machine, s.containerMachine)
	c.Assert(err, jc.ErrorIsNil)
	c.Check(missing, gc.DeepEquals, []network.DeviceToBridge{{
		DeviceName: "eth0",
		BridgeName: "br-eth0",
	}})
	c.Check(reconfigureDelay, gc.Equals, 0)
}

func (s *bridgePolicyStateSuite) TestFindMissingBridgesForContainerNoHostDevices(c *gc.C) {
	s.setupTwoSpaces(c)
	s.createSpaceAndSubnet(c, "third", "10.20.0.0/24")
	s.createNICWithIP(c, s.machine, "eth0", "10.0.0.20/24")
	s.addContainerMachine(c)
	err := s.containerMachine.SetConstraints(constraints.Value{
		Spaces: &[]string{"dmz", "third"},
	})
	c.Assert(err, jc.ErrorIsNil)
	_, reconfigureDelay, err := s.bridgePolicy.FindMissingBridgesForContainer(s.machine, s.containerMachine)
	c.Assert(err.Error(), gc.Equals, `host machine "0" has no available device in space(s) "dmz", "third"`)
	c.Check(reconfigureDelay, gc.Equals, 0)
}

func (s *bridgePolicyStateSuite) TestFindMissingBridgesForContainerTwoSpacesOneMissing(c *gc.C) {
	s.setupTwoSpaces(c)
	// dmz
	s.createNICAndBridgeWithIP(c, s.machine, "eth1", "br-eth1", "10.10.0.20/24")
	s.addContainerMachine(c)
	err := s.containerMachine.SetConstraints(constraints.Value{
		Spaces: &[]string{"default", "dmz"},
	})
	_, _, err = s.bridgePolicy.FindMissingBridgesForContainer(s.machine, s.containerMachine)
	// both default and dmz are needed, but default is missing
	c.Assert(err.Error(), gc.Equals, `host machine "0" has no available device in space(s) "default"`)
}

func (s *bridgePolicyStateSuite) TestFindMissingBridgesForContainerNoSpaces(c *gc.C) {
	// There is a "default" and "dmz" space, and our machine has 2 network
	// interfaces, but is not part of any known space. In this circumstance,
	// we should try to bridge all of the unknown space devices, not just one
	// of them. This is are fallback mode when we don't understand the spaces of a machine.
	s.setupTwoSpaces(c)
	s.createNICWithIP(c, s.machine, "ens3", "172.12.0.10/24")
	s.createNICWithIP(c, s.machine, "ens4", "192.168.0.10/24")
	s.createAllDefaultDevices(c, s.machine)
	s.addContainerMachine(c)
	// No defined spaces for the container, no *known* spaces for the host
	// machine. Triggers the fallback code to have us bridge all devices.
	missing, reconfigureDelay, err := s.bridgePolicy.FindMissingBridgesForContainer(s.machine, s.containerMachine)
	c.Assert(err, jc.ErrorIsNil)
	c.Check(missing, gc.DeepEquals, []network.DeviceToBridge{{
		DeviceName: "ens3",
		BridgeName: "br-ens3",
	}, {
		DeviceName: "ens4",
		BridgeName: "br-ens4",
	}})
	c.Check(reconfigureDelay, gc.Equals, 0)
}

func (s *bridgePolicyStateSuite) TestFindMissingBridgesForContainerContainerNetworkingMethodLocal(c *gc.C) {
	// There is a "default" and "dmz" space, our machine has 1 network
	// interface, but is not part of a known space. We have ContainerNetworkingMethod set to "local",
	// which means we should fall back to using 'lxdbr0' instead of
	// bridging the host device.
	s.setupTwoSpaces(c)
	s.createNICWithIP(c, s.machine, "ens3", "172.12.0.10/24")
	s.createAllDefaultDevices(c, s.machine)
	s.addContainerMachine(c)
	bridgePolicy := &containerizer.BridgePolicy{
		NetBondReconfigureDelay:   13,
		ContainerNetworkingMethod: "local",
	}
	// No defined spaces for the container, no *known* spaces for the host
	// machine. Triggers the fallback code to have us bridge all devices.
	missing, reconfigureDelay, err := bridgePolicy.FindMissingBridgesForContainer(s.machine, s.containerMachine)
	c.Assert(err, jc.ErrorIsNil)
	c.Check(missing, jc.DeepEquals, []network.DeviceToBridge{})
	c.Check(reconfigureDelay, gc.Equals, 0)
}

func (s *bridgePolicyStateSuite) TestFindMissingBridgesForContainerContainerNetworkingMethodLocalDefinedHostSpace(c *gc.C) {
	// There is a "default" and "dmz" space, our machine has 1 network
	// interface, but is not part of a known space. We have ContainerNetworkingMethod set to "local",
	// which means we should fall back to using 'lxdbr0' instead of
	// bridging the host device.
	s.setupTwoSpaces(c)
	s.createNICWithIP(c, s.machine, "eth0", "10.0.0.20/24")
	s.createAllDefaultDevices(c, s.machine)
	s.addContainerMachine(c)
	bridgePolicy := &containerizer.BridgePolicy{
		NetBondReconfigureDelay:   13,
		ContainerNetworkingMethod: "local",
	}
	// No defined spaces for the container, host has spaces but we have
	// ContainerNetworkingMethodLocal set so we should fall back to lxdbr0
	missing, reconfigureDelay, err := bridgePolicy.FindMissingBridgesForContainer(s.machine, s.containerMachine)
	c.Assert(err, jc.ErrorIsNil)
	c.Check(missing, jc.DeepEquals, []network.DeviceToBridge{})
	c.Check(reconfigureDelay, gc.Equals, 0)

	err = bridgePolicy.PopulateContainerLinkLayerDevices(s.machine, s.containerMachine)
	c.Assert(err, jc.ErrorIsNil)

	containerDevices, err := s.containerMachine.AllLinkLayerDevices()
	c.Assert(err, jc.ErrorIsNil)
	c.Assert(containerDevices, gc.HasLen, 1)

	containerDevice := containerDevices[0]
	c.Check(containerDevice.Name(), gc.Matches, "eth0")
	c.Check(containerDevice.ParentName(), gc.Equals, `m#0#d#lxdbr0`)
}

func (s *bridgePolicyStateSuite) TestFindMissingBridgesForContainerContainerNetworkingMethodLocalNoAddress(c *gc.C) {
	// We should only use 'lxdbr0' instead of bridging the host device.
	s.setupTwoSpaces(c)
	s.createNICWithIP(c, s.machine, "ens3", "172.12.0.10/24")
	err := s.machine.SetLinkLayerDevices(
		state.LinkLayerDeviceArgs{
			Name:       "lxdbr0",
			Type:       state.BridgeDevice,
			ParentName: "",
			IsUp:       true,
		},
	)
	c.Assert(err, jc.ErrorIsNil)
	s.addContainerMachine(c)
	bridgePolicy := &containerizer.BridgePolicy{
		NetBondReconfigureDelay:   13,
		ContainerNetworkingMethod: "local",
	}
	// No defined spaces for the container, no *known* spaces for the host
	// machine. Triggers the fallback code to have us bridge all devices.
	missing, reconfigureDelay, err := bridgePolicy.FindMissingBridgesForContainer(s.machine, s.containerMachine)
	c.Assert(err, jc.ErrorIsNil)
	c.Check(missing, jc.DeepEquals, []network.DeviceToBridge{})
	c.Check(reconfigureDelay, gc.Equals, 0)
}

func (s *bridgePolicyStateSuite) TestFindMissingBridgesForContainerUnknownWithConstraint(c *gc.C) {
	// If we have a host machine where we don't understand its spaces, but
	// the container requests a specific space, we won't use the unknown
	// ones.
	s.setupTwoSpaces(c)
	s.createNICWithIP(c, s.machine, "ens3", "172.12.0.10/24")
	s.createNICWithIP(c, s.machine, "ens4", "192.168.0.10/24")
	s.createAllDefaultDevices(c, s.machine)
	s.addContainerMachine(c)
	err := s.containerMachine.SetConstraints(constraints.Value{
		Spaces: &[]string{"default"},
	})
	c.Assert(err, jc.ErrorIsNil)
	_, _, err = s.bridgePolicy.FindMissingBridgesForContainer(s.machine, s.containerMachine)
	c.Assert(err.Error(), gc.Equals,
		`host machine "0" has no available device in space(s) "default"`)
}

func (s *bridgePolicyStateSuite) TestFindMissingBridgesForContainerUnknownAndDefault(c *gc.C) {
	// The host machine has 2 devices, one is in a known 'default' space, the other is in an unknown space.
	// We will ignore the unknown space and just return the one in 'default',
	// cause that is the only declared space on the machine.
	s.setupTwoSpaces(c)
	// Default
	s.createNICWithIP(c, s.machine, "ens3", "10.0.0.10/24")
	s.createNICWithIP(c, s.machine, "ens4", "192.168.0.10/24")
	s.createAllDefaultDevices(c, s.machine)
	s.addContainerMachine(c)
	// We don't need a container constraint, as the host machine is in a single space.
	missing, reconfigureDelay, err := s.bridgePolicy.FindMissingBridgesForContainer(s.machine, s.containerMachine)
	c.Assert(err, jc.ErrorIsNil)
	c.Check(missing, gc.DeepEquals, []network.DeviceToBridge{{
		DeviceName: "ens3",
		BridgeName: "br-ens3",
	}})
	c.Check(reconfigureDelay, gc.Equals, 0)
}

func (s *bridgePolicyStateSuite) TestFindMissingBridgesForContainerOneOfTwoBridged(c *gc.C) {
	// With two host devices that could be bridged, we will only ask for the
	// first one to be bridged.
	s.setupTwoSpaces(c)
	s.createNICWithIP(c, s.machine, "ens3", "10.0.0.20/24")
	s.createNICWithIP(c, s.machine, "ens4", "10.0.0.21/24")
	s.createNICWithIP(c, s.machine, "ens5", "10.0.0.22/24")
	s.createNICWithIP(c, s.machine, "ens6", "10.0.0.23/24")
	s.createNICWithIP(c, s.machine, "ens7", "10.0.0.24/24")
	s.createNICWithIP(c, s.machine, "ens8", "10.0.0.25/24")
	s.createNICWithIP(c, s.machine, "ens3.1", "10.0.0.26/24")
	s.createNICWithIP(c, s.machine, "ens3:1", "10.0.0.27/24")
	s.createNICWithIP(c, s.machine, "ens2.1", "10.0.0.28/24")
	s.createNICWithIP(c, s.machine, "ens2.2", "10.0.0.29/24")
	s.createNICWithIP(c, s.machine, "ens20", "10.0.0.30/24")
	s.addContainerMachine(c)
	err := s.containerMachine.SetConstraints(constraints.Value{
		Spaces: &[]string{"default"},
	})
	c.Assert(err, jc.ErrorIsNil)
	missing, reconfigureDelay, err := s.bridgePolicy.FindMissingBridgesForContainer(s.machine, s.containerMachine)
	c.Assert(err, jc.ErrorIsNil)
	// Only the first device (by sort order) should be selected
	c.Check(missing, gc.DeepEquals, []network.DeviceToBridge{{
		DeviceName: "ens2.1",
		BridgeName: "br-ens2-1",
	}})
	c.Check(reconfigureDelay, gc.Equals, 0)
}

func (s *bridgePolicyStateSuite) TestFindMissingBridgesForContainerTwoHostDevicesOneBridged(c *gc.C) {
	// With two host devices that could be bridged, we will only ask for the
	// first one to be bridged.
	s.setupTwoSpaces(c)
	s.createNICWithIP(c, s.machine, "ens3", "10.0.0.20/24")
	s.createNICAndBridgeWithIP(c, s.machine, "ens4", "br-ens4", "10.0.0.21/24") // TODO: different subnet?
	s.addContainerMachine(c)
	err := s.containerMachine.SetConstraints(constraints.Value{
		Spaces: &[]string{"default"},
	})
	c.Assert(err, jc.ErrorIsNil)
	missing, reconfigureDelay, err := s.bridgePolicy.FindMissingBridgesForContainer(s.machine, s.containerMachine)
	c.Assert(err, jc.ErrorIsNil)
	c.Check(missing, jc.DeepEquals, []network.DeviceToBridge{})
	c.Check(reconfigureDelay, gc.Equals, 0)
}

func (s *bridgePolicyStateSuite) TestFindMissingBridgesForContainerNoConstraintsDefaultNotSpecial(c *gc.C) {
	// TODO(jam): 2016-12-28 Eventually we probably want to have a
	// model-config level default-space, but for now, 'default' should not be
	// special.
	s.setupTwoSpaces(c)
	// Default
	s.createNICWithIP(c, s.machine, "eth0", "10.0.0.20/24")
	// DMZ
	s.createNICWithIP(c, s.machine, "eth1", "10.10.0.20/24")
	s.addContainerMachine(c)
	missing, reconfigureDelay, err := s.bridgePolicy.FindMissingBridgesForContainer(s.machine, s.containerMachine)
	c.Assert(err, gc.ErrorMatches, "no obvious space for container.*")
	c.Assert(missing, gc.IsNil)
	c.Check(reconfigureDelay, gc.Equals, 0)
}

func (s *bridgePolicyStateSuite) TestFindMissingBridgesForContainerTwoSpacesOneBridged(c *gc.C) {
	s.setupTwoSpaces(c)
	// Default
	s.createNICWithIP(c, s.machine, "eth0", "10.0.0.20/24")
	// DMZ
	s.createNICAndBridgeWithIP(c, s.machine, "eth1", "br-eth1", "10.10.0.20/24")
	s.addContainerMachine(c)
	err := s.containerMachine.SetConstraints(constraints.Value{
		Spaces: &[]string{"default", "dmz"},
	})
	missing, reconfigureDelay, err := s.bridgePolicy.FindMissingBridgesForContainer(s.machine, s.containerMachine)
	c.Assert(err, jc.ErrorIsNil)
	// both default and dmz are needed, but default needs to be bridged
	c.Check(missing, jc.DeepEquals, []network.DeviceToBridge{{
		DeviceName: "eth0",
		BridgeName: "br-eth0",
	}})
	c.Check(reconfigureDelay, gc.Equals, 0)
}

func (s *bridgePolicyStateSuite) TestFindMissingBridgesForContainerMultipleSpacesNoneBridged(c *gc.C) {
	s.setupTwoSpaces(c)
	// Default
	s.createNICWithIP(c, s.machine, "eth0", "10.0.0.20/24")
	// DMZ
	s.createNICWithIP(c, s.machine, "eth1", "10.10.0.20/24")
	// abba
	s.createSpaceAndSubnet(c, "abba", "172.12.10.0/24")
	s.createNICWithIP(c, s.machine, "eth0.1", "172.12.10.3/24")
	s.addContainerMachine(c)
	err := s.containerMachine.SetConstraints(constraints.Value{
		Spaces: &[]string{"default", "dmz", "abba"},
	})
	missing, reconfigureDelay, err := s.bridgePolicy.FindMissingBridgesForContainer(s.machine, s.containerMachine)
	c.Assert(err, jc.ErrorIsNil)
	// both default and dmz are needed, but default needs to be bridged
	c.Check(missing, jc.DeepEquals, []network.DeviceToBridge{{
		DeviceName: "eth0",
		BridgeName: "br-eth0",
	}, {
		DeviceName: "eth0.1",
		BridgeName: "br-eth0-1",
	}, {
		DeviceName: "eth1",
		BridgeName: "br-eth1",
	}})
	c.Check(reconfigureDelay, gc.Equals, 0)
}

func (s *bridgePolicyStateSuite) TestFindMissingBridgesForContainerBondedNICs(c *gc.C) {
	s.setupTwoSpaces(c)
	// Default
	// We call it 'zbond' so it sorts late instead of first
	err := s.machine.SetLinkLayerDevices(
		state.LinkLayerDeviceArgs{
			Name:       "zbond0",
			Type:       state.BondDevice,
			ParentName: "",
			IsUp:       true,
		},
	)
	c.Assert(err, jc.ErrorIsNil)
	err = s.machine.SetLinkLayerDevices(
		state.LinkLayerDeviceArgs{
			Name:       "eth0",
			Type:       state.EthernetDevice,
			ParentName: "zbond0",
			IsUp:       true,
		},
		state.LinkLayerDeviceArgs{
			Name:       "eth1",
			Type:       state.EthernetDevice,
			ParentName: "zbond0",
			IsUp:       true,
		},
	)
	err = s.machine.SetDevicesAddresses(
		state.LinkLayerDeviceAddress{
			DeviceName:   "zbond0",
			CIDRAddress:  "10.0.0.10/24",
			ConfigMethod: state.StaticAddress,
		},
		// TODO(jam): 2016-12-20 These devices *shouldn't* have IP addresses
		// when they are in a bond, however eventually we should detect what
		// space a device is in by something other than just IP address, and
		// we want to test that we don't try to bond these devices.
		// So for now we give them IP addresses so they show up in the space
		state.LinkLayerDeviceAddress{
			DeviceName:   "eth0",
			CIDRAddress:  "10.0.0.11/24",
			ConfigMethod: state.StaticAddress,
		},
		state.LinkLayerDeviceAddress{
			DeviceName:   "eth1",
			CIDRAddress:  "10.0.0.12/24",
			ConfigMethod: state.StaticAddress,
		},
	)
	c.Assert(err, jc.ErrorIsNil)
	s.addContainerMachine(c)
	err = s.containerMachine.SetConstraints(constraints.Value{
		Spaces: &[]string{"default"},
	})
	missing, reconfigureDelay, err := s.bridgePolicy.FindMissingBridgesForContainer(s.machine, s.containerMachine)
	c.Assert(err, jc.ErrorIsNil)
	// both default and dmz are needed, but default needs to be bridged
	c.Check(missing, jc.DeepEquals, []network.DeviceToBridge{{
		DeviceName: "zbond0",
		BridgeName: "br-zbond0",
	}})
	// We are creating a bridge on a bond, so we use a non-zero delay
	c.Check(reconfigureDelay, gc.Equals, 13)
}

func (s *bridgePolicyStateSuite) TestFindMissingBridgesForContainerVLAN(c *gc.C) {
	s.setupTwoSpaces(c)
	// We create an eth0 that has an address, and then an eth0.100 which is
	// VLAN tagged on top of that ethernet device.
	// "eth0" is in "default", "eth0.100" is in "dmz"
	s.createNICWithIP(c, s.machine, "eth0", "10.0.0.10/24")
	err := s.machine.SetLinkLayerDevices(
		state.LinkLayerDeviceArgs{
			Name:       "eth0.100",
			Type:       state.VLAN_8021QDevice,
			ParentName: "eth0",
			IsUp:       true,
		},
	)
	c.Assert(err, jc.ErrorIsNil)
	// In dmz
	err = s.machine.SetDevicesAddresses(
		state.LinkLayerDeviceAddress{
			DeviceName:   "eth0.100",
			CIDRAddress:  "10.10.0.11/24",
			ConfigMethod: state.StaticAddress,
		},
	)
	c.Assert(err, jc.ErrorIsNil)

	// We create a container in both spaces, and we should see that it wants
	// to bridge both devices.
	s.addContainerMachine(c)
	err = s.containerMachine.SetConstraints(constraints.Value{
		Spaces: &[]string{"default", "dmz"},
	})
	c.Assert(err, jc.ErrorIsNil)
	missing, reconfigureDelay, err := s.bridgePolicy.FindMissingBridgesForContainer(s.machine, s.containerMachine)
	c.Assert(err, jc.ErrorIsNil)
	c.Check(missing, jc.DeepEquals, []network.DeviceToBridge{{
		DeviceName: "eth0",
		BridgeName: "br-eth0",
	}, {
		DeviceName: "eth0.100",
		BridgeName: "br-eth0-100",
	}})
	c.Check(reconfigureDelay, gc.Equals, 0)
}

func (s *bridgePolicyStateSuite) TestFindMissingBridgesForContainerVLANOnBond(c *gc.C) {
	s.setupTwoSpaces(c)
	// We have eth0 and eth1 that don't have IP addresses, that are in a
	// bond, which then has a VLAN on top of that bond. The VLAN should still
	// be a valid target for bridging
	err := s.machine.SetLinkLayerDevices(
		state.LinkLayerDeviceArgs{
			Name:       "bond0",
			Type:       state.BondDevice,
			ParentName: "",
			IsUp:       true,
		},
	)
	c.Assert(err, jc.ErrorIsNil)
	err = s.machine.SetLinkLayerDevices(
		[]state.LinkLayerDeviceArgs{{
			Name:       "eth0",
			Type:       state.EthernetDevice,
			ParentName: "bond0",
			IsUp:       true,
		}, {
			Name:       "eth1",
			Type:       state.EthernetDevice,
			ParentName: "bond0",
			IsUp:       true,
		}, {
			Name:       "bond0.100",
			Type:       state.VLAN_8021QDevice,
			ParentName: "bond0",
			IsUp:       true,
		}}...,
	)
	c.Assert(err, jc.ErrorIsNil)
	err = s.machine.SetDevicesAddresses(
		state.LinkLayerDeviceAddress{
			DeviceName:   "bond0",
			CIDRAddress:  "10.0.0.20/24", // default
			ConfigMethod: state.StaticAddress,
		},
		state.LinkLayerDeviceAddress{
			DeviceName:   "bond0.100",
			CIDRAddress:  "10.10.0.20/24", // dmz
			ConfigMethod: state.StaticAddress,
		},
	)
	c.Assert(err, jc.ErrorIsNil)

	// We create a container in both spaces, and we should see that it wants
	// to bridge both devices.
	s.addContainerMachine(c)
	err = s.containerMachine.SetConstraints(constraints.Value{
		Spaces: &[]string{"default", "dmz"},
	})
	c.Assert(err, jc.ErrorIsNil)
	missing, reconfigureDelay, err := s.bridgePolicy.FindMissingBridgesForContainer(s.machine, s.containerMachine)
	c.Assert(err, jc.ErrorIsNil)
	c.Check(missing, jc.DeepEquals, []network.DeviceToBridge{{
		DeviceName: "bond0",
		BridgeName: "br-bond0",
	}, {
		DeviceName: "bond0.100",
		BridgeName: "br-bond0-100",
	}})
	c.Check(reconfigureDelay, gc.Equals, 13)
}

func (s *bridgePolicyStateSuite) TestFindMissingBridgesForContainerNetworkingMethodFAN(c *gc.C) {
	s.setupTwoSpaces(c)
	s.createNICWithIP(c, s.machine, "eth0", "10.0.0.20/24")
	s.addContainerMachine(c)
	err := s.containerMachine.SetConstraints(constraints.Value{
		Spaces: &[]string{"default"},
	})
	c.Assert(err, jc.ErrorIsNil)
	bridgePolicy := &containerizer.BridgePolicy{
		NetBondReconfigureDelay:   13,
		ContainerNetworkingMethod: "fan",
	}
	_, _, err = bridgePolicy.FindMissingBridgesForContainer(s.machine, s.containerMachine)
	c.Assert(err, gc.ErrorMatches, `host machine "0" has no available FAN devices in space\(s\) "default"`)
}

var bridgeNames = map[string]string{
	"eno0":            "br-eno0",
	"enovlan.123":     "br-enovlan-123",
	"twelvechars0":    "br-twelvechars0",
	"thirteenchars":   "b-thirteenchars",
	"enfourteenchar":  "b-fourteenchar",
	"enfifteenchars0": "b-fifteenchars0",
	"fourteenchars1":  "b-5590a4-chars1",
	"fifteenchars.12": "b-38b496-ars-12",
	"zeros0526193032": "b-000000-193032",
	"enx00e07cc81e1d": "b-x00e07cc81e1d",
}

func (s *bridgePolicyStateSuite) TestBridgeNameForDevice(c *gc.C) {
	for deviceName, bridgeName := range bridgeNames {
		generatedBridgeName := containerizer.BridgeNameForDevice(deviceName)
		c.Assert(generatedBridgeName, gc.Equals, bridgeName)
	}
}

// TODO(jam): 2017-01-31 Make sure KVM guests default to virbr0, and LXD guests use lxdbr0
// Add tests for UseLocal = True, but we have named spaces
// Add tests for UseLocal = True, but the host device is bridged<|MERGE_RESOLUTION|>--- conflicted
+++ resolved
@@ -234,13 +234,8 @@
 			Name: "br-eth1",
 			Type: state.BridgeDevice,
 		},
-<<<<<<< HEAD
 		{
-			Name: "br-eth10.100",
-=======
-		state.LinkLayerDeviceArgs{
 			Name: "br-eth10-100",
->>>>>>> bc96a4df
 			Type: state.BridgeDevice,
 		},
 		{
