--- conflicted
+++ resolved
@@ -32,14 +32,7 @@
 
 var logger = loggo.GetLogger("juju.agent")
 
-<<<<<<< HEAD
-=======
 const (
-	// UninstallAgentFile is the name of the file inside the data
-	// dir that, if it exists, will cause a machine agent to uninstall
-	// when it receives the termination signal.
-	UninstallAgentFile = "uninstall-agent"
-
 	// BootstrapNonce is used as a nonce for the initial controller machine.
 	BootstrapNonce = "user-admin:bootstrap"
 
@@ -47,7 +40,6 @@
 	BootstrapMachineId = "0"
 )
 
->>>>>>> 1142bedb
 // These are base values used for the corresponding defaults.
 var (
 	logDir          = paths.MustSucceed(paths.LogDir(series.HostSeries()))
