--- conflicted
+++ resolved
@@ -406,13 +406,7 @@
 		Limit: mongoULimits,
 	}
 	snapChannel := fmt.Sprintf("%s/%s", SnapTrack, SnapRisk)
-<<<<<<< HEAD
-	snapSvc, err := snap.NewService(
-		snapName, ServiceName, conf, snap.Command, configDir, snapChannel, "",
-		backgroundServices, prerequisites)
-=======
 	snapSvc, err := snap.NewService(snapName, ServiceName, conf, snap.Command, snapChannel, "", backgroundServices, []snap.Installable{})
->>>>>>> 0581aa39
 	if err != nil {
 		return nil, errors.Trace(err)
 	}
